--- conflicted
+++ resolved
@@ -110,9 +110,6 @@
             expect(text.text).to.equal('');
         });
 
-<<<<<<< HEAD
-        it('should allow setting \'\' for v5', function ()
-=======
         it('should trim an empty string', function ()
         {
             const text = new Text('', { trim: true });
@@ -120,8 +117,7 @@
             expect(text.text).to.equal(' ');
         });
 
-        it('should prevent setting \'\'', function ()
->>>>>>> 2343701d
+        it('should allow setting \'\' for v5', function ()
         {
             const text = new Text('');
 
