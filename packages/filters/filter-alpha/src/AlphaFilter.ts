import { Filter, defaultVertex } from '@pixi/core';
import fragment from './alpha.frag';

/**
 * Simplest filter - applies alpha.
 *
 * Use this instead of Container's alpha property to avoid visual layering of individual elements.
 * AlphaFilter applies alpha evenly across the entire display object and any opaque elements it contains.
 * If elements are not opaque, they will blend with each other anyway.
 *
 * Very handy if you want to use common features of all filters:
 *
 * 1. Assign a blendMode to this filter, blend all elements inside display object with background.
 *
 * 2. To use clipping in display coordinates, assign a filterArea to the same container that has this filter.
 *
 * @class
 * @extends PIXI.Filter
 * @memberof PIXI.filters
 */
export class AlphaFilter extends Filter
{
    /**
     * @param {number} [alpha=1] - Amount of alpha from 0 to 1, where 0 is transparent
     */
    constructor(alpha = 1.0)
    {
        super(defaultVertex, fragment, { uAlpha: 1 });

        this.alpha = alpha;
    }

    /**
     * Coefficient for alpha multiplication
     *
     * @member {number}
     * @default 1
     */
    get alpha(): number
    {
        return this.uniforms.uAlpha;
    }

<<<<<<< HEAD
    set alpha(value: number)
=======
    set alpha(value)
>>>>>>> 438819e6
    {
        this.uniforms.uAlpha = value;
    }
}<|MERGE_RESOLUTION|>--- conflicted
+++ resolved
@@ -41,11 +41,7 @@
         return this.uniforms.uAlpha;
     }
 
-<<<<<<< HEAD
-    set alpha(value: number)
-=======
     set alpha(value)
->>>>>>> 438819e6
     {
         this.uniforms.uAlpha = value;
     }
