import { Filter } from '@pixi/core';
import { Matrix, Point } from '@pixi/math';
import fragment from './displacement.frag';
import vertex from './displacement.vert';

import type { CLEAR_MODES } from '@pixi/constants';
import type { RenderTexture, systems, Texture, ISpriteMaskTarget } from '@pixi/core';

/**
 * The DisplacementFilter class uses the pixel values from the specified texture
 * (called the displacement map) to perform a displacement of an object.
 *
 * You can use this filter to apply all manor of crazy warping effects.
 * Currently the `r` property of the texture is used to offset the `x`
 * and the `g` property of the texture is used to offset the `y`.
 *
 * The way it works is it uses the values of the displacement map to look up the
 * correct pixels to output. This means it's not technically moving the original.
 * Instead, it's starting at the output and asking "which pixel from the original goes here".
 * For example, if a displacement map pixel has `red = 1` and the filter scale is `20`,
 * this filter will output the pixel approximately 20 pixels to the right of the original.
 *
 * @class
 * @extends PIXI.Filter
 * @memberof PIXI.filters
 */
export class DisplacementFilter extends Filter
{
    public maskSprite: ISpriteMaskTarget;
    public maskMatrix: Matrix;
    public scale: Point;

    /**
     * @param {PIXI.Sprite} sprite - The sprite used for the displacement map. (make sure its added to the scene!)
     * @param {number} [scale] - The scale of the displacement
     */
    constructor(sprite: ISpriteMaskTarget, scale: number)
    {
        const maskMatrix = new Matrix();

        sprite.renderable = false;

        super(vertex, fragment, {
            mapSampler: sprite._texture,
            filterMatrix: maskMatrix,
            scale: { x: 1, y: 1 },
            rotation: new Float32Array([1, 0, 0, 1]),
        });

        this.maskSprite = sprite;
        this.maskMatrix = maskMatrix;

        if (scale === null || scale === undefined)
        {
            scale = 20;
        }

        /**
         * scaleX, scaleY for displacements
         * @member {PIXI.Point}
         */
        this.scale = new Point(scale, scale);
    }

    /**
     * Applies the filter.
     *
     * @param {PIXI.systems.FilterSystem} filterManager - The manager.
     * @param {PIXI.RenderTexture} input - The input target.
     * @param {PIXI.RenderTexture} output - The output target.
     * @param {PIXI.CLEAR_MODES} clearMode - clearMode.
     */
    public apply(
        filterManager: systems.FilterSystem, input: RenderTexture, output: RenderTexture, clearMode: CLEAR_MODES
    ): void
    {
        // fill maskMatrix with _normalized sprite texture coords_
        this.uniforms.filterMatrix = filterManager.calculateSpriteMatrix(this.maskMatrix, this.maskSprite);
        this.uniforms.scale.x = this.scale.x;
        this.uniforms.scale.y = this.scale.y;

        // Extract rotation from world transform
        const wt = this.maskSprite.worldTransform;
        const lenX = Math.sqrt((wt.a * wt.a) + (wt.b * wt.b));
        const lenY = Math.sqrt((wt.c * wt.c) + (wt.d * wt.d));

        if (lenX !== 0 && lenY !== 0)
        {
            this.uniforms.rotation[0] = wt.a / lenX;
            this.uniforms.rotation[1] = wt.b / lenX;
            this.uniforms.rotation[2] = wt.c / lenY;
            this.uniforms.rotation[3] = wt.d / lenY;
        }

        // draw the filter...
        filterManager.applyFilter(this, input, output, clearMode);
    }

    /**
     * The texture used for the displacement map. Must be power of 2 sized texture.
     *
     * @member {PIXI.Texture}
     */
    get map(): Texture
    {
        return this.uniforms.mapSampler;
    }

<<<<<<< HEAD
    set map(value: Texture)
=======
    set map(value)
>>>>>>> 438819e6
    {
        this.uniforms.mapSampler = value;
    }
}<|MERGE_RESOLUTION|>--- conflicted
+++ resolved
@@ -106,11 +106,7 @@
         return this.uniforms.mapSampler;
     }
 
-<<<<<<< HEAD
-    set map(value: Texture)
-=======
     set map(value)
->>>>>>> 438819e6
     {
         this.uniforms.mapSampler = value;
     }
