import { Filter } from '@pixi/core';
import { settings } from '@pixi/settings';
import { BlurFilterPass } from './BlurFilterPass';
import { CLEAR_MODES } from '@pixi/constants';

import type { RenderTexture, systems } from '@pixi/core';
import type { BLEND_MODES } from '@pixi/constants';

/**
 * The BlurFilter applies a Gaussian blur to an object.
 *
 * The strength of the blur can be set for the x-axis and y-axis separately.
 *
 * @class
 * @extends PIXI.Filter
 * @memberof PIXI.filters
 */
export class BlurFilter extends Filter
{
    public blurXFilter: BlurFilterPass;
    public blurYFilter: BlurFilterPass;

    private _repeatEdgePixels: boolean;

    /**
     * @param {number} [strength=8] - The strength of the blur filter.
     * @param {number} [quality=4] - The quality of the blur filter.
     * @param {number} [resolution=1] - The resolution of the blur filter.
     * @param {number} [kernelSize=5] - The kernelSize of the blur filter.Options: 5, 7, 9, 11, 13, 15.
     */
    constructor(strength = 8, quality = 4, resolution = settings.RESOLUTION, kernelSize = 5)
    {
        super();

        this.blurXFilter = new BlurFilterPass(true, strength, quality, resolution, kernelSize);
        this.blurYFilter = new BlurFilterPass(false, strength, quality, resolution, kernelSize);

        this.resolution = resolution;
        this.quality = quality;
        this.blur = strength;

        this.repeatEdgePixels = false;
    }

    /**
     * Applies the filter.
     *
     * @param {PIXI.systems.FilterSystem} filterManager - The manager.
     * @param {PIXI.RenderTexture} input - The input target.
     * @param {PIXI.RenderTexture} output - The output target.
     * @param {PIXI.CLEAR_MODES} clearMode - How to clear
     */
    apply(filterManager: systems.FilterSystem, input: RenderTexture, output: RenderTexture, clearMode: CLEAR_MODES): void
    {
        const xStrength = Math.abs(this.blurXFilter.strength);
        const yStrength = Math.abs(this.blurYFilter.strength);

        if (xStrength && yStrength)
        {
            const renderTarget = filterManager.getFilterTexture();

            this.blurXFilter.apply(filterManager, input, renderTarget, CLEAR_MODES.CLEAR);
            this.blurYFilter.apply(filterManager, renderTarget, output, clearMode);

            filterManager.returnFilterTexture(renderTarget);
        }
        else if (yStrength)
        {
            this.blurYFilter.apply(filterManager, input, output, clearMode);
        }
        else
        {
            this.blurXFilter.apply(filterManager, input, output, clearMode);
        }
    }

    protected updatePadding(): void
    {
        if (this._repeatEdgePixels)
        {
            this.padding = 0;
        }
        else
        {
            this.padding = Math.max(Math.abs(this.blurXFilter.strength), Math.abs(this.blurYFilter.strength)) * 2;
        }
    }

    /**
     * Sets the strength of both the blurX and blurY properties simultaneously
     *
     * @member {number}
     * @default 2
     */
    get blur(): number
    {
        return this.blurXFilter.blur;
    }

<<<<<<< HEAD
    set blur(value: number)
=======
    set blur(value)
>>>>>>> 438819e6
    {
        this.blurXFilter.blur = this.blurYFilter.blur = value;
        this.updatePadding();
    }

    /**
     * Sets the number of passes for blur. More passes means higher quaility bluring.
     *
     * @member {number}
     * @default 1
     */
    get quality(): number
    {
        return this.blurXFilter.quality;
    }

<<<<<<< HEAD
    set quality(value: number)
=======
    set quality(value)
>>>>>>> 438819e6
    {
        this.blurXFilter.quality = this.blurYFilter.quality = value;
    }

    /**
     * Sets the strength of the blurX property
     *
     * @member {number}
     * @default 2
     */
    get blurX(): number
    {
        return this.blurXFilter.blur;
    }

<<<<<<< HEAD
    set blurX(value: number)
=======
    set blurX(value)
>>>>>>> 438819e6
    {
        this.blurXFilter.blur = value;
        this.updatePadding();
    }

    /**
     * Sets the strength of the blurY property
     *
     * @member {number}
     * @default 2
     */
    get blurY(): number
    {
        return this.blurYFilter.blur;
    }

<<<<<<< HEAD
    set blurY(value: number)
=======
    set blurY(value)
>>>>>>> 438819e6
    {
        this.blurYFilter.blur = value;
        this.updatePadding();
    }

    /**
     * Sets the blendmode of the filter
     *
     * @member {number}
     * @default PIXI.BLEND_MODES.NORMAL
     */
    get blendMode(): BLEND_MODES
    {
        return this.blurYFilter.blendMode;
    }

<<<<<<< HEAD
    set blendMode(value: BLEND_MODES)
=======
    set blendMode(value)
>>>>>>> 438819e6
    {
        this.blurYFilter.blendMode = value;
    }

    /**
     * If set to true the edge of the target will be clamped
     *
     * @member {boolean}
     * @default false
     */
    get repeatEdgePixels(): boolean
    {
        return this._repeatEdgePixels;
    }

    set repeatEdgePixels(value: boolean)
    {
        this._repeatEdgePixels = value;
        this.updatePadding();
    }
}<|MERGE_RESOLUTION|>--- conflicted
+++ resolved
@@ -97,11 +97,7 @@
         return this.blurXFilter.blur;
     }
 
-<<<<<<< HEAD
-    set blur(value: number)
-=======
     set blur(value)
->>>>>>> 438819e6
     {
         this.blurXFilter.blur = this.blurYFilter.blur = value;
         this.updatePadding();
@@ -118,11 +114,7 @@
         return this.blurXFilter.quality;
     }
 
-<<<<<<< HEAD
-    set quality(value: number)
-=======
     set quality(value)
->>>>>>> 438819e6
     {
         this.blurXFilter.quality = this.blurYFilter.quality = value;
     }
@@ -138,11 +130,7 @@
         return this.blurXFilter.blur;
     }
 
-<<<<<<< HEAD
-    set blurX(value: number)
-=======
     set blurX(value)
->>>>>>> 438819e6
     {
         this.blurXFilter.blur = value;
         this.updatePadding();
@@ -159,11 +147,7 @@
         return this.blurYFilter.blur;
     }
 
-<<<<<<< HEAD
-    set blurY(value: number)
-=======
     set blurY(value)
->>>>>>> 438819e6
     {
         this.blurYFilter.blur = value;
         this.updatePadding();
@@ -180,11 +164,7 @@
         return this.blurYFilter.blendMode;
     }
 
-<<<<<<< HEAD
-    set blendMode(value: BLEND_MODES)
-=======
     set blendMode(value)
->>>>>>> 438819e6
     {
         this.blurYFilter.blendMode = value;
     }
