import { extensions, ExtensionType, Rectangle, RenderTexture, utils } from '@pixi/core';

import type { ExtensionMetadata, ICanvas, ISystem, Renderer } from '@pixi/core';
import type { DisplayObject } from '@pixi/display';

const TEMP_RECT = new Rectangle();

export interface IExtract
{
<<<<<<< HEAD
    image(target?: DisplayObject | RenderTexture, format?: string, quality?: number): Promise<HTMLImageElement>;
    base64(target?: DisplayObject | RenderTexture, format?: string, quality?: number): Promise<string>;
    canvas<T extends boolean = false>(target?: DisplayObject | RenderTexture, frame?: Rectangle, async?: T):
    T extends true ? Promise<ICanvas> : ICanvas;
    pixels<T extends boolean>(target?: DisplayObject | RenderTexture, frame?: Rectangle, async?: T):
    T extends true ? Promise<Uint8Array | Uint8ClampedArray> : Uint8Array | Uint8ClampedArray;
=======
    image(target?: DisplayObject | RenderTexture, format?: string, quality?: number,
        frame?: Rectangle): Promise<HTMLImageElement>;
    base64(target?: DisplayObject | RenderTexture, format?: string, quality?: number,
        frame?: Rectangle): Promise<string>;
    canvas(target?: DisplayObject | RenderTexture, frame?: Rectangle): ICanvas;
    pixels(target?: DisplayObject | RenderTexture, frame?: Rectangle): Uint8Array | Uint8ClampedArray;
>>>>>>> 00009c14
}

type PixelData<T extends Uint8Array | Uint8ClampedArray> = {
    pixels: T,
    width: number,
    height: number,
    minX?: number,
    minY?: number,
    maxX?: number,
    maxY?: number,
    flippedY?: boolean,
    premultipliedAlpha?: boolean
};

/**
 * This class provides renderer-specific plugins for exporting content from a renderer.
 * For instance, these plugins can be used for saving an Image, Canvas element or for exporting the raw image data (pixels).
 *
 * Do not instantiate these plugins directly. It is available from the `renderer.extract` property.
 * @example
 * import { Application, Graphics } from 'pixi.js';
 *
 * // Create a new application (extract will be auto-added to renderer)
 * const app = new Application();
 *
 * // Draw a red circle
 * const graphics = new Graphics()
 *     .beginFill(0xFF0000)
 *     .drawCircle(0, 0, 50);
 *
 * // Render the graphics as an HTMLImageElement
 * const image = await app.renderer.extract.image(graphics);
 * document.body.appendChild(image);
 * @memberof PIXI
 */

export class Extract implements ISystem, IExtract
{
    /**
     * Default maximum idle frames before temporary arrays/buffers
     * used by async extraction is destroyed by garbage collection.
     * @static
     * @default 3600
     */
    public static defaultMaxIdle = 60 * 60;

    /**
     * Default frames between two garbage collections.
     * @static
     * @default 600
     */
    public static defaultCheckCountMax = 60 * 10;

    /** @ignore */
    static extension: ExtensionMetadata = {
        name: 'extract',
        type: ExtensionType.RendererSystem,
    };

    private renderer: Renderer | null;

    /**
     * Frame count since started.
     * @readonly
     */
    private _count: number;

    /**
     * Frame count since last garbage collection.
     * @readonly
     */
    private _checkCount: number;

    /**
     * Maximum idle frames before an temporary array/buffer is destroyed by garbage collection.
     * @see PIXI.Extract.defaultMaxIdle
     */
    private _maxIdle: number;

    /**
     * Frames between two garbage collections.
     * @see PIXI.Extract.defaultCheckCountMax
     */
    private _checkCountMax: number;

    private _arrayPool: { [arraySize: number]: { object: Uint8Array, touched: number }[] };
    private _bufferPool: { [bufferSize: number]: { object: WebGLBuffer, touched: number }[] };

    private _worker: ExtractWorker | undefined;

    private get worker(): ExtractWorker
    {
        // eslint-disable-next-line @typescript-eslint/no-use-before-define
        this._worker ??= new ExtractWorker();

        return this._worker;
    }

    /**
     * @param renderer - A reference to the current renderer
     */
    constructor(renderer: Renderer)
    {
        this.renderer = renderer;
        this._count = 0;
        this._checkCount = 0;
        this._maxIdle = Extract.defaultMaxIdle;
        this._checkCountMax = Extract.defaultCheckCountMax;
        this._worker = undefined;
        this._arrayPool = {};
        this._bufferPool = {};
    }

    protected contextChange(): void
    {
        this._arrayPool = {};
        this._bufferPool = {};
    }

    protected postrender(): void
    {
        if (!this.renderer?.objectRenderer.renderingToScreen)
        {
            return;
        }

        this._count++;
        this._checkCount++;

        if (this._checkCount > this._checkCountMax)
        {
            this._checkCount = 0;

            const olderThan = this._count - this._maxIdle;

            this._deleteArrays(olderThan);
            this._deleteBuffers(olderThan);
        }
    }

    /**
     * Will return a HTML Image of the target
     * @param target - A displayObject or renderTexture
     *  to convert. If left empty will use the main renderer
     * @param format - Image format, e.g. "image/jpeg" or "image/webp".
     * @param quality - JPEG or Webp compression from 0 to 1. Default is 0.92.
     * @param frame - The frame the extraction is restricted to.
     * @returns - HTML Image of the target
     */
    public async image(target?: DisplayObject | RenderTexture, format?: string, quality?: number,
        frame?: Rectangle): Promise<HTMLImageElement>
    {
        const image = new Image();

        image.src = await this.base64(target, format, quality, frame);

        return image;
    }

    /**
     * Will return a base64 encoded string of this target. It works by calling
     *  `Extract.getCanvas` and then running toDataURL on that.
     * @param target - A displayObject or renderTexture
     *  to convert. If left empty will use the main renderer
     * @param format - Image format, e.g. "image/jpeg" or "image/webp".
     * @param quality - JPEG or Webp compression from 0 to 1. Default is 0.92.
     * @param frame - The frame the extraction is restricted to.
     * @returns - A base64 encoded string of the texture.
     */
    public async base64(target?: DisplayObject | RenderTexture, format?: string, quality?: number,
        frame?: Rectangle): Promise<string>
    {
<<<<<<< HEAD
        return this._extract(target, undefined, 'base64', format, quality);
=======
        const canvas = this.canvas(target, frame);

        if (canvas.toBlob !== undefined)
        {
            return new Promise<string>((resolve, reject) =>
            {
                // eslint-disable-next-line @typescript-eslint/no-non-null-assertion
                canvas.toBlob!((blob) =>
                {
                    if (!blob)
                    {
                        reject(new Error('ICanvas.toBlob failed!'));

                        return;
                    }

                    const reader = new FileReader();

                    reader.onload = () => resolve(reader.result as string);
                    reader.onerror = reject;
                    reader.readAsDataURL(blob);
                }, format, quality);
            });
        }
        if (canvas.toDataURL !== undefined)
        {
            return canvas.toDataURL(format, quality);
        }
        if (canvas.convertToBlob !== undefined)
        {
            const blob = await canvas.convertToBlob({ type: format, quality });

            return new Promise<string>((resolve, reject) =>
            {
                const reader = new FileReader();

                reader.onload = () => resolve(reader.result as string);
                reader.onerror = reject;
                reader.readAsDataURL(blob);
            });
        }

        throw new Error('Extract.base64() requires ICanvas.toDataURL, ICanvas.toBlob, '
            + 'or ICanvas.convertToBlob to be implemented');
>>>>>>> 00009c14
    }

    /**
     * Creates a Canvas element, renders this target to it and then returns it.
     * @param target - A displayObject or renderTexture
     *  to convert. If left empty will use the main renderer
     * @param frame - The frame the extraction is restricted to.
     * @param {boolean} [async=false] - Perform the extraction asynchronously?
     * @returns {ICanvas | Promise<ICanvas>}- A Canvas element with the texture rendered on.
     */
    public canvas<T extends boolean = false>(target?: DisplayObject | RenderTexture, frame?: Rectangle, async?: T):
    T extends true ? Promise<ICanvas> : ICanvas
    {
        if (async)
        {
            return this._extract(target, frame, 'canvas') as any;
        }

        const { pixels, width, height, flippedY } = this._rawPixels(target, frame);

        if (flippedY)
        {
            Extract._flipY(pixels, width, height);
        }

        Extract._unpremultiplyAlpha(pixels);

        const canvasBuffer = new utils.CanvasRenderTarget(width, height, 1);
        const imageData = new ImageData(new Uint8ClampedArray(pixels.buffer), width, height);

        canvasBuffer.context.putImageData(imageData, 0, 0);

        return canvasBuffer.canvas as any;
    }

    /**
     * Will return a one-dimensional array containing the pixel data of the entire texture in RGBA
     * order, with integer values between 0 and 255 (included).
     * @param target - A displayObject or renderTexture
     *  to convert. If left empty will use the main renderer
     * @param frame - The frame the extraction is restricted to.
     * @param {boolean} [async=false] - Perform the extraction asynchronously?
     * @returns {Uint8Array | Promise<Uint8Array>} - One-dimensional array containing the pixel data of the entire texture
     */
    public pixels<T extends boolean = false>(target?: DisplayObject | RenderTexture, frame?: Rectangle, async?: T):
    T extends true ? Promise<Uint8Array> : Uint8Array
    {
        if (async)
        {
            return this._extract(target, frame, 'pixels') as any;
        }

        const { pixels, width, height, flippedY } = this._rawPixels(target, frame);

        if (flippedY)
        {
            Extract._flipY(pixels, width, height);
        }

        Extract._unpremultiplyAlpha(pixels);

        return pixels as any;
    }

    private _rawPixels(target?: DisplayObject | RenderTexture, frame?: Rectangle): PixelData<Uint8Array>
    {
        return this._extract<undefined>(target, frame);
    }

    private _extract<F extends undefined | 'base64' | 'bitmap' | 'canvas' | 'pixels'>(target?: DisplayObject | RenderTexture,
        frame?: Rectangle, func?: F, ...args: F extends 'base64' ? [type?: string, quality?: number] : []):
        F extends undefined ? PixelData<Uint8Array> : F extends 'base64' ? Promise<string> : F extends 'bitmap'
            ? Promise<ImageBitmap> : F extends 'canvas' ? Promise<ICanvas> : F extends 'pixels' ? Promise<Uint8Array> : never
    {
        const renderer = this.renderer;

        if (!renderer)
        {
            throw new Error('Extract has already been destroyed');
        }

        let resolution;
        let flippedY = false;
        let premultipliedAlpha = false;
        let renderTexture: RenderTexture | undefined;
        let generated = false;

        if (target)
        {
            if (target instanceof RenderTexture)
            {
                renderTexture = target;
            }
            else
            {
                renderTexture = renderer.generateTexture(target, {
                    resolution: renderer.resolution,
                    multisample: renderer.multisample
                });
                generated = true;
            }
        }

        if (renderTexture)
        {
            resolution = renderTexture.baseTexture.resolution;
            frame ??= renderTexture.frame;
            flippedY = false;
            premultipliedAlpha = true;

            if (!generated)
            {
                renderer.renderTexture.bind(renderTexture);

                const fbo = renderTexture.framebuffer.glFramebuffers[renderer.CONTEXT_UID];

                if (fbo.blitFramebuffer)
                {
                    renderer.framebuffer.bind(fbo.blitFramebuffer);
                }
            }
        }
        else
        {
            resolution = renderer.resolution;
            frame ??= renderer.screen;
            flippedY = true;
            premultipliedAlpha = true;
            renderer.renderTexture.bind();
        }

        const baseFrame = TEMP_RECT.copyFrom(renderTexture?.frame ?? renderer.screen);

        baseFrame.x = Math.round(baseFrame.x * resolution);
        baseFrame.y = Math.round(baseFrame.y * resolution);
        baseFrame.width = Math.round(baseFrame.width * resolution);
        baseFrame.height = Math.round(baseFrame.height * resolution);

        const x = Math.round(frame.x * resolution);
        const y = Math.round(frame.y * resolution);
        const width = Math.round(frame.width * resolution);
        const height = Math.round(frame.height * resolution);
        const minX = Math.max(0, baseFrame.left - x);
        const minY = Math.max(0, baseFrame.top - y);
        const maxX = Math.min(width, baseFrame.right - x);
        const maxY = Math.min(height, baseFrame.bottom - y);
        const pixelsSize = 4 * width * height;
        const { gl, CONTEXT_UID } = renderer;

        if (func === undefined)
        {
            const pixels = new Uint8Array(pixelsSize);

            gl.readPixels(x, y, width, height, gl.RGBA, gl.UNSIGNED_BYTE, pixels);

            return { pixels, width, height, minX, minY, maxX, maxY, flippedY, premultipliedAlpha } as any;
        }

        const bufferSize = utils.nextPow2(pixelsSize);
        let pixels: Uint8Array;
        let tempPixels: Uint8Array | undefined;

        if (func === 'pixels')
        {
            pixels = new Uint8Array(pixelsSize);
        }
        else
        {
            tempPixels = this._getArray(bufferSize);
            pixels = tempPixels;
        }

        let readPixels: Promise<PixelData<Uint8Array>>;

        if (renderer.context.webGLVersion === 1)
        {
            readPixels = new Promise((resolve) =>
            {
                gl.readPixels(x, y, width, height, gl.RGBA, gl.UNSIGNED_BYTE, pixels);

                resolve({ pixels, width, height, minX, minY, maxX, maxY, flippedY, premultipliedAlpha });
            });
        }
        else
        {
            const buffer = this._getBuffer(bufferSize);

            readPixels = new Promise<void>((resolve, reject) =>
            {
                gl.readPixels(x, y, width, height, gl.RGBA, gl.UNSIGNED_BYTE, 0);
                gl.bindBuffer(gl.PIXEL_PACK_BUFFER, null);

                const sync = gl.fenceSync(gl.SYNC_GPU_COMMANDS_COMPLETE, 0);

                if (!sync)
                {
                    reject(new Error('gl.fenceSync failed'));

                    return;
                }

                const wait = (flags = 0) =>
                {
                    if (!this.renderer)
                    {
                        throw new Error('Extract has already been destroyed');
                    }

                    if (this.renderer.CONTEXT_UID !== CONTEXT_UID)
                    {
                        throw new Error('WebGL context has changed');
                    }

                    const status = gl.clientWaitSync(sync, flags, 0);

                    if (status === gl.TIMEOUT_EXPIRED)
                    {
                        setTimeout(wait, 1);
                    }
                    else
                    {
                        gl.deleteSync(sync);

                        if (status === gl.WAIT_FAILED)
                        {
                            reject(new Error('gl.clientWaitSync returned WAIT_FAILED'));
                        }
                        else
                        {
                            resolve();
                        }
                    }
                };

                setTimeout(wait, 0, gl.SYNC_FLUSH_COMMANDS_BIT);
            }).then(() =>
            {
                if (!this.renderer)
                {
                    throw new Error('Extract has already been destroyed');
                }

                if (this.renderer.CONTEXT_UID !== CONTEXT_UID)
                {
                    throw new Error('WebGL context has changed');
                }

                gl.bindBuffer(gl.PIXEL_PACK_BUFFER, buffer);
                gl.getBufferSubData(gl.PIXEL_PACK_BUFFER, 0, pixels, 0, pixelsSize);
                gl.bindBuffer(gl.PIXEL_PACK_BUFFER, null);

                return { pixels, width, height, minX, minY, maxX, maxY, flippedY, premultipliedAlpha };
            }).finally(() =>
            {
                if (this.renderer?.CONTEXT_UID === CONTEXT_UID)
                {
                    this._returnBuffer(buffer, bufferSize);
                }
            });
        }

        return readPixels.finally(() =>
        {
            if (generated)
            {
                renderTexture?.destroy(true);
            }
        }).then(
            async (data) => (this.worker as any)[func](data, ...args)
        ).finally(() =>
        {
            if (this.renderer?.CONTEXT_UID === CONTEXT_UID)
            {
                this._returnArray(tempPixels);
            }
        }) as any;
    }

    /** Destroys the extract. */
    public destroy(): void
    {
        this._worker?.terminate();
        this._worker = undefined;
        this._deleteArrays(this._count + 1);
        this._deleteBuffers(this._count + 1);
        this._arrayPool = {};
        this._bufferPool = {};
        this.renderer = null;
    }

    private static _flipY(pixels: Uint8Array | Uint8ClampedArray, width: number, height: number): void
    {
        const w = width << 2;
        const h = height >> 1;
        const temp = new Uint8Array(w);

        for (let y = 0; y < h; y++)
        {
            const t = y * w;
            const b = (height - y - 1) * w;

            temp.set(pixels.subarray(t, t + w));
            pixels.copyWithin(t, b, b + w);
            pixels.set(temp, b);
        }
    }

    private static _unpremultiplyAlpha(pixels: Uint8Array | Uint8ClampedArray): void
    {
        if (pixels instanceof Uint8ClampedArray)
        {
            pixels = new Uint8Array(pixels.buffer);
        }

        const n = pixels.length;

        for (let i = 0; i < n; i += 4)
        {
            const alpha = pixels[i + 3];

            if (alpha !== 0)
            {
                const a = 255.001 / alpha;

                pixels[i] = (pixels[i] * a) + 0.5;
                pixels[i + 1] = (pixels[i + 1] * a) + 0.5;
                pixels[i + 2] = (pixels[i + 2] * a) + 0.5;
            }
        }
    }

    private _getArray(size: number): Uint8Array
    {
        const entry = (this._arrayPool[size] ??= []).pop();
        let array: Uint8Array;

        if (entry)
        {
            array = entry.object;
        }
        else
        {
            array = new Uint8Array(size);
        }

        return array;
    }

    private _returnArray(array?: Uint8Array): void
    {
        if (!array?.length)
        {
            return;
        }

        this._arrayPool[array.length].push({ object: array, touched: this._count });
    }

    private _deleteArrays(olderThan: number): void
    {
        for (const size in this._arrayPool)
        {
            const arrays = this._arrayPool[size];

            for (let i = arrays.length - 1; i >= 0; i--)
            {
                const array = arrays[i];

                if (array.touched < olderThan)
                {
                    arrays[i] = arrays[arrays.length - 1];
                    arrays.length--;
                }
            }
        }
    }

    private _getBuffer(size: number): WebGLBuffer
    {
        const renderer = this.renderer;

        if (!renderer)
        {
            throw new Error('Extract has already been destroyed');
        }

        const gl = renderer.gl;
        const entry = (this._bufferPool[size] ??= []).pop();
        let buffer: WebGLBuffer | null;

        if (entry)
        {
            buffer = entry.object;
            gl.bindBuffer(gl.PIXEL_PACK_BUFFER, buffer);
        }
        else
        {
            buffer = gl.createBuffer();

            if (!buffer)
            {
                throw new Error('gl.createBuffer failed');
            }

            gl.bindBuffer(gl.PIXEL_PACK_BUFFER, buffer);
            gl.bufferData(gl.PIXEL_PACK_BUFFER, size, gl.DYNAMIC_READ);
        }

        return buffer;
    }

    private _returnBuffer(buffer: WebGLBuffer, size: number)
    {
        this._bufferPool[size].push({ object: buffer, touched: this._count });
    }

    private _deleteBuffers(olderThan: number)
    {
        const renderer = this.renderer;

        if (!renderer)
        {
            throw new Error('Extract has already been destroyed');
        }

        const gl = renderer.gl;

        for (const size in this._bufferPool)
        {
            const buffers = this._bufferPool[size];

            for (let i = buffers.length - 1; i >= 0; i--)
            {
                const buffer = buffers[i];

                if (buffer.touched < olderThan)
                {
                    gl.deleteBuffer(buffer.object);

                    buffers[i] = buffers[buffers.length - 1];
                    buffers.length--;
                }
            }
        }
    }
}

extensions.add(Extract);

type ExtractWorkerTask<T extends Uint8Array | Uint8ClampedArray, R extends string | ImageBitmap | OffscreenCanvas | T> = {
    data: PixelData<T>,
    resolve: (result: R) => void,
    reject: (error: Error) => void
};

type ExtractWorkerResult<T extends Uint8Array | Uint8ClampedArray, R extends string | ImageBitmap | OffscreenCanvas | T> = {
    id: number,
    pixels: T,
    result?: R,
    error?: string,
};

export class ExtractWorker extends Worker
{
    private static objectURL: string | undefined;
    private static objectURLRefCount = 0;

    private static readonly isOffscreenCanvasSupported = typeof OffscreenCanvas !== 'undefined'
        && !!new OffscreenCanvas(0, 0).getContext('bitmaprenderer');

    private static readonly isSubworker = 'WorkerGlobalScope' in globalThis
        && globalThis instanceof (globalThis as any).WorkerGlobalScope;

    private _terminated: boolean;

    public get terminated(): boolean
    {
        return this._terminated;
    }

    private readonly tasks: Map<number, ExtractWorkerTask<Uint8Array | Uint8ClampedArray,
    string | ImageBitmap | OffscreenCanvas | Uint8Array | Uint8ClampedArray>>;
    private nextTaskID: number;

    constructor()
    {
        ExtractWorker.objectURL ??= URL.createObjectURL(
            // eslint-disable-next-line @typescript-eslint/no-use-before-define
            new Blob([EXTRACT_WORKER_SOURCE], { type: 'application/javascript' }));
        ExtractWorker.objectURLRefCount++;

        super(ExtractWorker.objectURL);

        this._terminated = false;
        this.tasks = new Map();
        this.nextTaskID = 0;
        this.onmessage = this._onMessage.bind(this);
    }

    public terminate(): void
    {
        this._terminated = true;
        super.terminate();

        ExtractWorker.objectURLRefCount--;

        if (ExtractWorker.objectURLRefCount === 0)
        {
            URL.revokeObjectURL(ExtractWorker.objectURL as string);
            ExtractWorker.objectURL = undefined;
        }
    }

    private _onMessage<T extends Uint8Array | Uint8ClampedArray, R extends string | ImageBitmap | OffscreenCanvas | T>(
        event: MessageEvent<ExtractWorkerResult<T, R>>): void
    {
        const { id, pixels, result, error } = event.data;
        const task = this.tasks.get(id);

        if (!task)
        {
            throw new Error('ExtractWorker received an unexcepted message');
        }

        this.tasks.delete(id);
        task.data.pixels = pixels;
        task.data.flippedY = false;
        task.data.premultipliedAlpha = false;

        if (error)
        {
            task.reject(new Error(`ExtractWorker encountered an error: ${error}`));
        }
        else
        {
            task.resolve(result ?? pixels);
        }
    }

    private process<T extends Uint8Array | Uint8ClampedArray, F extends 'base64' | 'bitmap' | 'canvas' | 'pixels'>(
        data: PixelData<T>, func: F, ...args: F extends 'base64' ? [type?: string, quality?: number] : []):
        F extends 'base64' ? Promise<string> : F extends 'bitmap' ? Promise<ImageBitmap> : F extends 'canvas'
            ? Promise<OffscreenCanvas> : F extends 'pixels' ? Promise<T> : never
    {
        if (func === 'pixels' && !(data.flippedY || data.premultipliedAlpha))
        {
            return Promise.resolve(data.pixels) as any;
        }

        const taskID = this.nextTaskID++;
        const taskData = { id: taskID, data, func, args };

        return new Promise((resolve, reject) =>
        {
            if (this._terminated)
            {
                reject(new Error('ExtractWorker has been terminated already'));
            }
            else
            {
                this.tasks.set(taskID, { data, resolve, reject });
                this.postMessage(taskData, [data.pixels.buffer]);
            }
        }) as any;
    }

    public async base64(data: PixelData<Uint8Array | Uint8ClampedArray>,
        type = 'image/png', quality?: number): Promise<string>
    {
        if (ExtractWorker.isOffscreenCanvasSupported)
        {
            return this.process(data, 'base64', type, quality);
        }

        const canvas = await this.canvas(data);

        if (canvas.convertToBlob !== undefined)
        {
            const blob = await canvas.convertToBlob({ type, quality });

            return new Promise<string>((resolve, reject) =>
            {
                const reader = new FileReader();

                reader.onload = () => resolve(reader.result as string);
                reader.onerror = reject;
                reader.readAsDataURL(blob);
            });
        }

        if (canvas.toBlob !== undefined)
        {
            return new Promise<string>((resolve, reject) =>
            {
                // eslint-disable-next-line @typescript-eslint/no-non-null-assertion
                canvas.toBlob!((blob) =>
                {
                    if (!blob)
                    {
                        reject(new Error('ICanvas.toBlob failed'));

                        return;
                    }

                    const reader = new FileReader();

                    reader.onload = () => resolve(reader.result as string);
                    reader.onerror = reject;
                    reader.readAsDataURL(blob);
                }, type, quality);
            });
        }

        if (canvas.toDataURL !== undefined)
        {
            return canvas.toDataURL(type, quality);
        }

        throw new Error('ExtractWorker.base64() requires ICanvas.toDataURL, ICanvas.toBlob, '
            + 'or ICanvas.convertToBlob to be implemented');
    }

    public async bitmap(data: PixelData<Uint8Array | Uint8ClampedArray>): Promise<ImageBitmap>
    {
        if (typeof createImageBitmap === 'undefined')
        {
            throw new Error('createImageBitmap is not supported');
        }

        if (ExtractWorker.isOffscreenCanvasSupported)
        {
            return this.process(data, 'bitmap');
        }

        const pixels = await this.pixels(data);
        const { width, height } = data;
        const size = 4 * width * height;
        const imageData = new ImageData(new Uint8ClampedArray(pixels.buffer, 0, size), width, height);

        return createImageBitmap(imageData);
    }

    public async canvas(data: PixelData<Uint8Array | Uint8ClampedArray>): Promise<ICanvas>
    {
        if (ExtractWorker.isSubworker)
        {
            return this.process(data, 'canvas');
        }

        const pixels = await this.pixels(data);
        const { width, height } = data;
        const canvasBuffer = new utils.CanvasRenderTarget(width, height, 1);
        const size = 4 * width * height;
        const imageData = new ImageData(new Uint8ClampedArray(pixels.buffer, 0, size), width, height);

        canvasBuffer.context.putImageData(imageData, 0, 0);

        return canvasBuffer.canvas;
    }

    public async pixels<T extends Uint8Array | Uint8ClampedArray>(data: PixelData<T>): Promise<T>
    {
        return this.process(data, 'pixels');
    }
}

const EXTRACT_WORKER_SOURCE = `\
/**
 * @param {Uint8Array|Uint8ClampedArray} pixels
 * @param {number} width
 * @param {number} height
 */
function flipY(pixels, width, height)
{
    const w = width << 2;
    const h = height >> 1;
    const temp = new Uint8Array(w);

    for (let y = 0; y < h; y++)
    {
        const t = y * w;
        const b = (height - y - 1) * w;

        temp.set(pixels.subarray(t, t + w));
        pixels.copyWithin(t, b, b + w);
        pixels.set(temp, b);
    }
}

/**
 * @param {Uint8Array|Uint8ClampedArray} pixels
 * @param {number} width
 * @param {number} height
 */
function unpremultiplyAlpha(pixels, width, height)
{
    if (pixels instanceof Uint8ClampedArray)
    {
        pixels = new Uint8Array(pixels.buffer);
    }

    const n = 4 * width * height;

    for (let i = 0; i < n; i += 4)
    {
        const alpha = pixels[i + 3];

        if (alpha !== 0)
        {
            const a = 255.001 / alpha;

            pixels[i] = (pixels[i] * a) + 0.5;
            pixels[i + 1] = (pixels[i + 1] * a) + 0.5;
            pixels[i + 2] = (pixels[i + 2] * a) + 0.5;
        }
    }
}

/**
 * @param {Uint8Array|Uint8ClampedArray} pixels
 * @param {number} width
 * @param {number} height
 * @param {number} minX
 * @param {number} minY
 * @param {number} maxY
 * @param {number} maxX
 */
function clearOutOfBounds(pixels, width, height, minX, minY, maxX, maxY)
{
    if (minX > maxX || minY > maxY)
    {
        pixels.fill(0, 0, 4 * width * height);
    }
    else
    {
        const w = width << 2;

        pixels.fill(0, 0, w * minY);

        if (minX !== 0 || maxX !== width)
        {
            const l = minX << 2;
            const r = maxX << 2;
            let k = w * minY;

            for (let y = minY; y < maxY; y++)
            {
                pixels.fill(0, k, k + l);
                pixels.fill(0, k + r, k + w);
                k += w;
            }
        }

        pixels.fill(0, w * maxY, w * height);
    }
}

/**
 * @param {Uint8Array|Uint8ClampedArray} pixels
 * @param {number} width
 * @param {number} height
 * @returns {Promise<ImageBitmap>}
 */
async function toBitmap(pixels, width, height)
{
    const size = 4 * width * height;
    const imageData = new ImageData(new Uint8ClampedArray(pixels.buffer, 0, size), width, height);

    return createImageBitmap(imageData);
}

/**
 * @param {Uint8Array|Uint8ClampedArray} pixels
 * @param {number} width
 * @param {number} height
 * @returns {Promise<OffscreenCanvas>}
 */
async function toCanvas(pixels, width, height)
{
    const bitmap = await toBitmap(pixels, width, height);
    const canvas = new OffscreenCanvas(width, height);
    const context = canvas.getContext('bitmaprenderer');

    context.transferFromImageBitmap(bitmap);
    bitmap.close();

    return canvas;
}

/**
 * @param {Uint8Array|Uint8ClampedArray} pixels
 * @param {number} width
 * @param {number} height
 * @param {string} [type]
 * @param {number} [quality]
 * @returns {Promise<string>}
 */
async function toBase64(pixels, width, height, type, quality)
{
    const canvas = await toCanvas(pixels, width, height);

    return canvas.convertToBlob({ type, quality }).then(
        blob => new Promise((resolve, reject) =>
        {
            const reader = new FileReader();

            reader.onload = () => resolve(reader.result);
            reader.onerror = reject;
            reader.readAsDataURL(blob);
        })
    );
}

onmessage = function(event)
{
    const { id, data, func, args } = event.data;
    const { pixels, width, height, minX, minY, maxX, maxY, flippedY, premultipliedAlpha } = data;

    setTimeout(async () =>
    {
        try
        {
            let empty = false;

            if (minX !== undefined)
            {
                if (minX > maxX || minY > maxY)
                {
                    empty = true;
                }

                clearOutOfBounds(pixels, width, height, minX, minY, maxX, maxY);
            }

            if (flippedY && !empty)
            {
                flipY(pixels, width, height);
            }

            if (premultipliedAlpha && !empty)
            {
                unpremultiplyAlpha(pixels, width, height);
            }

            if (func === 'base64')
            {
                const result = await toBase64(pixels, width, height, ...args);

                postMessage({ id, pixels, result }, [pixels.buffer]);
            }
            else if (func === 'bitmap')
            {
                const result = await toBitmap(pixels, width, height);

                postMessage({ id, pixels, result }, [pixels.buffer, result]);
            }
            else if (func === 'canvas')
            {
                const result = await toCanvas(pixels, width, height);

                postMessage({ id, pixels, result }, [pixels.buffer, result]);
            }
            else
            {
                postMessage({ id, pixels }, [pixels.buffer]);
            }
        }
        catch (e)
        {
            postMessage({ id, pixels, error: e.message }, [pixels.buffer]);
        }
    }, 0);
};
`;<|MERGE_RESOLUTION|>--- conflicted
+++ resolved
@@ -7,21 +7,14 @@
 
 export interface IExtract
 {
-<<<<<<< HEAD
-    image(target?: DisplayObject | RenderTexture, format?: string, quality?: number): Promise<HTMLImageElement>;
-    base64(target?: DisplayObject | RenderTexture, format?: string, quality?: number): Promise<string>;
+    image(target?: DisplayObject | RenderTexture, format?: string, quality?: number,
+        frame?: Rectangle): Promise<HTMLImageElement>;
+    base64(target?: DisplayObject | RenderTexture, format?: string, quality?: number,
+        frame?: Rectangle): Promise<string>;
     canvas<T extends boolean = false>(target?: DisplayObject | RenderTexture, frame?: Rectangle, async?: T):
     T extends true ? Promise<ICanvas> : ICanvas;
     pixels<T extends boolean>(target?: DisplayObject | RenderTexture, frame?: Rectangle, async?: T):
     T extends true ? Promise<Uint8Array | Uint8ClampedArray> : Uint8Array | Uint8ClampedArray;
-=======
-    image(target?: DisplayObject | RenderTexture, format?: string, quality?: number,
-        frame?: Rectangle): Promise<HTMLImageElement>;
-    base64(target?: DisplayObject | RenderTexture, format?: string, quality?: number,
-        frame?: Rectangle): Promise<string>;
-    canvas(target?: DisplayObject | RenderTexture, frame?: Rectangle): ICanvas;
-    pixels(target?: DisplayObject | RenderTexture, frame?: Rectangle): Uint8Array | Uint8ClampedArray;
->>>>>>> 00009c14
 }
 
 type PixelData<T extends Uint8Array | Uint8ClampedArray> = {
@@ -194,54 +187,7 @@
     public async base64(target?: DisplayObject | RenderTexture, format?: string, quality?: number,
         frame?: Rectangle): Promise<string>
     {
-<<<<<<< HEAD
-        return this._extract(target, undefined, 'base64', format, quality);
-=======
-        const canvas = this.canvas(target, frame);
-
-        if (canvas.toBlob !== undefined)
-        {
-            return new Promise<string>((resolve, reject) =>
-            {
-                // eslint-disable-next-line @typescript-eslint/no-non-null-assertion
-                canvas.toBlob!((blob) =>
-                {
-                    if (!blob)
-                    {
-                        reject(new Error('ICanvas.toBlob failed!'));
-
-                        return;
-                    }
-
-                    const reader = new FileReader();
-
-                    reader.onload = () => resolve(reader.result as string);
-                    reader.onerror = reject;
-                    reader.readAsDataURL(blob);
-                }, format, quality);
-            });
-        }
-        if (canvas.toDataURL !== undefined)
-        {
-            return canvas.toDataURL(format, quality);
-        }
-        if (canvas.convertToBlob !== undefined)
-        {
-            const blob = await canvas.convertToBlob({ type: format, quality });
-
-            return new Promise<string>((resolve, reject) =>
-            {
-                const reader = new FileReader();
-
-                reader.onload = () => resolve(reader.result as string);
-                reader.onerror = reject;
-                reader.readAsDataURL(blob);
-            });
-        }
-
-        throw new Error('Extract.base64() requires ICanvas.toDataURL, ICanvas.toBlob, '
-            + 'or ICanvas.convertToBlob to be implemented');
->>>>>>> 00009c14
+        return this._extract(target, frame, 'base64', format, quality);
     }
 
     /**
