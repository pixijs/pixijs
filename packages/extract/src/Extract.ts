--- conflicted
+++ resolved
@@ -150,32 +150,16 @@
     {
         const { pixels, width, height, flipY, premultipliedAlpha } = this._rawPixels(target, frame);
 
-<<<<<<< HEAD
-        let canvasBuffer = new utils.CanvasRenderTarget(width, height, 1);
-
-        // Add the pixels to the canvas
-        const canvasData = canvasBuffer.context.getImageData(0, 0, width, height);
-
-        if (premultipliedAlpha)
-        {
-            Extract.arrayPostDivide(pixels, canvasData.data);
-        }
-        else
-        {
-            canvasData.data.set(pixels);
-        }
-
-        canvasBuffer.context.putImageData(canvasData, 0, 0);
-
-=======
->>>>>>> 148438d8
         // Flipping pixels
         if (flipY)
         {
             Extract._flipY(pixels, width, height);
         }
 
-        Extract._unpremultiplyAlpha(pixels);
+        if (premultipliedAlpha)
+        {
+            Extract._unpremultiplyAlpha(pixels);
+        }
 
         const canvasBuffer = new utils.CanvasRenderTarget(width, height, 1);
 
@@ -200,14 +184,10 @@
     {
         const { pixels, premultipliedAlpha } = this._rawPixels(target, frame);
 
-<<<<<<< HEAD
         if (premultipliedAlpha)
         {
-            Extract.arrayPostDivide(pixels, pixels);
-        }
-=======
-        Extract._unpremultiplyAlpha(pixels);
->>>>>>> 148438d8
+            Extract._unpremultiplyAlpha(pixels);
+        }
 
         return pixels;
     }
@@ -252,10 +232,7 @@
             resolution = renderTexture.baseTexture.resolution;
             frame = frame ?? renderTexture.frame;
             flipY = false;
-<<<<<<< HEAD
             premultipliedAlpha = renderTexture.baseTexture.alphaMode > 0;
-            renderer.renderTexture.bind(renderTexture);
-=======
 
             if (!generated)
             {
@@ -268,7 +245,6 @@
                     renderer.framebuffer.bind(fbo.blitFramebuffer);
                 }
             }
->>>>>>> 148438d8
         }
         else
         {
