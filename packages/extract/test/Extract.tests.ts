--- conflicted
+++ resolved
@@ -1,8 +1,4 @@
-<<<<<<< HEAD
-import { ALPHA_MODES, FORMATS, Rectangle, Renderer, RenderTexture, Texture, TYPES } from '@pixi/core';
-=======
-import { MSAA_QUALITY, Rectangle, Renderer, RenderTexture, Texture } from '@pixi/core';
->>>>>>> ef3854b5
+import { ALPHA_MODES, FORMATS, MSAA_QUALITY, Rectangle, Renderer, RenderTexture, Texture, TYPES } from '@pixi/core';
 import { Extract } from '@pixi/extract';
 import { Sprite } from '@pixi/sprite';
 
@@ -199,7 +195,6 @@
         sprite.destroy();
     });
 
-<<<<<<< HEAD
     it('should unpremultiply alpha correctly', () =>
     {
         const pixels1 = new Uint8Array(4);
@@ -245,7 +240,8 @@
                 expect(pixels2[3]).toBe(alpha);
             }
         }
-=======
+    });
+
     it('should extract from multisampled render texture', async () =>
     {
         const renderer = new Renderer();
@@ -268,6 +264,5 @@
 
         renderer.destroy();
         sprite.destroy();
->>>>>>> ef3854b5
     });
 });