--- conflicted
+++ resolved
@@ -1,8 +1,4 @@
-<<<<<<< HEAD
-import { ALPHA_MODES, Rectangle, Renderer, RenderTexture, Texture } from '@pixi/core';
-=======
 import { ALPHA_MODES, FORMATS, MSAA_QUALITY, Rectangle, Renderer, RenderTexture, Texture, TYPES } from '@pixi/core';
->>>>>>> 148438d8
 import { Extract } from '@pixi/extract';
 import { Sprite } from '@pixi/sprite';
 
@@ -199,92 +195,6 @@
         sprite.destroy();
     });
 
-<<<<<<< HEAD
-    it('should unpremultiply if premultiplied alpha', async () =>
-    {
-        const renderer = new Renderer({
-            width: 1,
-            height: 1,
-            backgroundColor: 0xFFFFFF,
-            backgroundAlpha: 0.4,
-            premultipliedAlpha: true
-        });
-        const extract = renderer.extract;
-
-        expect(extract['_rendererPremultipliedAlpha']).toBe(true);
-
-        const renderTexture = RenderTexture.create({
-            width: 1,
-            height: 1,
-            alphaMode: ALPHA_MODES.PREMULTIPLIED_ALPHA
-        });
-
-        renderer.renderTexture.bind();
-        renderer.renderTexture.clear([0.4, 0.4, 0.4, 0.4]);
-
-        const rendererPixels = extract.pixels();
-
-        expect(rendererPixels[0]).toBe(255);
-        expect(rendererPixels[1]).toBe(255);
-        expect(rendererPixels[2]).toBe(255);
-        expect(rendererPixels[3]).toBe(102);
-
-        renderer.renderTexture.bind(renderTexture);
-        renderer.renderTexture.clear([0.4, 0.4, 0.4, 0.4]);
-
-        const renderTexturePixels = extract.pixels(renderTexture);
-
-        expect(renderTexturePixels[0]).toBe(255);
-        expect(renderTexturePixels[1]).toBe(255);
-        expect(renderTexturePixels[2]).toBe(255);
-        expect(renderTexturePixels[3]).toBe(102);
-
-        renderer.destroy();
-        renderTexture.destroy();
-    });
-
-    it('should not unpremultiply if no premultiplied alpha', async () =>
-    {
-        const renderer = new Renderer({
-            width: 1,
-            height: 1,
-            backgroundColor: 0xCCCCCC,
-            backgroundAlpha: 0.4,
-            premultipliedAlpha: false
-        });
-        const extract = renderer.extract;
-
-        expect(extract['_rendererPremultipliedAlpha']).toBe(false);
-
-        const renderTexture = RenderTexture.create({
-            width: 1,
-            height: 1,
-            alphaMode: ALPHA_MODES.NO_PREMULTIPLIED_ALPHA
-        });
-
-        renderer.renderTexture.bind();
-        renderer.renderTexture.clear([0.8, 0.8, 0.8, 0.4]);
-
-        const rendererPixels = extract.pixels();
-
-        expect(rendererPixels[0]).toBe(204);
-        expect(rendererPixels[1]).toBe(204);
-        expect(rendererPixels[2]).toBe(204);
-        expect(rendererPixels[3]).toBe(102);
-
-        renderer.renderTexture.bind(renderTexture);
-        renderer.renderTexture.clear([0.8, 0.8, 0.8, 0.4]);
-
-        const renderTexturePixels = extract.pixels(renderTexture);
-
-        expect(renderTexturePixels[0]).toBe(204);
-        expect(renderTexturePixels[1]).toBe(204);
-        expect(renderTexturePixels[2]).toBe(204);
-        expect(renderTexturePixels[3]).toBe(102);
-
-        renderer.destroy();
-        renderTexture.destroy();
-=======
     it('should unpremultiply alpha correctly', () =>
     {
         const pixels1 = new Uint8Array(4);
@@ -354,6 +264,91 @@
 
         renderer.destroy();
         sprite.destroy();
->>>>>>> 148438d8
+    });
+
+    it('should unpremultiply if premultiplied alpha', async () =>
+    {
+        const renderer = new Renderer({
+            width: 1,
+            height: 1,
+            backgroundColor: 0xFFFFFF,
+            backgroundAlpha: 0.4,
+            premultipliedAlpha: true
+        });
+        const extract = renderer.extract;
+
+        expect(extract['_rendererPremultipliedAlpha']).toBe(true);
+
+        const renderTexture = RenderTexture.create({
+            width: 1,
+            height: 1,
+            alphaMode: ALPHA_MODES.PREMULTIPLIED_ALPHA
+        });
+
+        renderer.renderTexture.bind();
+        renderer.renderTexture.clear([0.4, 0.4, 0.4, 0.4]);
+
+        const rendererPixels = extract.pixels();
+
+        expect(rendererPixels[0]).toBe(255);
+        expect(rendererPixels[1]).toBe(255);
+        expect(rendererPixels[2]).toBe(255);
+        expect(rendererPixels[3]).toBe(102);
+
+        renderer.renderTexture.bind(renderTexture);
+        renderer.renderTexture.clear([0.4, 0.4, 0.4, 0.4]);
+
+        const renderTexturePixels = extract.pixels(renderTexture);
+
+        expect(renderTexturePixels[0]).toBe(255);
+        expect(renderTexturePixels[1]).toBe(255);
+        expect(renderTexturePixels[2]).toBe(255);
+        expect(renderTexturePixels[3]).toBe(102);
+
+        renderer.destroy();
+        renderTexture.destroy();
+    });
+
+    it('should not unpremultiply if no premultiplied alpha', async () =>
+    {
+        const renderer = new Renderer({
+            width: 1,
+            height: 1,
+            backgroundColor: 0xCCCCCC,
+            backgroundAlpha: 0.4,
+            premultipliedAlpha: false
+        });
+        const extract = renderer.extract;
+
+        expect(extract['_rendererPremultipliedAlpha']).toBe(false);
+
+        const renderTexture = RenderTexture.create({
+            width: 1,
+            height: 1,
+            alphaMode: ALPHA_MODES.NO_PREMULTIPLIED_ALPHA
+        });
+
+        renderer.renderTexture.bind();
+        renderer.renderTexture.clear([0.8, 0.8, 0.8, 0.4]);
+
+        const rendererPixels = extract.pixels();
+
+        expect(rendererPixels[0]).toBe(204);
+        expect(rendererPixels[1]).toBe(204);
+        expect(rendererPixels[2]).toBe(204);
+        expect(rendererPixels[3]).toBe(102);
+
+        renderer.renderTexture.bind(renderTexture);
+        renderer.renderTexture.clear([0.8, 0.8, 0.8, 0.4]);
+
+        const renderTexturePixels = extract.pixels(renderTexture);
+
+        expect(renderTexturePixels[0]).toBe(204);
+        expect(renderTexturePixels[1]).toBe(204);
+        expect(renderTexturePixels[2]).toBe(204);
+        expect(renderTexturePixels[3]).toBe(102);
+
+        renderer.destroy();
+        renderTexture.destroy();
     });
 });