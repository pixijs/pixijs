import { TYPES } from '@pixi/constants';
import { ExtensionType, ObjectRenderer, Shader, State } from '@pixi/core';
import { Matrix } from '@pixi/math';
import { correctBlendMode, premultiplyRgba, premultiplyTint } from '@pixi/utils';
import { ParticleBuffer } from './ParticleBuffer';
import fragment from './particles.frag';
import vertex from './particles.vert';

import type { DisplayObject } from '@pixi/display';
import type { ParticleContainer } from './ParticleContainer';
<<<<<<< HEAD
import type { Renderer } from '@pixi/core';
import type { Sprite } from '@pixi/sprite';
=======
import type { Renderer, ExtensionMetadata } from '@pixi/core';
>>>>>>> 9b724f28

export interface IParticleRendererProperty
{
    attributeName: string;
    size: number;
    type?: TYPES;
    uploadFunction: (...params: any[]) => any;
    offset: number;
}

/*
 * @author Mat Groves
 *
 * Big thanks to the very clever Matt DesLauriers <mattdesl> https://github.com/mattdesl/
 * for creating the original PixiJS version!
 * Also a thanks to https://github.com/bchevalier for tweaking the tint and alpha so that they now
 * share 4 bytes on the vertex buffer
 *
 * Heavily inspired by LibGDX's ParticleRenderer:
 * https://github.com/libgdx/libgdx/blob/master/gdx/src/com/badlogic/gdx/graphics/g2d/ParticleRenderer.java
 */

/**
 * Renderer for Particles that is designer for speed over feature set.
 * @memberof PIXI
 */
export class ParticleRenderer extends ObjectRenderer
{
    /** @ignore */
    static extension: ExtensionMetadata = {
        name: 'particle',
        type: ExtensionType.RendererPlugin,
    };

    /** The WebGL state in which this renderer will work. */
    public readonly state: State;

    /** The default shader that is used if a sprite doesn't have a more specific one. */
    public shader: Shader;
    public tempMatrix: Matrix;
    public properties: IParticleRendererProperty[];

    /**
     * @param renderer - The renderer this sprite batch works for.
     */
    constructor(renderer: Renderer)
    {
        super(renderer);

        // 65535 is max vertex index in the index buffer (see ParticleRenderer)
        // so max number of particles is 65536 / 4 = 16384
        // and max number of element in the index buffer is 16384 * 6 = 98304
        // Creating a full index buffer, overhead is 98304 * 2 = 196Ko
        // let numIndices = 98304;

        this.shader = null;

        this.properties = null;

        this.tempMatrix = new Matrix();

        this.properties = [
            // verticesData
            {
                attributeName: 'aVertexPosition',
                size: 2,
                uploadFunction: this.uploadVertices,
                offset: 0,
            },
            // positionData
            {
                attributeName: 'aPositionCoord',
                size: 2,
                uploadFunction: this.uploadPosition,
                offset: 0,
            },
            // rotationData
            {
                attributeName: 'aRotation',
                size: 1,
                uploadFunction: this.uploadRotation,
                offset: 0,
            },
            // uvsData
            {
                attributeName: 'aTextureCoord',
                size: 2,
                uploadFunction: this.uploadUvs,
                offset: 0,
            },
            // tintData
            {
                attributeName: 'aColor',
                size: 1,
                type: TYPES.UNSIGNED_BYTE,
                uploadFunction: this.uploadTint,
                offset: 0,
            },
        ];

        this.shader = Shader.from(vertex, fragment, {});
        this.state = State.for2d();
    }

    /**
     * Renders the particle container object.
     * @param container - The container to render using this ParticleRenderer.
     */
    public render(container: ParticleContainer): void
    {
        const children = container.children;
        const maxSize = container._maxSize;
        const batchSize = container._batchSize;
        const renderer = this.renderer;
        let totalChildren = children.length;

        if (totalChildren === 0)
        {
            return;
        }
        else if (totalChildren > maxSize && !container.autoResize)
        {
            totalChildren = maxSize;
        }

        let buffers = container._buffers;

        if (!buffers)
        {
            buffers = container._buffers = this.generateBuffers(container);
        }

        const baseTexture = children[0]._texture.baseTexture;
        const premultiplied = baseTexture.alphaMode > 0;

        // if the uvs have not updated then no point rendering just yet!
        this.state.blendMode = correctBlendMode(container.blendMode, premultiplied);
        renderer.state.set(this.state);

        const gl = renderer.gl;

        const m = container.worldTransform.copyTo(this.tempMatrix);

        m.prepend(renderer.globalUniforms.uniforms.projectionMatrix);

        this.shader.uniforms.translationMatrix = m.toArray(true);

        this.shader.uniforms.uColor = premultiplyRgba(container.tintRgb,
            container.worldAlpha, this.shader.uniforms.uColor, premultiplied);

        this.shader.uniforms.uSampler = baseTexture;

        this.renderer.shader.bind(this.shader);

        let updateStatic = false;

        // now lets upload and render the buffers..
        for (let i = 0, j = 0; i < totalChildren; i += batchSize, j += 1)
        {
            let amount = (totalChildren - i);

            if (amount > batchSize)
            {
                amount = batchSize;
            }

            if (j >= buffers.length)
            {
                buffers.push(this._generateOneMoreBuffer(container));
            }

            const buffer = buffers[j];

            // we always upload the dynamic
            buffer.uploadDynamic(children, i, amount);

            const bid = container._bufferUpdateIDs[j] || 0;

            updateStatic = updateStatic || (buffer._updateID < bid);
            // we only upload the static content when we have to!
            if (updateStatic)
            {
                buffer._updateID = container._updateID;
                buffer.uploadStatic(children, i, amount);
            }

            // bind the buffer
            renderer.geometry.bind(buffer.geometry);
            gl.drawElements(gl.TRIANGLES, amount * 6, gl.UNSIGNED_SHORT, 0);
        }
    }

    /**
     * Creates one particle buffer for each child in the container we want to render and updates internal properties.
     * @param container - The container to render using this ParticleRenderer
     * @returns - The buffers
     */
    private generateBuffers(container: ParticleContainer): ParticleBuffer[]
    {
        const buffers = [];
        const size = container._maxSize;
        const batchSize = container._batchSize;
        const dynamicPropertyFlags = container._properties;

        for (let i = 0; i < size; i += batchSize)
        {
            buffers.push(new ParticleBuffer(this.properties, dynamicPropertyFlags, batchSize));
        }

        return buffers;
    }

    /**
     * Creates one more particle buffer, because container has autoResize feature.
     * @param container - The container to render using this ParticleRenderer
     * @returns - The generated buffer
     */
    private _generateOneMoreBuffer(container: ParticleContainer): ParticleBuffer
    {
        const batchSize = container._batchSize;
        const dynamicPropertyFlags = container._properties;

        return new ParticleBuffer(this.properties, dynamicPropertyFlags, batchSize);
    }

    /**
     * Uploads the vertices.
     * @param children - the array of display objects to render
     * @param startIndex - the index to start from in the children array
     * @param amount - the amount of children that will have their vertices uploaded
     * @param array - The vertices to upload.
     * @param stride - Stride to use for iteration.
     * @param offset - Offset to start at.
     */
    public uploadVertices(
        children: DisplayObject[], startIndex: number, amount: number,
        array: number[], stride: number, offset: number
    ): void
    {
        let w0 = 0;
        let w1 = 0;
        let h0 = 0;
        let h1 = 0;

        for (let i = 0; i < amount; ++i)
        {
            const sprite = children[startIndex + i] as Sprite;
            const texture = sprite._texture;
            const sx = sprite.scale.x;
            const sy = sprite.scale.y;
            const trim = texture.trim;
            const orig = texture.orig;

            if (trim)
            {
                // if the sprite is trimmed and is not a tilingsprite then we need to add the
                // extra space before transforming the sprite coords..
                w1 = trim.x - (sprite.anchor.x * orig.width);
                w0 = w1 + trim.width;

                h1 = trim.y - (sprite.anchor.y * orig.height);
                h0 = h1 + trim.height;
            }
            else
            {
                w0 = (orig.width) * (1 - sprite.anchor.x);
                w1 = (orig.width) * -sprite.anchor.x;

                h0 = orig.height * (1 - sprite.anchor.y);
                h1 = orig.height * -sprite.anchor.y;
            }

            array[offset] = w1 * sx;
            array[offset + 1] = h1 * sy;

            array[offset + stride] = w0 * sx;
            array[offset + stride + 1] = h1 * sy;

            array[offset + (stride * 2)] = w0 * sx;
            array[offset + (stride * 2) + 1] = h0 * sy;

            array[offset + (stride * 3)] = w1 * sx;
            array[offset + (stride * 3) + 1] = h0 * sy;

            offset += stride * 4;
        }
    }

    /**
     * Uploads the position.
     * @param children - the array of display objects to render
     * @param startIndex - the index to start from in the children array
     * @param amount - the amount of children that will have their positions uploaded
     * @param array - The vertices to upload.
     * @param stride - Stride to use for iteration.
     * @param offset - Offset to start at.
     */
    public uploadPosition(
        children: DisplayObject[], startIndex: number, amount: number,
        array: number[], stride: number, offset: number
    ): void
    {
        for (let i = 0; i < amount; i++)
        {
            const spritePosition = children[startIndex + i].position;

            array[offset] = spritePosition.x;
            array[offset + 1] = spritePosition.y;

            array[offset + stride] = spritePosition.x;
            array[offset + stride + 1] = spritePosition.y;

            array[offset + (stride * 2)] = spritePosition.x;
            array[offset + (stride * 2) + 1] = spritePosition.y;

            array[offset + (stride * 3)] = spritePosition.x;
            array[offset + (stride * 3) + 1] = spritePosition.y;

            offset += stride * 4;
        }
    }

    /**
     * Uploads the rotation.
     * @param children - the array of display objects to render
     * @param startIndex - the index to start from in the children array
     * @param amount - the amount of children that will have their rotation uploaded
     * @param array - The vertices to upload.
     * @param stride - Stride to use for iteration.
     * @param offset - Offset to start at.
     */
    public uploadRotation(
        children: DisplayObject[], startIndex: number, amount: number,
        array: number[], stride: number, offset: number
    ): void
    {
        for (let i = 0; i < amount; i++)
        {
            const spriteRotation = children[startIndex + i].rotation;

            array[offset] = spriteRotation;
            array[offset + stride] = spriteRotation;
            array[offset + (stride * 2)] = spriteRotation;
            array[offset + (stride * 3)] = spriteRotation;

            offset += stride * 4;
        }
    }

    /**
     * Uploads the UVs.
     * @param children - the array of display objects to render
     * @param startIndex - the index to start from in the children array
     * @param amount - the amount of children that will have their rotation uploaded
     * @param array - The vertices to upload.
     * @param stride - Stride to use for iteration.
     * @param offset - Offset to start at.
     */
    public uploadUvs(
        children: DisplayObject[], startIndex: number, amount: number,
        array: number[], stride: number, offset: number
    ): void
    {
        for (let i = 0; i < amount; ++i)
        {
            const textureUvs = (children[startIndex + i] as Sprite)._texture._uvs;

            if (textureUvs)
            {
                array[offset] = textureUvs.x0;
                array[offset + 1] = textureUvs.y0;

                array[offset + stride] = textureUvs.x1;
                array[offset + stride + 1] = textureUvs.y1;

                array[offset + (stride * 2)] = textureUvs.x2;
                array[offset + (stride * 2) + 1] = textureUvs.y2;

                array[offset + (stride * 3)] = textureUvs.x3;
                array[offset + (stride * 3) + 1] = textureUvs.y3;

                offset += stride * 4;
            }
            else
            {
                // TODO you know this can be easier!
                array[offset] = 0;
                array[offset + 1] = 0;

                array[offset + stride] = 0;
                array[offset + stride + 1] = 0;

                array[offset + (stride * 2)] = 0;
                array[offset + (stride * 2) + 1] = 0;

                array[offset + (stride * 3)] = 0;
                array[offset + (stride * 3) + 1] = 0;

                offset += stride * 4;
            }
        }
    }

    /**
     * Uploads the tint.
     * @param children - the array of display objects to render
     * @param startIndex - the index to start from in the children array
     * @param amount - the amount of children that will have their rotation uploaded
     * @param array - The vertices to upload.
     * @param stride - Stride to use for iteration.
     * @param offset - Offset to start at.
     */
    public uploadTint(
        children: DisplayObject[], startIndex: number, amount: number,
        array: number[], stride: number, offset: number
    ): void
    {
        for (let i = 0; i < amount; ++i)
        {
            const sprite = children[startIndex + i] as Sprite;
            const premultiplied = sprite._texture.baseTexture.alphaMode > 0;
            const alpha = sprite.alpha;

            // we dont call extra function if alpha is 1.0, that's faster
            const argb = alpha < 1.0 && premultiplied
                ? premultiplyTint(sprite._tintRGB, alpha) : sprite._tintRGB + (alpha * 255 << 24);

            array[offset] = argb;
            array[offset + stride] = argb;
            array[offset + (stride * 2)] = argb;
            array[offset + (stride * 3)] = argb;

            offset += stride * 4;
        }
    }

    /** Destroys the ParticleRenderer. */
    public destroy(): void
    {
        super.destroy();

        if (this.shader)
        {
            this.shader.destroy();
            this.shader = null;
        }

        this.tempMatrix = null;
    }
}<|MERGE_RESOLUTION|>--- conflicted
+++ resolved
@@ -8,12 +8,8 @@
 
 import type { DisplayObject } from '@pixi/display';
 import type { ParticleContainer } from './ParticleContainer';
-<<<<<<< HEAD
-import type { Renderer } from '@pixi/core';
+import type { Renderer, ExtensionMetadata } from '@pixi/core';
 import type { Sprite } from '@pixi/sprite';
-=======
-import type { Renderer, ExtensionMetadata } from '@pixi/core';
->>>>>>> 9b724f28
 
 export interface IParticleRendererProperty
 {
