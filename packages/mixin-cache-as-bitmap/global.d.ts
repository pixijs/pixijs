--- conflicted
+++ resolved
@@ -1,26 +1,11 @@
 declare namespace GlobalMixins
 {
     interface DisplayObject {
-<<<<<<< HEAD
-        cacheAsBitmap?: boolean;
-        cacheAsBitmapResolution?: number;
-        cacheAsBitmapMultisample?: import('@pixi/constants').MSAA_QUALITY;
-        _cacheAsBitmapResolution?: number;
-        _cacheAsBitmapMultisample?: import('@pixi/constants').MSAA_QUALITY;
-        _cacheAsBitmap?: boolean;
-        _cacheData?: import('@pixi/mixin-cache-as-bitmap').CacheData;
-        _renderCached?: (renderer: import('@pixi/core').Renderer) => void;
-        _initCachedDisplayObject?: (renderer: import('@pixi/core').Renderer) => void;
-        _calculateCachedBounds?: () => void;
-        _getCachedLocalBounds?: () => import('@pixi/math').Rectangle;
-        _renderCachedCanvas?: (renderer: import('@pixi/canvas-renderer').CanvasRenderer) => void;
-        _initCachedDisplayObjectCanvas?: (renderer: import('@pixi/canvas-renderer').CanvasRenderer) => void;
-        _destroyCachedDisplayObject?: () => void;
-        _cacheAsBitmapDestroy?: (options?: import('@pixi/display').IDestroyOptions|boolean) => void;
-=======
         cacheAsBitmap: boolean;
         cacheAsBitmapResolution: number;
+        cacheAsBitmapMultisample: import('@pixi/constants').MSAA_QUALITY;
         _cacheAsBitmapResolution: number;
+        _cacheAsBitmapMultisample: import('@pixi/constants').MSAA_QUALITY;
         _cacheAsBitmap: boolean;
         _cacheData: import('@pixi/mixin-cache-as-bitmap').CacheData;
         _renderCached(renderer: import('@pixi/core').Renderer): void;
@@ -31,6 +16,5 @@
         _initCachedDisplayObjectCanvas(renderer: import('@pixi/canvas-renderer').CanvasRenderer): void;
         _destroyCachedDisplayObject(): void;
         _cacheAsBitmapDestroy(options?: import('@pixi/display').IDestroyOptions|boolean): void;
->>>>>>> e4d57439
     }
 }