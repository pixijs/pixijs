import { Mesh, MeshMaterial } from '@pixi/mesh';
<<<<<<< HEAD
import { WRAP_MODES } from '@pixi/constants';
import RopeGeometry from './geometry/RopeGeometry';
=======
import { RopeGeometry } from './geometry/RopeGeometry';
>>>>>>> 8130ef53

/**
 * The rope allows you to draw a texture across several points and then manipulate these points
 *
 *```js
 * for (let i = 0; i < 20; i++) {
 *     points.push(new PIXI.Point(i * 50, 0));
 * };
 * let rope = new PIXI.SimpleRope(PIXI.Texture.from("snake.png"), points);
 *  ```
 *
 * @class
 * @extends PIXI.Mesh
 * @memberof PIXI
 *
 */
export class SimpleRope extends Mesh
{
    /**
     * @param {PIXI.Texture} texture - The texture to use on the rope.
     * @param {PIXI.Point[]} points - An array of {@link PIXI.Point} objects to construct this rope.
     * @param {number} [textureScale=0] - Optional. Positive values scale rope texture
     * keeping its aspect ratio. You can reduce alpha channel artifacts by providing a larger texture
     * and downsampling here. If set to zero, texture will be streched instead.
     */
    constructor(texture, points, textureScale = 0)
    {
        const ropeGeometry = new RopeGeometry(texture.height, points, textureScale);
        const meshMaterial = new MeshMaterial(texture);

        if (textureScale > 0)
        {
            // attempt to set UV wrapping, will fail on non-power of two textures
            texture.baseTexture.wrapMode = WRAP_MODES.REPEAT;
        }
        super(ropeGeometry, meshMaterial);

        /**
         * re-calculate vertices by rope points each frame
         *
         * @member {boolean}
         */
        this.autoUpdate = true;
    }

    _render(renderer)
    {
        if (this.autoUpdate
            || this.geometry.width !== this.shader.texture.height)
        {
            this.geometry.width = this.shader.texture.height;
            this.geometry.update();
        }

        super._render(renderer);
    }
}<|MERGE_RESOLUTION|>--- conflicted
+++ resolved
@@ -1,10 +1,6 @@
 import { Mesh, MeshMaterial } from '@pixi/mesh';
-<<<<<<< HEAD
 import { WRAP_MODES } from '@pixi/constants';
-import RopeGeometry from './geometry/RopeGeometry';
-=======
 import { RopeGeometry } from './geometry/RopeGeometry';
->>>>>>> 8130ef53
 
 /**
  * The rope allows you to draw a texture across several points and then manipulate these points
