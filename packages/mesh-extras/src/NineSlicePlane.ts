import { Texture } from '@pixi/core';
import { SimplePlane } from './SimplePlane';

import type { ITypedArray } from '@pixi/core';

const DEFAULT_BORDER_SIZE = 10;

// eslint-disable-next-line @typescript-eslint/no-empty-interface
export interface NineSlicePlane extends GlobalMixins.NineSlicePlane {}

/**
 * The NineSlicePlane allows you to stretch a texture using 9-slice scaling. The corners will remain unscaled (useful
 * for buttons with rounded corners for example) and the other areas will be scaled horizontally and or vertically
 *
 *```js
 * let Plane9 = new PIXI.NineSlicePlane(PIXI.Texture.from('BoxWithRoundedCorners.png'), 15, 15, 15, 15);
 *  ```
 * <pre>
 *      A                          B
 *    +---+----------------------+---+
 *  C | 1 |          2           | 3 |
 *    +---+----------------------+---+
 *    |   |                      |   |
 *    | 4 |          5           | 6 |
 *    |   |                      |   |
 *    +---+----------------------+---+
 *  D | 7 |          8           | 9 |
 *    +---+----------------------+---+

 *  When changing this objects width and/or height:
 *     areas 1 3 7 and 9 will remain unscaled.
 *     areas 2 and 8 will be stretched horizontally
 *     areas 4 and 6 will be stretched vertically
 *     area 5 will be stretched both horizontally and vertically
 * </pre>
 *
 * @class
 * @extends PIXI.SimplePlane
 * @memberof PIXI
 *
 */
export class NineSlicePlane extends SimplePlane
{
    private _origWidth: number;
    private _origHeight: number;
    _leftWidth: number;
    _rightWidth: number;
    _topHeight: number;
    _bottomHeight: number;

    /**
     * @param {PIXI.Texture} texture - The texture to use on the NineSlicePlane.
     * @param {number} [leftWidth=10] - size of the left vertical bar (A)
     * @param {number} [topHeight=10] - size of the top horizontal bar (C)
     * @param {number} [rightWidth=10] - size of the right vertical bar (B)
     * @param {number} [bottomHeight=10] - size of the bottom horizontal bar (D)
     */
    constructor(
        texture: Texture,
        leftWidth = DEFAULT_BORDER_SIZE,
        topHeight = DEFAULT_BORDER_SIZE,
        rightWidth = DEFAULT_BORDER_SIZE,
        bottomHeight = DEFAULT_BORDER_SIZE
    )
    {
        super(Texture.WHITE, 4, 4);

        this._origWidth = texture.orig.width;
        this._origHeight = texture.orig.height;

        /**
         * The width of the NineSlicePlane, setting this will actually modify the vertices and UV's of this plane
         *
         * @member {number}
         * @override
         */
        this._width = this._origWidth;

        /**
         * The height of the NineSlicePlane, setting this will actually modify the vertices and UV's of this plane
         *
         * @member {number}
         * @override
         */
        this._height = this._origHeight;

        /**
         * The width of the left column (a)
         *
         * @member {number}
         * @private
         */
        this._leftWidth = leftWidth;

        /**
         * The width of the right column (b)
         *
         * @member {number}
         * @private
         */
        this._rightWidth = rightWidth;

        /**
         * The height of the top row (c)
         *
         * @member {number}
         * @private
         */
        this._topHeight = topHeight;

        /**
         * The height of the bottom row (d)
         *
         * @member {number}
         * @private
         */
        this._bottomHeight = bottomHeight;

        // lets call the setter to ensure all necessary updates are performed
        this.texture = texture;
    }

    public textureUpdated(): void
    {
        this._textureID = this.shader.texture._updateID;
        this._refresh();
    }

    get vertices(): ITypedArray
    {
        return this.geometry.getBuffer('aVertexPosition').data;
    }

    set vertices(value: ITypedArray)
    {
        this.geometry.getBuffer('aVertexPosition').data = value;
    }

    /**
     * Updates the horizontal vertices.
     *
     */
    public updateHorizontalVertices(): void
    {
        const vertices = this.vertices;

        const scale = this._getMinScale();

        vertices[9] = vertices[11] = vertices[13] = vertices[15] = this._topHeight * scale;
        vertices[17] = vertices[19] = vertices[21] = vertices[23] = this._height - (this._bottomHeight * scale);
        vertices[25] = vertices[27] = vertices[29] = vertices[31] = this._height;
    }

    /**
     * Updates the vertical vertices.
     *
     */
    public updateVerticalVertices(): void
    {
        const vertices = this.vertices;

        const scale = this._getMinScale();

        vertices[2] = vertices[10] = vertices[18] = vertices[26] = this._leftWidth * scale;
        vertices[4] = vertices[12] = vertices[20] = vertices[28] = this._width - (this._rightWidth * scale);
        vertices[6] = vertices[14] = vertices[22] = vertices[30] = this._width;
    }

    /**
     * Returns the smaller of a set of vertical and horizontal scale of nine slice corners.
     *
     * @return {number} Smaller number of vertical and horizontal scale.
     * @private
     */
    private _getMinScale(): number
    {
        const w = this._leftWidth + this._rightWidth;
        const scaleW = this._width > w ? 1.0 : this._width / w;

        const h = this._topHeight + this._bottomHeight;
        const scaleH = this._height > h ? 1.0 : this._height / h;

        const scale = Math.min(scaleW, scaleH);

        return scale;
    }

    /**
     * The width of the NineSlicePlane, setting this will actually modify the vertices and UV's of this plane
     *
     * @member {number}
     */
    get width(): number
    {
        return this._width;
    }

<<<<<<< HEAD
    set width(value: number)
=======
    set width(value)
>>>>>>> 438819e6
    {
        this._width = value;
        this._refresh();
    }

    /**
     * The height of the NineSlicePlane, setting this will actually modify the vertices and UV's of this plane
     *
     * @member {number}
     */
    get height(): number
    {
        return this._height;
    }

<<<<<<< HEAD
    set height(value: number)
=======
    set height(value)
>>>>>>> 438819e6
    {
        this._height = value;
        this._refresh();
    }

    /**
     * The width of the left column
     *
     * @member {number}
     */
    get leftWidth(): number
    {
        return this._leftWidth;
    }

<<<<<<< HEAD
    set leftWidth(value: number)
=======
    set leftWidth(value)
>>>>>>> 438819e6
    {
        this._leftWidth = value;
        this._refresh();
    }

    /**
     * The width of the right column
     *
     * @member {number}
     */
    get rightWidth(): number
    {
        return this._rightWidth;
    }

<<<<<<< HEAD
    set rightWidth(value: number)
=======
    set rightWidth(value)
>>>>>>> 438819e6
    {
        this._rightWidth = value;
        this._refresh();
    }

    /**
     * The height of the top row
     *
     * @member {number}
     */
    get topHeight(): number
    {
        return this._topHeight;
    }

<<<<<<< HEAD
    set topHeight(value: number)
=======
    set topHeight(value)
>>>>>>> 438819e6
    {
        this._topHeight = value;
        this._refresh();
    }

    /**
     * The height of the bottom row
     *
     * @member {number}
     */
    get bottomHeight(): number
    {
        return this._bottomHeight;
    }

<<<<<<< HEAD
    set bottomHeight(value: number)
=======
    set bottomHeight(value)
>>>>>>> 438819e6
    {
        this._bottomHeight = value;
        this._refresh();
    }

    /**
     * Refreshes NineSlicePlane coords. All of them.
     */
    private _refresh(): void
    {
        const texture = this.texture;

        const uvs = this.geometry.buffers[1].data;

        this._origWidth = texture.orig.width;
        this._origHeight = texture.orig.height;

        const _uvw = 1.0 / this._origWidth;
        const _uvh = 1.0 / this._origHeight;

        uvs[0] = uvs[8] = uvs[16] = uvs[24] = 0;
        uvs[1] = uvs[3] = uvs[5] = uvs[7] = 0;
        uvs[6] = uvs[14] = uvs[22] = uvs[30] = 1;
        uvs[25] = uvs[27] = uvs[29] = uvs[31] = 1;

        uvs[2] = uvs[10] = uvs[18] = uvs[26] = _uvw * this._leftWidth;
        uvs[4] = uvs[12] = uvs[20] = uvs[28] = 1 - (_uvw * this._rightWidth);
        uvs[9] = uvs[11] = uvs[13] = uvs[15] = _uvh * this._topHeight;
        uvs[17] = uvs[19] = uvs[21] = uvs[23] = 1 - (_uvh * this._bottomHeight);

        this.updateHorizontalVertices();
        this.updateVerticalVertices();

        this.geometry.buffers[0].update();
        this.geometry.buffers[1].update();
    }
}<|MERGE_RESOLUTION|>--- conflicted
+++ resolved
@@ -195,11 +195,7 @@
         return this._width;
     }
 
-<<<<<<< HEAD
-    set width(value: number)
-=======
     set width(value)
->>>>>>> 438819e6
     {
         this._width = value;
         this._refresh();
@@ -215,11 +211,7 @@
         return this._height;
     }
 
-<<<<<<< HEAD
-    set height(value: number)
-=======
     set height(value)
->>>>>>> 438819e6
     {
         this._height = value;
         this._refresh();
@@ -235,11 +227,7 @@
         return this._leftWidth;
     }
 
-<<<<<<< HEAD
-    set leftWidth(value: number)
-=======
     set leftWidth(value)
->>>>>>> 438819e6
     {
         this._leftWidth = value;
         this._refresh();
@@ -255,11 +243,7 @@
         return this._rightWidth;
     }
 
-<<<<<<< HEAD
-    set rightWidth(value: number)
-=======
     set rightWidth(value)
->>>>>>> 438819e6
     {
         this._rightWidth = value;
         this._refresh();
@@ -275,11 +259,7 @@
         return this._topHeight;
     }
 
-<<<<<<< HEAD
-    set topHeight(value: number)
-=======
     set topHeight(value)
->>>>>>> 438819e6
     {
         this._topHeight = value;
         this._refresh();
@@ -295,11 +275,7 @@
         return this._bottomHeight;
     }
 
-<<<<<<< HEAD
-    set bottomHeight(value: number)
-=======
     set bottomHeight(value)
->>>>>>> 438819e6
     {
         this._bottomHeight = value;
         this._refresh();
