--- conflicted
+++ resolved
@@ -327,10 +327,6 @@
     /**
      * Generates intermediate batch data. Either gets converted to drawCalls
      * or used to convert to batch objects directly by the Graphics object.
-<<<<<<< HEAD
-=======
-     * @param allow32Indices - Allow using 32-bit indices for preventing artifacts when more that 65535 vertices
->>>>>>> a87bb870
      */
     updateBatches(): void
     {
