--- conflicted
+++ resolved
@@ -1,9 +1,5 @@
 import { FillStyle } from './FillStyle';
-<<<<<<< HEAD
-import { LineJoin } from './LineJoin';
-=======
 import { LINE_JOIN, LINE_CAP } from '../const';
->>>>>>> 311d7e1f
 
 /**
  * Represents the line style for Graphics.
@@ -38,14 +34,6 @@
     public native = false;
 
     /**
-<<<<<<< HEAD
-     * Shape to be used at corners formed when two lines join.
-     *
-     * @member {PIXI.LineJoin}
-     * @default PIXI.LineJoin.MITER
-     */
-    public join: LineJoin = LineJoin.BEVEL;
-=======
      * Line cap style.
      *
      * @member {PIXI.LINE_CAP}
@@ -68,7 +56,6 @@
      * @default 10
      */
     public miterLimit = 10;
->>>>>>> 311d7e1f
 
     /**
      * Clones the object
@@ -87,13 +74,9 @@
         obj.width = this.width;
         obj.alignment = this.alignment;
         obj.native = this.native;
-<<<<<<< HEAD
-        obj.join = this.join;
-=======
         obj.cap = this.cap;
         obj.join = this.join;
         obj.miterLimit = this.miterLimit;
->>>>>>> 311d7e1f
 
         return obj;
     }
