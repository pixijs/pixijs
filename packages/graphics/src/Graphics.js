import { BLEND_MODES } from '@pixi/constants';
import {
    Circle,
    Ellipse,
    PI_2,
    Point,
    Polygon,
    Rectangle,
    RoundedRectangle,
} from '@pixi/math';
import { RawMesh } from '@pixi/mesh';
import { Texture } from '@pixi/core';

import FillStyle from './styles/FillStyle';
import GraphicsGeometry from './GraphicsGeometry';
import LineStyle from './styles/LineStyle';
import PrimitiveShader from './shaders/PrimitiveShader';
import bezierCurveTo from './utils/bezierCurveTo';

const tempPoint = new Point();

/**
 * The Graphics class contains methods used to draw primitive shapes such as lines, circles and
 * rectangles to the display, and to color and fill them.
 *
 * @class
 * @extends PIXI.Container
 * @memberof PIXI
 */
export default class Graphics extends RawMesh
{
    /**
     *
     * @param {boolean} [nativeLines=false] - If true the lines will be draw using LINES instead of TRIANGLE_STRIP
     */
    constructor(geometry)
    {
        geometry = geometry || new GraphicsGeometry();
        const shader = new PrimitiveShader();

        super(geometry, shader, null, 5); // DRAW_MODES.TRIANGLE_STRIP

        /**
         * The tint applied to the graphic shape. This is a hex value. Apply a value of 0xFFFFFF to
         * reset the tint.s
         *
         * @member {number}
         * @default 0xFFFFFF
         */
        this.tint = 0xFFFFFF;

        this.blendMode = BLEND_MODES.NORMAL;

        this._fillStyle = null;
        this._lineStyle = null;

        this.matrix = null;

        /**
         * Current path
         *
         * @member {PIXI.Polygon}
         * @private
         */
        this.currentPoly = null;

        /**
         * When cacheAsBitmap is set to true the graphics object will be rendered as if it was a sprite.
         * This is useful if your graphics element does not change often, as it will speed up the rendering
         * of the object in exchange for taking up texture memory. It is also useful if you need the graphics
         * object to be anti-aliased, because it will be rendered using canvas. This is not recommended if
         * you are constantly redrawing the graphics element.
         *
         * @name cacheAsBitmap
         * @member {boolean}
         * @memberof PIXI.Graphics#
         * @default false
         */
    }

    /**
     * Creates a new Graphics object with the same values as this one.
     * Note that the only the properties of the object are cloned, not its transform (position,scale,etc)
     *
     * @return {PIXI.Graphics} A clone of the graphics object
     */
    clone()
    {
        return new Graphics(this.geometry);
    }

    /**
     * Calculate length of quadratic curve
     * @see {@link http://www.malczak.linuxpl.com/blog/quadratic-bezier-curve-length/}
     * for the detailed explanation of math behind this.
     *
     * @private
     * @param {number} fromX - x-coordinate of curve start point
     * @param {number} fromY - y-coordinate of curve start point
     * @param {number} cpX - x-coordinate of curve control point
     * @param {number} cpY - y-coordinate of curve control point
     * @param {number} toX - x-coordinate of curve end point
     * @param {number} toY - y-coordinate of curve end point
     * @return {number} Length of quadratic curve
     */
    _quadraticCurveLength(fromX, fromY, cpX, cpY, toX, toY)
    {
        const ax = fromX - ((2.0 * cpX) + toX);
        const ay = fromY - ((2.0 * cpY) + toY);
        const bx = 2.0 * ((cpX - 2.0) * fromX);
        const by = 2.0 * ((cpY - 2.0) * fromY);
        const a = 4.0 * ((ax * ax) + (ay * ay));
        const b = 4.0 * ((ax * bx) + (ay * by));
        const c = (bx * bx) + (by * by);

        const s = 2.0 * Math.sqrt(a + b + c);
        const a2 = Math.sqrt(a);
        const a32 = 2.0 * a * a2;
        const c2 = 2.0 * Math.sqrt(c);
        const ba = b / a2;

        return (
            (a32 * s)
                + (a2 * b * (s - c2))
                + (
                    ((4.0 * c * a) - (b * b))
                   * Math.log(((2.0 * a2) + ba + s) / (ba + c2))
                )
        ) / (4.0 * a32);
    }

    /**
     * Calculate length of bezier curve.
     * Analytical solution is impossible, since it involves an integral that does not integrate in general.
     * Therefore numerical solution is used.
     *
     * @private
     * @param {number} fromX - Starting point x
     * @param {number} fromY - Starting point y
     * @param {number} cpX - Control point x
     * @param {number} cpY - Control point y
     * @param {number} cpX2 - Second Control point x
     * @param {number} cpY2 - Second Control point y
     * @param {number} toX - Destination point x
     * @param {number} toY - Destination point y
     * @return {number} Length of bezier curve
     */
    _bezierCurveLength(fromX, fromY, cpX, cpY, cpX2, cpY2, toX, toY)
    {
        const n = 10;
        let result = 0.0;
        let t = 0.0;
        let t2 = 0.0;
        let t3 = 0.0;
        let nt = 0.0;
        let nt2 = 0.0;
        let nt3 = 0.0;
        let x = 0.0;
        let y = 0.0;
        let dx = 0.0;
        let dy = 0.0;
        let prevX = fromX;
        let prevY = fromY;

        for (let i = 1; i <= n; ++i)
        {
            t = i / n;
            t2 = t * t;
            t3 = t2 * t;
            nt = (1.0 - t);
            nt2 = nt * nt;
            nt3 = nt2 * nt;

            x = (nt3 * fromX) + (3.0 * nt2 * t * cpX) + (3.0 * nt * t2 * cpX2) + (t3 * toX);
            y = (nt3 * fromY) + (3.0 * nt2 * t * cpY) + (3 * nt * t2 * cpY2) + (t3 * toY);
            dx = prevX - x;
            dy = prevY - y;
            prevX = x;
            prevY = y;

            result += Math.sqrt((dx * dx) + (dy * dy));
        }

        return result;
    }

    /**
     * Calculate number of segments for the curve based on its length to ensure its smoothness.
     *
     * @private
     * @param {number} length - length of curve
     * @return {number} Number of segments
     */
    _segmentsCount(length)
    {
        let result = Math.ceil(length / Graphics.CURVES.maxLength);

        if (result < Graphics.CURVES.minSegments)
        {
            result = Graphics.CURVES.minSegments;
        }
        else if (result > Graphics.CURVES.maxSegments)
        {
            result = Graphics.CURVES.maxSegments;
        }

        return result;
    }

    /**
     * Specifies the line style used for subsequent calls to Graphics methods such as the lineTo()
     * method or the drawCircle() method.
     *
     * @param {number} [lineWidth=0] - width of the line to draw, will update the objects stored style
     * @param {number} [color=0] - color of the line to draw, will update the objects stored style
     * @param {number} [alpha=1] - alpha of the line to draw, will update the objects stored style
     * @param {number} [alignment=1] - alignment of the line to draw, (0 = inner, 0.5 = middle, 1 = outter)
     * @return {PIXI.Graphics} This Graphics object. Good for chaining method calls
     */
    lineStyle(width = 0, color = 0, alpha = 1, alignment = 0.5, native = false)
    {
        this.lineTextureStyle(width, Texture.WHITE, color, alpha, null, alignment, native);
    }

    lineTextureStyle(width = 0, texture, color = 0xFFFFFF, alpha = 1, textureMatrix, alignment = 0.5, native)
    {
        if (width === 0 || alpha === 0)
        {
            this._lineStyle = null;

            return this;
        }

        const style = new LineStyle();

        style.color = color;
        style.width = width;
        style.alpha = alpha;
        style.matrix = textureMatrix;
        style.texture = texture || Texture.WHITE;
        style.alignment = alignment;
        style.native = native;

        /*    if (this.currentPath)
        {
            if (this.currentPath.shape.points.length)
            {
                // halfway through a line? start a new one!
                const shape = new Polygon(this.currentPath.shape.points.slice(-2));

                shape.closed = false;

                this.drawShape(shape);
            }
            else
            {
                // otherwise its empty so lets just set the line properties
                this.currentPath.lineStyle = style;
            }
        }
*/
        this.finishPoly();

        this._lineStyle = style;

        return this;
    }

    startPoly()
    {
        this.currentPoly = new Polygon();
        this.currentPoly.closed = false;
    }

    finishPoly()
    {
        if (this.currentPoly)
        {
            if (this.currentPoly.points.length > 2)
            {
                this.drawShape(this.currentPoly);
                this.currentPoly = null;
            }
            else
            {
                this.currentPoly.points.length = 0;
            }
        }
    }

    /**
     * Moves the current drawing position to x, y.
     *
     * @param {number} x - the X coordinate to move to
     * @param {number} y - the Y coordinate to move to
     * @return {PIXI.Graphics} This Graphics object. Good for chaining method calls
     */
    moveTo(x, y)
    {
        this.startPoly();
        this.currentPoly.points.push(x, y);

        return this;
    }

    /**
     * Draws a line using the current line style from the current drawing position to (x, y);
     * The current drawing position is then set to (x, y).
     *
     * @param {number} x - the X coordinate to draw to
     * @param {number} y - the Y coordinate to draw to
     * @return {PIXI.Graphics} This Graphics object. Good for chaining method calls
     */
    lineTo(x, y)
    {
        if (!this.currentPoly)
        {
            this.moveTo(0, 0);
        }

        this.currentPoly.points.push(x, y);

        return this;
    }

    /**
     * Calculate the points for a quadratic bezier curve and then draws it.
     * Based on: https://stackoverflow.com/questions/785097/how-do-i-implement-a-bezier-curve-in-c
     *
     * @param {number} cpX - Control point x
     * @param {number} cpY - Control point y
     * @param {number} toX - Destination point x
     * @param {number} toY - Destination point y
     * @return {PIXI.Graphics} This Graphics object. Good for chaining method calls
     */
    quadraticCurveTo(cpX, cpY, toX, toY)
    {
        if (this.currentPoly)
        {
            if (this.currentPoly.points.length === 0)
            {
                this.currentPoly.points = [0, 0];
            }
        }
        else
        {
            this.moveTo(0, 0);
        }

<<<<<<< HEAD
        const n = 20;
        const points = this.currentPoly.points;
=======
        const points = this.currentPath.shape.points;
>>>>>>> 628f6429
        let xa = 0;
        let ya = 0;

        if (points.length === 0)
        {
            this.moveTo(0, 0);
        }

        const fromX = points[points.length - 2];
        const fromY = points[points.length - 1];
        const n = Graphics.CURVES.adaptive
            ? this._segmentsCount(this._quadraticCurveLength(fromX, fromY, cpX, cpY, toX, toY))
            : 20;

        for (let i = 1; i <= n; ++i)
        {
            const j = i / n;

            xa = fromX + ((cpX - fromX) * j);
            ya = fromY + ((cpY - fromY) * j);

            points.push(xa + (((cpX + ((toX - cpX) * j)) - xa) * j),
                ya + (((cpY + ((toY - cpY) * j)) - ya) * j));
        }

        this.dirty++;

        return this;
    }

    /**
     * Calculate the points for a bezier curve and then draws it.
     *
     * @param {number} cpX - Control point x
     * @param {number} cpY - Control point y
     * @param {number} cpX2 - Second Control point x
     * @param {number} cpY2 - Second Control point y
     * @param {number} toX - Destination point x
     * @param {number} toY - Destination point y
     * @return {PIXI.Graphics} This Graphics object. Good for chaining method calls
     */
    bezierCurveTo(cpX, cpY, cpX2, cpY2, toX, toY)
    {
        if (this.currentPoly)
        {
            if (this.currentPoly.points.length === 0)
            {
                this.currentPoly.points = [0, 0];
            }
        }
        else
        {
            this.moveTo(0, 0);
        }

        const points = this.currentPoly.points;

        const fromX = points[points.length - 2];
        const fromY = points[points.length - 1];

        points.length -= 2;

        const n = Graphics.CURVES.adaptive
            ? this._segmentsCount(this._bezierCurveLength(fromX, fromY, cpX, cpY, cpX2, cpY2, toX, toY))
            : 20;

        bezierCurveTo(fromX, fromY, cpX, cpY, cpX2, cpY2, toX, toY, n, points);

        this.dirty++;

        return this;
    }

    /**
     * The arcTo() method creates an arc/curve between two tangents on the canvas.
     *
     * "borrowed" from https://code.google.com/p/fxcanvas/ - thanks google!
     *
     * @param {number} x1 - The x-coordinate of the beginning of the arc
     * @param {number} y1 - The y-coordinate of the beginning of the arc
     * @param {number} x2 - The x-coordinate of the end of the arc
     * @param {number} y2 - The y-coordinate of the end of the arc
     * @param {number} radius - The radius of the arc
     * @return {PIXI.Graphics} This Graphics object. Good for chaining method calls
     */
    arcTo(x1, y1, x2, y2, radius)
    {
        if (this.currentPoly)
        {
            if (this.currentPoly.points.length === 0)
            {
                this.currentPoly.points = [x1, y1];
            }
        }
        else
        {
            this.moveTo(x1, y1);
        }

        const points = this.currentPath.points;
        const fromX = points[points.length - 2];
        const fromY = points[points.length - 1];
        const a1 = fromY - y1;
        const b1 = fromX - x1;
        const a2 = y2 - y1;
        const b2 = x2 - x1;
        const mm = Math.abs((a1 * b2) - (b1 * a2));

        if (mm < 1.0e-8 || radius === 0)
        {
            if (points[points.length - 2] !== x1 || points[points.length - 1] !== y1)
            {
                points.push(x1, y1);
            }
        }
        else
        {
            const dd = (a1 * a1) + (b1 * b1);
            const cc = (a2 * a2) + (b2 * b2);
            const tt = (a1 * a2) + (b1 * b2);
            const k1 = radius * Math.sqrt(dd) / mm;
            const k2 = radius * Math.sqrt(cc) / mm;
            const j1 = k1 * tt / dd;
            const j2 = k2 * tt / cc;
            const cx = (k1 * b2) + (k2 * b1);
            const cy = (k1 * a2) + (k2 * a1);
            const px = b1 * (k2 + j1);
            const py = a1 * (k2 + j1);
            const qx = b2 * (k1 + j2);
            const qy = a2 * (k1 + j2);
            const startAngle = Math.atan2(py - cy, px - cx);
            const endAngle = Math.atan2(qy - cy, qx - cx);

            this.arc(cx + x1, cy + y1, radius, startAngle, endAngle, b1 * a2 > b2 * a1);
        }

        this.dirty++;

        return this;
    }

    /**
     * The arc method creates an arc/curve (used to create circles, or parts of circles).
     *
     * @param {number} cx - The x-coordinate of the center of the circle
     * @param {number} cy - The y-coordinate of the center of the circle
     * @param {number} radius - The radius of the circle
     * @param {number} startAngle - The starting angle, in radians (0 is at the 3 o'clock position
     *  of the arc's circle)
     * @param {number} endAngle - The ending angle, in radians
     * @param {boolean} [anticlockwise=false] - Specifies whether the drawing should be
     *  counter-clockwise or clockwise. False is default, and indicates clockwise, while true
     *  indicates counter-clockwise.
     * @return {PIXI.Graphics} This Graphics object. Good for chaining method calls
     */
    arc(cx, cy, radius, startAngle, endAngle, anticlockwise = false)
    {
        if (startAngle === endAngle)
        {
            return this;
        }

        if (!anticlockwise && endAngle <= startAngle)
        {
            endAngle += PI_2;
        }
        else if (anticlockwise && startAngle <= endAngle)
        {
            startAngle += PI_2;
        }

        const sweep = endAngle - startAngle;
        const segs = Graphics.CURVES.adaptive
            ? this._segmentsCount(Math.abs(sweep) * radius)
            : Math.ceil(Math.abs(sweep) / PI_2) * 40;

        if (sweep === 0)
        {
            return this;
        }

        const startX = cx + (Math.cos(startAngle) * radius);
        const startY = cy + (Math.sin(startAngle) * radius);

        // If the currentPath exists, take its points. Otherwise call `moveTo` to start a path.
        let points = this.currentPoly ? this.currentPoly.points : null;

        if (points)
        {
            if (points[points.length - 2] !== startX || points[points.length - 1] !== startY)
            {
                points.push(startX, startY);
            }
        }
        else
        {
            this.moveTo(startX, startY);
            points = this.currentPoly.points;
        }

        const theta = sweep / (segs * 2);
        const theta2 = theta * 2;

        const cTheta = Math.cos(theta);
        const sTheta = Math.sin(theta);

        const segMinus = segs - 1;

        const remainder = (segMinus % 1) / segMinus;

        for (let i = 0; i <= segMinus; ++i)
        {
            const real = i + (remainder * i);

            const angle = ((theta) + startAngle + (theta2 * real));

            const c = Math.cos(angle);
            const s = -Math.sin(angle);

            points.push(
                (((cTheta * c) + (sTheta * s)) * radius) + cx,
                (((cTheta * -s) + (sTheta * c)) * radius) + cy
            );
        }

        this.dirty++;

        return this;
    }

    /**
     * Specifies a simple one-color fill that subsequent calls to other Graphics methods
     * (such as lineTo() or drawCircle()) use when drawing.
     *
     * @param {number} [color=0] - the color of the fill
     * @param {number} [alpha=1] - the alpha of the fill
     * @return {PIXI.Graphics} This Graphics object. Good for chaining method calls
     */
    beginFill(color = 0, alpha = 1)
    {
        this.beginTextureFill(null, color, alpha);

        return this;
    }

    beginTextureFill(texture, color = 0xFFFFFF, alpha = 1, textureMatrix)
    {
        if (alpha === 0)
        {
            this._fillStyle = null;

            return this;
        }

        const style = new FillStyle();

        style.color = color;
        style.alpha = alpha;
        style.texture = texture || Texture.WHITE;
        style.matrix = textureMatrix;

        if (this.currentPoly)
        {
            this.finishPoly();
        }

        this._fillStyle = style;

        return this;
    }

    /**
     * Applies a fill to the lines and shapes that were added since the last call to the beginFill() method.
     *
     * @return {PIXI.Graphics} This Graphics object. Good for chaining method calls
     */
    endFill()
    {
        this.finishPoly();

        this._fillStyle = null;

        return this;
    }

    /**
     *
     * @param {number} x - The X coord of the top-left of the rectangle
     * @param {number} y - The Y coord of the top-left of the rectangle
     * @param {number} width - The width of the rectangle
     * @param {number} height - The height of the rectangle
     * @return {PIXI.Graphics} This Graphics object. Good for chaining method calls
     */
    drawRect(x, y, width, height)
    {
        this.drawShape(new Rectangle(x, y, width, height));

        return this;
    }

    /**
     *
     * @param {number} x - The X coord of the top-left of the rectangle
     * @param {number} y - The Y coord of the top-left of the rectangle
     * @param {number} width - The width of the rectangle
     * @param {number} height - The height of the rectangle
     * @param {number} radius - Radius of the rectangle corners
     * @return {PIXI.Graphics} This Graphics object. Good for chaining method calls
     */
    drawRoundedRect(x, y, width, height, radius)
    {
        this.drawShape(new RoundedRectangle(x, y, width, height, radius));

        return this;
    }

    /**
     * Draws a circle.
     *
     * @param {number} x - The X coordinate of the center of the circle
     * @param {number} y - The Y coordinate of the center of the circle
     * @param {number} radius - The radius of the circle
     * @return {PIXI.Graphics} This Graphics object. Good for chaining method calls
     */
    drawCircle(x, y, radius)
    {
        this.drawShape(new Circle(x, y, radius));

        return this;
    }

    /**
     * Draws an ellipse.
     *
     * @param {number} x - The X coordinate of the center of the ellipse
     * @param {number} y - The Y coordinate of the center of the ellipse
     * @param {number} width - The half width of the ellipse
     * @param {number} height - The half height of the ellipse
     * @return {PIXI.Graphics} This Graphics object. Good for chaining method calls
     */
    drawEllipse(x, y, width, height)
    {
        this.drawShape(new Ellipse(x, y, width, height));

        return this;
    }

    /**
     * Draws a polygon using the given path.
     *
     * @param {number[]|PIXI.Point[]|PIXI.Polygon} path - The path data used to construct the polygon.
     * @return {PIXI.Graphics} This Graphics object. Good for chaining method calls
     */
    drawPolygon(path)
    {
        // prevents an argument assignment deopt
        // see section 3.1: https://github.com/petkaantonov/bluebird/wiki/Optimization-killers#3-managing-arguments
        let points = path;

        let closed = true;// !!this._fillStyle;

        if (points instanceof Polygon)
        {
            closed = points.closed;
            points = points.points;
        }

        if (!Array.isArray(points))
        {
            // prevents an argument leak deopt
            // see section 3.2: https://github.com/petkaantonov/bluebird/wiki/Optimization-killers#3-managing-arguments
            points = new Array(arguments.length);

            for (let i = 0; i < points.length; ++i)
            {
                points[i] = arguments[i]; // eslint-disable-line prefer-rest-params
            }
        }

        const shape = new Polygon(points);

        shape.closed = closed;

        this.drawShape(shape);

        return this;
    }

    drawShape(shape)
    {
        if (!this.holeMode)
        {
            this.geometry.drawShape(shape,
                this._fillStyle,
                this._lineStyle,
                this.matrix);
        }
        else
        {
            this.geometry.drawHole(shape,
                this.matrix);
        }
    }

    /**
     * Draw a star shape with an arbitrary number of points.
     *
     * @param {number} x - Center X position of the star
     * @param {number} y - Center Y position of the star
     * @param {number} points - The number of points of the star, must be > 1
     * @param {number} radius - The outer radius of the star
     * @param {number} [innerRadius] - The inner radius between points, default half `radius`
     * @param {number} [rotation=0] - The rotation of the star in radians, where 0 is vertical
     * @return {PIXI.Graphics} This Graphics object. Good for chaining method calls
     */
    drawStar(x, y, points, radius, innerRadius, rotation = 0)
    {
        innerRadius = innerRadius || radius / 2;

        const startAngle = (-1 * Math.PI / 2) + rotation;
        const len = points * 2;
        const delta = PI_2 / len;
        const polygon = [];

        for (let i = 0; i < len; i++)
        {
            const r = i % 2 ? innerRadius : radius;
            const angle = (i * delta) + startAngle;

            polygon.push(
                x + (r * Math.cos(angle)),
                y + (r * Math.sin(angle))
            );
        }

        this.drawPolygon(polygon);

        return this;
    }

    /**
     * Clears the graphics that were drawn to this Graphics object, and resets fill and line style settings.
     *
     * @return {PIXI.Graphics} This Graphics object. Good for chaining method calls
     */
    clear()
    {
        this.geometry.clear();

        return this;
    }

    /**
     * True if graphics consists of one rectangle, and thus, can be drawn like a Sprite and
     * masked with gl.scissor.
     *
     * @returns {boolean} True if only 1 rect.
     */
    isFastRect()
    {
        // will fix this!
        return false;
        // this.graphicsData.length === 1
        //  && this.graphicsData[0].shape.type === SHAPES.RECT
        // && !this.graphicsData[0].lineWidth;
    }

    /**
     * Renders the object using the WebGL renderer
     *
     * @private
     * @param {PIXI.Renderer} renderer - The renderer
     */
    _render(renderer)
    {
        renderer.batch.flush();

        this.finishPoly();

        const geometry = this.geometry;

        geometry.updateAttributes();

        this.shader.uniforms.translationMatrix = this.transform.worldTransform.toArray(true);

        // bind and sync uniforms..
        // there is a way to optimise this..
        renderer.shader.bind(this.shader);

        // then render it
        renderer.geometry.bind(geometry, this.shader);

        // set state..
        renderer.state.setState(this.state);

        if (geometry.drawCalls)
        {
            for (let i = 0; i < geometry.drawCalls.length; i++)
            {
                const drawCall = geometry.drawCalls[i];

                renderer.texture.bind(drawCall.texture, 0);
                // bind the geometry...
                renderer.geometry.draw(drawCall.type, drawCall.size, drawCall.start);
            }
        }
        // console.log('---')
    }

    /**
     * Retrieves the bounds of the graphic shape as a rectangle object
     *
     * @private
     */
    _calculateBounds()
    {
        const lb = this.geometry.bounds;

        this._bounds.addFrame(this.transform, lb.minX, lb.minY, lb.maxX, lb.maxY);
    }

    /**
     * Tests if a point is inside this graphics object
     *
     * @param {PIXI.Point} point - the point to test
     * @return {boolean} the result of the test
     */
    containsPoint(point)
    {
        this.worldTransform.applyInverse(point, tempPoint);

        return this.geometry.containsPoint(tempPoint);
    }

    /**
     * Closes the current path.
     *
     * @return {PIXI.Graphics} Returns itself.
     */
    closePath()
    {
        // ok so close path assumes next one is a hole!
        const currentPath = this.currentPath;

        if (currentPath && currentPath.shape)
        {
            currentPath.shape.close();
        }

        return this;
    }

    /**
     * Adds a hole in the current path.
     *
     * @return {PIXI.Graphics} Returns itself.
     */
    addHole()
    {
        this.geometry.addHole();

        return this;
    }

    setMatrix(matrix)
    {
        this.matrix = matrix;

        return this;
    }

    /**
     * Begin adding holes to the last draw shape
     * IMPORTANT: holes must be fully inside a shape to work
     * Also weirdness ensues if holes overlap!
     */
    beginHole()
    {
        this.holeMode = true;

        return this;
    }

    /**
     * End adding holes to the last draw shape
     */
    endHole()
    {
        this.holeMode = false;

        return this;
    }

    /**
     * Destroys the Graphics object.
     *
     * @param {object|boolean} [options] - Options parameter. A boolean will act as if all
     *  options have been set to that value
     * @param {boolean} [options.children=false] - if set to true, all the children will have
     *  their destroy method called as well. 'options' will be passed on to those calls.
     * @param {boolean} [options.texture=false] - Only used for child Sprites if options.children is set to true
     *  Should it destroy the texture of the child sprite
     * @param {boolean} [options.baseTexture=false] - Only used for child Sprites if options.children is set to true
     *  Should it destroy the base texture of the child sprite
     */
    destroy(options)
    {
        super.destroy(options);

        // TODO should this be an option
        this.geometry.destroy();
        this.shader = null;
    }
}

Graphics._SPRITE_TEXTURE = null;

/**
 * Graphics curves resolution settings. If `adaptive` flag is set to `true`,
 * the resolution is calculated based on the curve's length to ensure better visual quality.
 * Adaptive draw works with `bezierCurveTo` and `quadraticCurveTo`.
 *
 * @static
 * @constant
 * @memberof PIXI.Graphics
 * @name CURVES
 * @type {object}
 * @property {boolean} adaptive=false - flag indicating if the resolution should be adaptive
 * @property {number} maxLength=10 - maximal length of a single segment of the curve (if adaptive = false, ignored)
 * @property {number} minSegments=8 - minimal number of segments in the curve (if adaptive = false, ignored)
 * @property {number} maxSegments=2048 - maximal number of segments in the curve (if adaptive = false, ignored)
 */
Graphics.CURVES = {
    adaptive: false,
    maxLength: 10,
    minSegments: 8,
    maxSegments: 2048,
};<|MERGE_RESOLUTION|>--- conflicted
+++ resolved
@@ -347,12 +347,8 @@
             this.moveTo(0, 0);
         }
 
-<<<<<<< HEAD
-        const n = 20;
         const points = this.currentPoly.points;
-=======
-        const points = this.currentPath.shape.points;
->>>>>>> 628f6429
+
         let xa = 0;
         let ya = 0;
 
