import {
    Circle,
    Ellipse,
    PI_2,
    Point,
    Polygon,
    Rectangle,
    RoundedRectangle,
    Matrix,
    SHAPES,
} from '@pixi/math';

import { Texture, UniformGroup, State, Renderer, BatchDrawCall, Shader } from '@pixi/core';
import { BezierUtils, QuadraticUtils, ArcUtils } from './utils';
import { hex2rgb } from '@pixi/utils';
import { GraphicsGeometry } from './GraphicsGeometry';
import { FillStyle } from './styles/FillStyle';
import { LineStyle } from './styles/LineStyle';
import { BLEND_MODES } from '@pixi/constants';
import { Container } from '@pixi/display';

import type { IShape, IPointData } from '@pixi/math';
import type { IDestroyOptions } from '@pixi/display';
import { LINE_JOIN, LINE_CAP } from './const';

<<<<<<< HEAD
/** Batch element computed from Graphics geometry */
export interface IGraphicsBatchElement {
=======
/**
 * Batch element computed from Graphics geometry
 */
export interface IGraphicsBatchElement
{
>>>>>>> c95b7d51
    vertexData: Float32Array;
    blendMode: BLEND_MODES;
    indices: Uint16Array | Uint32Array;
    uvs: Float32Array;
    alpha: number;
    worldAlpha: number;
    _batchRGB: number[];
    _tintRGB: number;
    _texture: Texture;
}

export interface IFillStyleOptions
{
    color?: number;
    alpha?: number;
    texture?: Texture;
    matrix?: Matrix;
}

export interface ILineStyleOptions extends IFillStyleOptions
{
    width?: number;
    alignment?: number;
    native?: boolean;
    cap?: LINE_CAP;
    join?: LINE_JOIN;
    miterLimit?: number;
}

const temp = new Float32Array(3);

// a default shaders map used by graphics..
const DEFAULT_SHADERS: {[key: string]: Shader} = {};

export interface Graphics extends GlobalMixins.Graphics, Container {}

/**
 * The Graphics class is primarily used to render primitive shapes such as lines, circles and
 * rectangles to the display, and to color and fill them.  However, you can also use a Graphics
 * object to build a list of primitives to use as a mask, or as a complex hitArea.
 *
 * Please note that due to legacy naming conventions, the behavior of some functions in this class
 * can be confusing.  Each call to `drawRect()`, `drawPolygon()`, etc. actually stores that primitive
 * in the Geometry class's GraphicsGeometry object for later use in rendering or hit testing - the
 * functions do not directly draw anything to the screen.  Similarly, the `clear()` function doesn't
 * change the screen, it simply resets the list of primitives, which can be useful if you want to
 * rebuild the contents of an existing Graphics object.
 *
 * Once a GraphicsGeometry list is built, you can re-use it in other Geometry objects as
 * an optimization, by passing it into a new Geometry object's constructor.  Because of this
 * ability, it's important to call `destroy()` on Geometry objects once you are done with them, to
 * properly dereference each GraphicsGeometry and prevent memory leaks.
 * @memberof PIXI
 */
export class Graphics extends Container
{
    /**
     * New rendering behavior for rounded rectangles: circular arcs instead of quadratic bezier curves.
     * In the next major release, we'll enable this by default.
     */
    public static nextRoundedRectBehavior = false;

    /**
     * Temporary point to use for containsPoint.
     * @private
     */
    static _TEMP_POINT = new Point();

    /**
     * Represents the vertex and fragment shaders that processes the geometry and runs on the GPU.
     * Can be shared between multiple Graphics objects.
     */
    public shader: Shader = null;

    /** Renderer plugin for batching */
    public pluginName = 'batch';

    /**
     * Current path
     * @readonly
     */
    public currentPath: Polygon = null;

    /** A collections of batches! These can be drawn by the renderer batch system. */
    protected batches: Array<IGraphicsBatchElement> = [];

    /** Update dirty for limiting calculating tints for batches. */
    protected batchTint = -1;

    /** Update dirty for limiting calculating batches.*/
    protected batchDirty = -1;

    /** Copy of the object vertex data. */
    protected vertexData: Float32Array = null;

    /** Current fill style. */
    protected _fillStyle: FillStyle = new FillStyle();

    /** Current line style. */
    protected _lineStyle: LineStyle = new LineStyle();

    /** Current shape transform matrix. */
    protected _matrix: Matrix = null;

    /** Current hole mode is enabled. */
    protected _holeMode = false;
    protected _transformID: number;
    protected _tint: number;

    /**
     * Represents the WebGL state the Graphics required to render, excludes shader and geometry. E.g.,
     * blend mode, culling, depth testing, direction of rendering triangles, backface, etc.
     */
    private state: State = State.for2d();
    private _geometry: GraphicsGeometry;

    /**
     * Includes vertex positions, face indices, normals, colors, UVs, and
     * custom attributes within buffers, reducing the cost of passing all
     * this data to the GPU. Can be shared between multiple Mesh or Graphics objects.
     * @readonly
     */
    public get geometry(): GraphicsGeometry
    {
        return this._geometry;
    }

    /**
     * @param geometry - Geometry to use, if omitted will create a new GraphicsGeometry instance.
     */
    constructor(geometry: GraphicsGeometry = null)
    {
        super();

        this._geometry = geometry || new GraphicsGeometry();
        this._geometry.refCount++;

        /**
         * When cacheAsBitmap is set to true the graphics object will be rendered as if it was a sprite.
         * This is useful if your graphics element does not change often, as it will speed up the rendering
         * of the object in exchange for taking up texture memory. It is also useful if you need the graphics
         * object to be anti-aliased, because it will be rendered using canvas. This is not recommended if
         * you are constantly redrawing the graphics element.
         * @name cacheAsBitmap
         * @member {boolean}
         * @memberof PIXI.Graphics#
         * @default false
         */

        this._transformID = -1;

        // Set default
        this.tint = 0xFFFFFF;
        this.blendMode = BLEND_MODES.NORMAL;
    }

    /**
     * Creates a new Graphics object with the same values as this one.
     * Note that only the geometry of the object is cloned, not its transform (position,scale,etc)
     * @returns - A clone of the graphics object
     */
    public clone(): Graphics
    {
        this.finishPoly();

        return new Graphics(this._geometry);
    }

    /**
     * The blend mode to be applied to the graphic shape. Apply a value of
     * `PIXI.BLEND_MODES.NORMAL` to reset the blend mode.  Note that, since each
     * primitive in the GraphicsGeometry list is rendered sequentially, modes
     * such as `PIXI.BLEND_MODES.ADD` and `PIXI.BLEND_MODES.MULTIPLY` will
     * be applied per-primitive.
     * @default PIXI.BLEND_MODES.NORMAL
     */
    public set blendMode(value: BLEND_MODES)
    {
        this.state.blendMode = value;
    }

    public get blendMode(): BLEND_MODES
    {
        return this.state.blendMode;
    }

    /**
     * The tint applied to each graphic shape. This is a hex value. A value of
     * 0xFFFFFF will remove any tint effect.
     * @default 0xFFFFFF
     */
    public get tint(): number
    {
        return this._tint;
    }

    public set tint(value: number)
    {
        this._tint = value;
    }

    /**
     * The current fill style.
     * @readonly
     */
    public get fill(): FillStyle
    {
        return this._fillStyle;
    }

    /**
     * The current line style.
     * @readonly
     */
    public get line(): LineStyle
    {
        return this._lineStyle;
    }

    /**
     * Specifies the line style used for subsequent calls to Graphics methods such as the lineTo()
     * method or the drawCircle() method.
     * @param [width=0] - width of the line to draw, will update the objects stored style
     * @param [color=0x0] - color of the line to draw, will update the objects stored style
     * @param [alpha=1] - alpha of the line to draw, will update the objects stored style
     * @param [alignment=0.5] - alignment of the line to draw, (0 = inner, 0.5 = middle, 1 = outer).
     *        WebGL only.
     * @param [native=false] - If true the lines will be draw using LINES instead of TRIANGLE_STRIP
     * @returns - This Graphics object. Good for chaining method calls
     */
    public lineStyle(width: number, color?: number, alpha?: number, alignment?: number, native?: boolean): this;

    /**
     * Specifies the line style used for subsequent calls to Graphics methods such as the lineTo()
     * method or the drawCircle() method.
     * @param options - Line style options
     * @param {number} [options.width=0] - width of the line to draw, will update the objects stored style
     * @param {number} [options.color=0x0] - color of the line to draw, will update the objects stored style
     * @param {number} [options.alpha=1] - alpha of the line to draw, will update the objects stored style
     * @param {number} [options.alignment=0.5] - alignment of the line to draw, (0 = inner, 0.5 = middle, 1 = outer).
     *        WebGL only.
     * @param {boolean} [options.native=false] - If true the lines will be draw using LINES instead of TRIANGLE_STRIP
     * @param {PIXI.LINE_CAP}[options.cap=PIXI.LINE_CAP.BUTT] - line cap style
     * @param {PIXI.LINE_JOIN}[options.join=PIXI.LINE_JOIN.MITER] - line join style
     * @param {number}[options.miterLimit=10] - miter limit ratio
     * @returns {PIXI.Graphics} This Graphics object. Good for chaining method calls
     */
    public lineStyle(options?: ILineStyleOptions): this;

    public lineStyle(options: ILineStyleOptions | number = null,
        color = 0x0, alpha = 1, alignment = 0.5, native = false): this
    {
        // Support non-object params: (width, color, alpha, alignment, native)
        if (typeof options === 'number')
        {
            options = { width: options, color, alpha, alignment, native } as ILineStyleOptions;
        }

        return this.lineTextureStyle(options);
    }

    /**
     * Like line style but support texture for line fill.
     * @param options - Collection of options for setting line style.
     * @param {number} [options.width=0] - width of the line to draw, will update the objects stored style
     * @param {PIXI.Texture} [options.texture=PIXI.Texture.WHITE] - Texture to use
     * @param {number} [options.color=0x0] - color of the line to draw, will update the objects stored style.
     *  Default 0xFFFFFF if texture present.
     * @param {number} [options.alpha=1] - alpha of the line to draw, will update the objects stored style
     * @param {PIXI.Matrix} [options.matrix=null] - Texture matrix to transform texture
     * @param {number} [options.alignment=0.5] - alignment of the line to draw, (0 = inner, 0.5 = middle, 1 = outer).
     *        WebGL only.
     * @param {boolean} [options.native=false] - If true the lines will be draw using LINES instead of TRIANGLE_STRIP
     * @param {PIXI.LINE_CAP}[options.cap=PIXI.LINE_CAP.BUTT] - line cap style
     * @param {PIXI.LINE_JOIN}[options.join=PIXI.LINE_JOIN.MITER] - line join style
     * @param {number}[options.miterLimit=10] - miter limit ratio
     * @returns {PIXI.Graphics} This Graphics object. Good for chaining method calls
     */
    public lineTextureStyle(options: ILineStyleOptions): this
    {
        // Apply defaults
        options = Object.assign({
            width: 0,
            texture: Texture.WHITE,
            color: (options && options.texture) ? 0xFFFFFF : 0x0,
            alpha: 1,
            matrix: null,
            alignment: 0.5,
            native: false,
            cap: LINE_CAP.BUTT,
            join: LINE_JOIN.MITER,
            miterLimit: 10,
        }, options);

        if (this.currentPath)
        {
            this.startPoly();
        }

        const visible = options.width > 0 && options.alpha > 0;

        if (!visible)
        {
            this._lineStyle.reset();
        }
        else
        {
            if (options.matrix)
            {
                options.matrix = options.matrix.clone();
                options.matrix.invert();
            }

            Object.assign(this._lineStyle, { visible }, options);
        }

        return this;
    }

    /**
     * Start a polygon object internally.
     * @protected
     */
    protected startPoly(): void
    {
        if (this.currentPath)
        {
            const points = this.currentPath.points;
            const len = this.currentPath.points.length;

            if (len > 2)
            {
                this.drawShape(this.currentPath);
                this.currentPath = new Polygon();
                this.currentPath.closeStroke = false;
                this.currentPath.points.push(points[len - 2], points[len - 1]);
            }
        }
        else
        {
            this.currentPath = new Polygon();
            this.currentPath.closeStroke = false;
        }
    }

    /**
     * Finish the polygon object.
     * @protected
     */
    finishPoly(): void
    {
        if (this.currentPath)
        {
            if (this.currentPath.points.length > 2)
            {
                this.drawShape(this.currentPath);
                this.currentPath = null;
            }
            else
            {
                this.currentPath.points.length = 0;
            }
        }
    }

    /**
     * Moves the current drawing position to x, y.
     * @param x - the X coordinate to move to
     * @param y - the Y coordinate to move to
     * @returns - This Graphics object. Good for chaining method calls
     */
    public moveTo(x: number, y: number): this
    {
        this.startPoly();
        this.currentPath.points[0] = x;
        this.currentPath.points[1] = y;

        return this;
    }

    /**
     * Draws a line using the current line style from the current drawing position to (x, y);
     * The current drawing position is then set to (x, y).
     * @param x - the X coordinate to draw to
     * @param y - the Y coordinate to draw to
     * @returns - This Graphics object. Good for chaining method calls
     */
    public lineTo(x: number, y: number): this
    {
        if (!this.currentPath)
        {
            this.moveTo(0, 0);
        }

        // remove duplicates..
        const points = this.currentPath.points;
        const fromX = points[points.length - 2];
        const fromY = points[points.length - 1];

        if (fromX !== x || fromY !== y)
        {
            points.push(x, y);
        }

        return this;
    }

    /**
     * Initialize the curve
     * @param x
     * @param y
     */
    protected _initCurve(x = 0, y = 0): void
    {
        if (this.currentPath)
        {
            if (this.currentPath.points.length === 0)
            {
                this.currentPath.points = [x, y];
            }
        }
        else
        {
            this.moveTo(x, y);
        }
    }

    /**
     * Calculate the points for a quadratic bezier curve and then draws it.
     * Based on: https://stackoverflow.com/questions/785097/how-do-i-implement-a-bezier-curve-in-c
     * @param cpX - Control point x
     * @param cpY - Control point y
     * @param toX - Destination point x
     * @param toY - Destination point y
     * @returns - This Graphics object. Good for chaining method calls
     */
    public quadraticCurveTo(cpX: number, cpY: number, toX: number, toY: number): this
    {
        this._initCurve();

        const points = this.currentPath.points;

        if (points.length === 0)
        {
            this.moveTo(0, 0);
        }

        QuadraticUtils.curveTo(cpX, cpY, toX, toY, points);

        return this;
    }

    /**
     * Calculate the points for a bezier curve and then draws it.
     * @param cpX - Control point x
     * @param cpY - Control point y
     * @param cpX2 - Second Control point x
     * @param cpY2 - Second Control point y
     * @param toX - Destination point x
     * @param toY - Destination point y
     * @returns This Graphics object. Good for chaining method calls
     */
    public bezierCurveTo(cpX: number, cpY: number, cpX2: number, cpY2: number, toX: number, toY: number): this
    {
        this._initCurve();

        BezierUtils.curveTo(cpX, cpY, cpX2, cpY2, toX, toY, this.currentPath.points);

        return this;
    }

    /**
     * The arcTo() method creates an arc/curve between two tangents on the canvas.
     *
     * "borrowed" from https://code.google.com/p/fxcanvas/ - thanks google!
     * @param x1 - The x-coordinate of the first tangent point of the arc
     * @param y1 - The y-coordinate of the first tangent point of the arc
     * @param x2 - The x-coordinate of the end of the arc
     * @param y2 - The y-coordinate of the end of the arc
     * @param radius - The radius of the arc
     * @returns - This Graphics object. Good for chaining method calls
     */
    public arcTo(x1: number, y1: number, x2: number, y2: number, radius: number): this
    {
        this._initCurve(x1, y1);

        const points = this.currentPath.points;

        const result = ArcUtils.curveTo(x1, y1, x2, y2, radius, points);

        if (result)
        {
            const { cx, cy, radius, startAngle, endAngle, anticlockwise } = result;

            this.arc(cx, cy, radius, startAngle, endAngle, anticlockwise);
        }

        return this;
    }

    /**
     * The arc method creates an arc/curve (used to create circles, or parts of circles).
     * @param cx - The x-coordinate of the center of the circle
     * @param cy - The y-coordinate of the center of the circle
     * @param radius - The radius of the circle
     * @param startAngle - The starting angle, in radians (0 is at the 3 o'clock position
     *  of the arc's circle)
     * @param endAngle - The ending angle, in radians
     * @param anticlockwise - Specifies whether the drawing should be
     *  counter-clockwise or clockwise. False is default, and indicates clockwise, while true
     *  indicates counter-clockwise.
     * @returns - This Graphics object. Good for chaining method calls
     */
    public arc(cx: number, cy: number, radius: number, startAngle: number, endAngle: number, anticlockwise = false): this
    {
        if (startAngle === endAngle)
        {
            return this;
        }

        if (!anticlockwise && endAngle <= startAngle)
        {
            endAngle += PI_2;
        }
        else if (anticlockwise && startAngle <= endAngle)
        {
            startAngle += PI_2;
        }

        const sweep = endAngle - startAngle;

        if (sweep === 0)
        {
            return this;
        }

        const startX = cx + (Math.cos(startAngle) * radius);
        const startY = cy + (Math.sin(startAngle) * radius);
        const eps = this._geometry.closePointEps;

        // If the currentPath exists, take its points. Otherwise call `moveTo` to start a path.
        let points = this.currentPath ? this.currentPath.points : null;

        if (points)
        {
            // TODO: make a better fix.

            // We check how far our start is from the last existing point
            const xDiff = Math.abs(points[points.length - 2] - startX);
            const yDiff = Math.abs(points[points.length - 1] - startY);

            if (xDiff < eps && yDiff < eps)
            {
                // If the point is very close, we don't add it, since this would lead to artifacts
                // during tessellation due to floating point imprecision.
            }
            else
            {
                points.push(startX, startY);
            }
        }
        else
        {
            this.moveTo(startX, startY);
            points = this.currentPath.points;
        }

        ArcUtils.arc(startX, startY, cx, cy, radius, startAngle, endAngle, anticlockwise, points);

        return this;
    }

    /**
     * Specifies a simple one-color fill that subsequent calls to other Graphics methods
     * (such as lineTo() or drawCircle()) use when drawing.
     * @param color - the color of the fill
     * @param alpha - the alpha of the fill
     * @returns - This Graphics object. Good for chaining method calls
     */
    public beginFill(color = 0, alpha = 1): this
    {
        return this.beginTextureFill({ texture: Texture.WHITE, color, alpha });
    }

    /**
     * Begin the texture fill
     * @param options - Object object.
     * @param {PIXI.Texture} [options.texture=PIXI.Texture.WHITE] - Texture to fill
     * @param {number} [options.color=0xffffff] - Background to fill behind texture
     * @param {number} [options.alpha=1] - Alpha of fill
     * @param {PIXI.Matrix} [options.matrix=null] - Transform matrix
     * @returns {PIXI.Graphics} This Graphics object. Good for chaining method calls
     */
    beginTextureFill(options?: IFillStyleOptions): this
    {
        // Apply defaults
        options = Object.assign({
            texture: Texture.WHITE,
            color: 0xFFFFFF,
            alpha: 1,
            matrix: null,
        }, options) as IFillStyleOptions;

        if (this.currentPath)
        {
            this.startPoly();
        }

        const visible = options.alpha > 0;

        if (!visible)
        {
            this._fillStyle.reset();
        }
        else
        {
            if (options.matrix)
            {
                options.matrix = options.matrix.clone();
                options.matrix.invert();
            }

            Object.assign(this._fillStyle, { visible }, options);
        }

        return this;
    }

    /**
     * Applies a fill to the lines and shapes that were added since the last call to the beginFill() method.
     * @returns - This Graphics object. Good for chaining method calls
     */
    public endFill(): this
    {
        this.finishPoly();

        this._fillStyle.reset();

        return this;
    }

    /**
     * Draws a rectangle shape.
     * @param x - The X coord of the top-left of the rectangle
     * @param y - The Y coord of the top-left of the rectangle
     * @param width - The width of the rectangle
     * @param height - The height of the rectangle
     * @returns - This Graphics object. Good for chaining method calls
     */
    public drawRect(x: number, y: number, width: number, height: number): this
    {
        return this.drawShape(new Rectangle(x, y, width, height));
    }

    /**
     * Draw a rectangle shape with rounded/beveled corners.
     * @param x - The X coord of the top-left of the rectangle
     * @param y - The Y coord of the top-left of the rectangle
     * @param width - The width of the rectangle
     * @param height - The height of the rectangle
     * @param radius - Radius of the rectangle corners
     * @returns - This Graphics object. Good for chaining method calls
     */
    public drawRoundedRect(x: number, y: number, width: number, height: number, radius: number): this
    {
        return this.drawShape(new RoundedRectangle(x, y, width, height, radius));
    }

    /**
     * Draws a circle.
     * @param x - The X coordinate of the center of the circle
     * @param y - The Y coordinate of the center of the circle
     * @param radius - The radius of the circle
     * @returns - This Graphics object. Good for chaining method calls
     */
    public drawCircle(x: number, y: number, radius: number): this
    {
        return this.drawShape(new Circle(x, y, radius));
    }

    /**
     * Draws an ellipse.
     * @param x - The X coordinate of the center of the ellipse
     * @param y - The Y coordinate of the center of the ellipse
     * @param width - The half width of the ellipse
     * @param height - The half height of the ellipse
     * @returns - This Graphics object. Good for chaining method calls
     */
    public drawEllipse(x: number, y: number, width: number, height: number): this
    {
        return this.drawShape(new Ellipse(x, y, width, height));
    }

    public drawPolygon(...path: Array<number> | Array<Point>): this;
    public drawPolygon(path: Array<number> | Array<Point> | Polygon): this;

    /**
     * Draws a polygon using the given path.
     * @param {number[]|PIXI.Point[]|PIXI.Polygon} path - The path data used to construct the polygon.
     * @returns - This Graphics object. Good for chaining method calls
     */
    public drawPolygon(...path: any[]): this
    {
        let points: Array<number> | Array<Point>;
        let closeStroke = true;// !!this._fillStyle;

        const poly = path[0] as Polygon;

        // check if data has points..
        if (poly.points)
        {
            closeStroke = poly.closeStroke;
            points = poly.points;
        }
        else
        if (Array.isArray(path[0]))
        {
            points = path[0];
        }
        else
        {
            points = path;
        }

        const shape = new Polygon(points);

        shape.closeStroke = closeStroke;

        this.drawShape(shape);

        return this;
    }

    /**
     * Draw any shape.
     * @param {PIXI.Circle|PIXI.Ellipse|PIXI.Polygon|PIXI.Rectangle|PIXI.RoundedRectangle} shape - Shape to draw
     * @returns - This Graphics object. Good for chaining method calls
     */
    public drawShape(shape: IShape): this
    {
        if (!this._holeMode)
        {
            this._geometry.drawShape(
                shape,
                this._fillStyle.clone(),
                this._lineStyle.clone(),
                this._matrix
            );
        }
        else
        {
            this._geometry.drawHole(shape, this._matrix);
        }

        return this;
    }

    /**
     * Clears the graphics that were drawn to this Graphics object, and resets fill and line style settings.
     * @returns - This Graphics object. Good for chaining method calls
     */
    public clear(): this
    {
        this._geometry.clear();
        this._lineStyle.reset();
        this._fillStyle.reset();

        this._boundsID++;
        this._matrix = null;
        this._holeMode = false;
        this.currentPath = null;

        return this;
    }

    /**
     * True if graphics consists of one rectangle, and thus, can be drawn like a Sprite and
     * masked with gl.scissor.
     * @returns - True if only 1 rect.
     */
    public isFastRect(): boolean
    {
        const data = this._geometry.graphicsData;

        return data.length === 1
            && data[0].shape.type === SHAPES.RECT
            && !data[0].matrix
            && !data[0].holes.length
            && !(data[0].lineStyle.visible && data[0].lineStyle.width);
    }

    /**
     * Renders the object using the WebGL renderer
     * @param renderer - The renderer
     */
    protected _render(renderer: Renderer): void
    {
        this.finishPoly();

        const geometry = this._geometry;
        const hasuint32 = renderer.context.supports.uint32Indices;
        // batch part..
        // batch it!

        geometry.updateBatches(hasuint32);

        if (geometry.batchable)
        {
            if (this.batchDirty !== geometry.batchDirty)
            {
                this._populateBatches();
            }

            this._renderBatched(renderer);
        }
        else
        {
            // no batching...
            renderer.batch.flush();

            this._renderDirect(renderer);
        }
    }

    /** Populating batches for rendering. */
    protected _populateBatches(): void
    {
        const geometry = this._geometry;
        const blendMode = this.blendMode;
        const len = geometry.batches.length;

        this.batchTint = -1;
        this._transformID = -1;
        this.batchDirty = geometry.batchDirty;
        this.batches.length = len;

        this.vertexData = new Float32Array(geometry.points);

        for (let i = 0; i < len; i++)
        {
            const gI = geometry.batches[i];
            const color = gI.style.color;
            const vertexData = new Float32Array(this.vertexData.buffer,
                gI.attribStart * 4 * 2,
                gI.attribSize * 2);

            const uvs = new Float32Array(geometry.uvsFloat32.buffer,
                gI.attribStart * 4 * 2,
                gI.attribSize * 2);

            const indices = new Uint16Array(geometry.indicesUint16.buffer,
                gI.start * 2,
                gI.size);

            const batch = {
                vertexData,
                blendMode,
                indices,
                uvs,
                _batchRGB: hex2rgb(color) as Array<number>,
                _tintRGB: color,
                _texture: gI.style.texture,
                alpha: gI.style.alpha,
                worldAlpha: 1 };

            this.batches[i] = batch;
        }
    }

    /**
     * Renders the batches using the BathedRenderer plugin
     * @param renderer - The renderer
     */
    protected _renderBatched(renderer: Renderer): void
    {
        if (!this.batches.length)
        {
            return;
        }

        renderer.batch.setObjectRenderer(renderer.plugins[this.pluginName]);

        this.calculateVertices();
        this.calculateTints();

        for (let i = 0, l = this.batches.length; i < l; i++)
        {
            const batch = this.batches[i];

            batch.worldAlpha = this.worldAlpha * batch.alpha;

            renderer.plugins[this.pluginName].render(batch);
        }
    }

    /**
     * Renders the graphics direct
     * @param renderer - The renderer
     */
    protected _renderDirect(renderer: Renderer): void
    {
        const shader = this._resolveDirectShader(renderer);

        const geometry = this._geometry;
        const tint = this.tint;
        const worldAlpha = this.worldAlpha;
        const uniforms = shader.uniforms;
        const drawCalls = geometry.drawCalls;

        // lets set the transfomr
        uniforms.translationMatrix = this.transform.worldTransform;

        // and then lets set the tint..
        uniforms.tint[0] = (((tint >> 16) & 0xFF) / 255) * worldAlpha;
        uniforms.tint[1] = (((tint >> 8) & 0xFF) / 255) * worldAlpha;
        uniforms.tint[2] = ((tint & 0xFF) / 255) * worldAlpha;
        uniforms.tint[3] = worldAlpha;

        // the first draw call, we can set the uniforms of the shader directly here.

        // this means that we can tack advantage of the sync function of pixi!
        // bind and sync uniforms..
        // there is a way to optimise this..
        renderer.shader.bind(shader);
        renderer.geometry.bind(geometry, shader);

        // set state..
        renderer.state.set(this.state);

        // then render the rest of them...
        for (let i = 0, l = drawCalls.length; i < l; i++)
        {
            this._renderDrawCallDirect(renderer, geometry.drawCalls[i]);
        }
    }

    /**
     * Renders specific DrawCall
     * @param renderer
     * @param drawCall
     */
    protected _renderDrawCallDirect(renderer: Renderer, drawCall: BatchDrawCall): void
    {
        const { texArray, type, size, start } = drawCall;
        const groupTextureCount = texArray.count;

        for (let j = 0; j < groupTextureCount; j++)
        {
            renderer.texture.bind(texArray.elements[j], j);
        }

        renderer.geometry.draw(type, size, start);
    }

    /**
     * Resolves shader for direct rendering
     * @param renderer - The renderer
     */
    protected _resolveDirectShader(renderer: Renderer): Shader
    {
        let shader = this.shader;

        const pluginName = this.pluginName;

        if (!shader)
        {
            // if there is no shader here, we can use the default shader.
            // and that only gets created if we actually need it..
            // but may be more than one plugins for graphics
            if (!DEFAULT_SHADERS[pluginName])
            {
                const { MAX_TEXTURES } = renderer.plugins[pluginName];
                const sampleValues = new Int32Array(MAX_TEXTURES);

                for (let i = 0; i < MAX_TEXTURES; i++)
                {
                    sampleValues[i] = i;
                }

                const uniforms = {
                    tint: new Float32Array([1, 1, 1, 1]),
                    translationMatrix: new Matrix(),
                    default: UniformGroup.from({ uSamplers: sampleValues }, true),
                };

                const program = renderer.plugins[pluginName]._shader.program;

                DEFAULT_SHADERS[pluginName] = new Shader(program, uniforms);
            }

            shader = DEFAULT_SHADERS[pluginName];
        }

        return shader;
    }

    /** Retrieves the bounds of the graphic shape as a rectangle object. */
    protected _calculateBounds(): void
    {
        this.finishPoly();

        const geometry = this._geometry;

        // skipping when graphics is empty, like a container
        if (!geometry.graphicsData.length)
        {
            return;
        }

        const { minX, minY, maxX, maxY } = geometry.bounds;

        this._bounds.addFrame(this.transform, minX, minY, maxX, maxY);
    }

    /**
     * Tests if a point is inside this graphics object
     * @param point - the point to test
     * @returns - the result of the test
     */
    public containsPoint(point: IPointData): boolean
    {
        this.worldTransform.applyInverse(point, Graphics._TEMP_POINT);

        return this._geometry.containsPoint(Graphics._TEMP_POINT);
    }

    /** Recalculate the tint by applying tint to batches using Graphics tint. */
    protected calculateTints(): void
    {
        if (this.batchTint !== this.tint)
        {
            this.batchTint = this.tint;

            const tintRGB = hex2rgb(this.tint, temp);

            for (let i = 0; i < this.batches.length; i++)
            {
                const batch = this.batches[i];

                const batchTint = batch._batchRGB;

                const r = (tintRGB[0] * batchTint[0]) * 255;
                const g = (tintRGB[1] * batchTint[1]) * 255;
                const b = (tintRGB[2] * batchTint[2]) * 255;

                // TODO Ivan, can this be done in one go?
                const color = (r << 16) + (g << 8) + (b | 0);

                batch._tintRGB = (color >> 16)
                        + (color & 0xff00)
                        + ((color & 0xff) << 16);
            }
        }
    }

    /** If there's a transform update or a change to the shape of the geometry, recalculate the vertices. */
    protected calculateVertices(): void
    {
        const wtID = this.transform._worldID;

        if (this._transformID === wtID)
        {
            return;
        }

        this._transformID = wtID;

        const wt = this.transform.worldTransform;
        const a = wt.a;
        const b = wt.b;
        const c = wt.c;
        const d = wt.d;
        const tx = wt.tx;
        const ty = wt.ty;

        const data = this._geometry.points;// batch.vertexDataOriginal;
        const vertexData = this.vertexData;

        let count = 0;

        for (let i = 0; i < data.length; i += 2)
        {
            const x = data[i];
            const y = data[i + 1];

            vertexData[count++] = (a * x) + (c * y) + tx;
            vertexData[count++] = (d * y) + (b * x) + ty;
        }
    }

    /**
     * Closes the current path.
     * @returns - Returns itself.
     */
    public closePath(): this
    {
        const currentPath = this.currentPath;

        if (currentPath)
        {
            // we don't need to add extra point in the end because buildLine will take care of that
            currentPath.closeStroke = true;
            // ensure that the polygon is completed, and is available for hit detection
            // (even if the graphics is not rendered yet)
            this.finishPoly();
        }

        return this;
    }

    /**
     * Apply a matrix to the positional data.
     * @param matrix - Matrix to use for transform current shape.
     * @returns - Returns itself.
     */
    public setMatrix(matrix: Matrix): this
    {
        this._matrix = matrix;

        return this;
    }

    /**
     * Begin adding holes to the last draw shape
     * IMPORTANT: holes must be fully inside a shape to work
     * Also weirdness ensues if holes overlap!
     * Ellipses, Circles, Rectangles and Rounded Rectangles cannot be holes or host for holes in CanvasRenderer,
     * please use `moveTo` `lineTo`, `quadraticCurveTo` if you rely on pixi-legacy bundle.
     * @returns - Returns itself.
     */
    public beginHole(): this
    {
        this.finishPoly();
        this._holeMode = true;

        return this;
    }

    /**
     * End adding holes to the last draw shape.
     * @returns - Returns itself.
     */
    public endHole(): this
    {
        this.finishPoly();
        this._holeMode = false;

        return this;
    }

    /**
     * Destroys the Graphics object.
     * @param options - Options parameter. A boolean will act as if all
     *  options have been set to that value
     * @param {boolean} [options.children=false] - if set to true, all the children will have
     *  their destroy method called as well. 'options' will be passed on to those calls.
     * @param {boolean} [options.texture=false] - Only used for child Sprites if options.children is set to true
     *  Should it destroy the texture of the child sprite
     * @param {boolean} [options.baseTexture=false] - Only used for child Sprites if options.children is set to true
     *  Should it destroy the base texture of the child sprite
     */
    public destroy(options?: IDestroyOptions | boolean): void
    {
        this._geometry.refCount--;
        if (this._geometry.refCount === 0)
        {
            this._geometry.dispose();
        }

        this._matrix = null;
        this.currentPath = null;
        this._lineStyle.destroy();
        this._lineStyle = null;
        this._fillStyle.destroy();
        this._fillStyle = null;
        this._geometry = null;
        this.shader = null;
        this.vertexData = null;
        this.batches.length = 0;
        this.batches = null;

        super.destroy(options);
    }
}<|MERGE_RESOLUTION|>--- conflicted
+++ resolved
@@ -23,16 +23,9 @@
 import type { IDestroyOptions } from '@pixi/display';
 import { LINE_JOIN, LINE_CAP } from './const';
 
-<<<<<<< HEAD
 /** Batch element computed from Graphics geometry */
-export interface IGraphicsBatchElement {
-=======
-/**
- * Batch element computed from Graphics geometry
- */
 export interface IGraphicsBatchElement
 {
->>>>>>> c95b7d51
     vertexData: Float32Array;
     blendMode: BLEND_MODES;
     indices: Uint16Array | Uint32Array;
