// const MockPointer = require('../interaction/MockPointer');
const { Renderer, BatchRenderer } = require('@pixi/core');
const { Graphics } = require('../');
const { BLEND_MODES } = require('@pixi/constants');
const { Point } = require('@pixi/math');
const { skipHello } = require('@pixi/utils');

Renderer.registerPlugin('batch', BatchRenderer);

skipHello();

<<<<<<< HEAD
function withGL(fn)
{
    return !process.env.DISABLE_WEBGL ? (fn || true) : undefined;
}

describe('Graphics', function ()
=======
describe('PIXI.Graphics', function ()
>>>>>>> c66765f6
{
    describe('constructor', function ()
    {
        it('should set defaults', function ()
        {
            const graphics = new Graphics();

            expect(graphics.fill.color).to.be.equals(0xFFFFFF);
            expect(graphics.fill.alpha).to.be.equals(1);
            expect(graphics.line.width).to.be.equals(0);
            expect(graphics.line.color).to.be.equals(0);
            expect(graphics.tint).to.be.equals(0xFFFFFF);
            expect(graphics.blendMode).to.be.equals(BLEND_MODES.NORMAL);
        });
    });

    describe('lineTo', function ()
    {
        it('should return correct bounds - north', function ()
        {
            const graphics = new Graphics();

            graphics.lineStyle(1);
            graphics.moveTo(0, 0);
            graphics.lineTo(0, 10);

            expect(graphics.width).to.be.below(1.00001);
            expect(graphics.width).to.be.above(0.99999);
            expect(graphics.height).to.be.equals(10);
        });

        it('should return correct bounds - south', function ()
        {
            const graphics = new Graphics();

            graphics.moveTo(0, 0);
            graphics.lineStyle(1);
            graphics.lineTo(0, -10);

            expect(graphics.width).to.be.below(1.00001);
            expect(graphics.width).to.be.above(0.99999);
            expect(graphics.height).to.be.equals(10);
        });

        it('should return correct bounds - east', function ()
        {
            const graphics = new Graphics();

            graphics.moveTo(0, 0);
            graphics.lineStyle(1);
            graphics.lineTo(10, 0);

            expect(graphics.height).to.be.equals(1);
            expect(graphics.width).to.be.equals(10);
        });

        it('should return correct bounds - west', function ()
        {
            const graphics = new Graphics();

            graphics.moveTo(0, 0);
            graphics.lineStyle(1);
            graphics.lineTo(-10, 0);

            expect(graphics.height).to.be.above(0.9999);
            expect(graphics.height).to.be.below(1.0001);
            expect(graphics.width).to.be.equals(10);
        });

        it('should return correct bounds when stacked with circle', function ()
        {
            const graphics = new Graphics();

            graphics.beginFill(0xFF0000);
            graphics.drawCircle(50, 50, 50);
            graphics.endFill();

            expect(graphics.width).to.be.equals(100);
            expect(graphics.height).to.be.equals(100);

            graphics.lineStyle(20, 0);
            graphics.moveTo(25, 50);
            graphics.lineTo(75, 50);

            expect(graphics.width).to.be.equals(100);
            expect(graphics.height).to.be.equals(100);
        });

        it('should return correct bounds when square', function ()
        {
            const graphics = new Graphics();

            graphics.lineStyle(20, 0, 0.5);
            graphics.moveTo(0, 0);
            graphics.lineTo(50, 0);
            graphics.lineTo(50, 50);
            graphics.lineTo(0, 50);
            graphics.lineTo(0, 0);

            expect(graphics.width).to.be.equals(70);
            expect(graphics.height).to.be.equals(70);
        });

        it('should ignore duplicate calls', function ()
        {
            const graphics = new Graphics();

            graphics.moveTo(0, 0);
            graphics.lineTo(0, 0);
            graphics.lineTo(10, 0);
            graphics.lineTo(10, 0);

            expect(graphics.currentPath.points).to.deep.equal([0, 0, 10, 0]);
        });

        describe('lineJoin', function ()
        {
            describe('miter', function ()
            {
                it('is miter by default (backwards compatible)', function ()
                {
                    // given
                    const graphics = new Graphics();

                    // then
                    expect(graphics.line.lineJoin).to.be.equal('miter');
                });

                it('clockwise miter', withGL(function ()
                {
                    // given
                    const renderer = new Renderer({ width: 200, height: 200 });
                    const graphics = new Graphics();

                    graphics.lineStyle(2, 0, 1, 0.5);
                    graphics.line.lineJoin = 'miter';

                    graphics.moveTo(0, 0);
                    graphics.lineTo(50, 0);
                    graphics.lineTo(50, 50);

                    // when
                    renderer.render(graphics);

                    // then
                    const points = graphics.geometry.points;

                    // 6 control points, xy each
                    expect(points.length / 2, 'number of control points is not right').to.be.equal(6);

                    expect(points[0], 'x1').to.be.eql(0);
                    expect(points[1], 'y1').to.be.eql(1);

                    expect(points[2], 'x2').to.be.eql(0);
                    expect(points[3], 'y2').to.be.eql(-1);

                    expect(points[4], 'x3').to.be.eql(49);
                    expect(points[5], 'y3').to.be.eql(1);

                    expect(points[6], 'x4').to.be.eql(51);
                    expect(points[7], 'y4').to.be.eql(-1);

                    expect(points[8], 'x5').to.be.eql(49);
                    expect(points[9], 'y5').to.be.eql(50);

                    expect(points[10], 'x6').to.be.eql(51);
                    expect(points[11], 'y6').to.be.eql(50);
                }));

                it('counterclockwise miter', withGL(function ()
                {
                    // given
                    const renderer = new Renderer({ width: 200, height: 200 });
                    const graphics = new Graphics();

                    graphics.lineStyle(2, 0, 1, 0.5);
                    graphics.line.lineJoin = 'miter';

                    graphics.moveTo(0, 0);
                    graphics.lineTo(50, 0);
                    graphics.lineTo(50, -50);

                    // when
                    renderer.render(graphics);

                    // then
                    const points = graphics.geometry.points;

                    // 6 control points, xy each
                    expect(points.length / 2, 'number of control points is not right').to.be.equal(6);

                    expect(points[0], 'x1').to.be.eql(0);
                    expect(points[1], 'y1').to.be.eql(1);

                    expect(points[2], 'x2').to.be.eql(0);
                    expect(points[3], 'y2').to.be.eql(-1);

                    expect(points[4], 'x3').to.be.eql(51);
                    expect(points[5], 'y3').to.be.eql(1);

                    expect(points[6], 'x4').to.be.eql(49);
                    expect(points[7], 'y4').to.be.eql(-1);

                    expect(points[8], 'x5').to.be.eql(51);
                    expect(points[9], 'y5').to.be.eql(-50);

                    expect(points[10], 'x6').to.be.eql(49);
                    expect(points[11], 'y6').to.be.eql(-50);
                }));

                it('flat line miter', withGL(function ()
                {
                    // given
                    const renderer = new Renderer({ width: 200, height: 200 });
                    const graphics = new Graphics();

                    graphics.lineStyle(2, 0, 1, 0.5);
                    graphics.line.lineJoin = 'miter';

                    graphics.moveTo(0, 0);
                    graphics.lineTo(50, 0);
                    graphics.lineTo(100, 0);

                    // when
                    renderer.render(graphics);

                    // then
                    const points = graphics.geometry.points;

                    // 6 control points, xy each
                    expect(points.length / 2, 'number of control points is not right').to.be.equal(6);

                    expect(points[0], 'x1').to.be.eql(0);
                    expect(points[1], 'y1').to.be.eql(1);

                    expect(points[2], 'x2').to.be.eql(0);
                    expect(points[3], 'y2').to.be.eql(-1);

                    expect(points[4], 'x3').to.be.eql(50);
                    expect(points[5], 'y3').to.be.eql(1);

                    expect(points[6], 'x5').to.be.eql(50);
                    expect(points[7], 'y5').to.be.eql(-1);

                    expect(points[8], 'x7').to.be.eql(100);
                    expect(points[9], 'y7').to.be.eql(1);

                    expect(points[10], 'x8').to.be.eql(100);
                    expect(points[11], 'y8').to.be.eql(-1);
                }));

                it('very sharp clockwise miter falling back to bevel', withGL(function ()
                {
                    // given
                    const p1 = [0, 0];
                    const p2 = [50, 0];
                    const p3 = [0, 2];
                    // normalized perpendicular lines
                    const perp1 = [0, 0.5];
                    const perp2 = [0.019984019174435787, 0.4996004793608947];
                    const anchor = [24.990003996803196, 0.5];
                    const renderer = new Renderer({ width: 200, height: 200 });
                    const graphics = new Graphics();

                    graphics.lineStyle(1, 0, 1, 0.5);
                    graphics.line.lineJoin = 'miter';

                    graphics.moveTo(p1[0], p1[1]);
                    graphics.lineTo(p2[0], p2[1]);

                    // when
                    graphics.lineTo(p3[0], p3[1]);
                    renderer.render(graphics);

                    // then
                    const points = graphics.geometry.points;

                    // 8 control points, xy each
                    expect(points.length / 2, 'number of control points is not right').to.be.equal(8);

                    expect(points[0], 'x1').to.be.eql(p1[0] + perp1[0]);
                    expect(points[1], 'y1').to.be.eql(p1[1] + perp1[1]);

                    expect(points[2], 'x2').to.be.eql(p1[0] - perp1[0]);
                    expect(points[3], 'y2').to.be.eql(p1[1] - perp1[1]);

                    expect(points[4], 'x3').to.be.eql(anchor[0]);
                    expect(points[5], 'y3').to.be.eql(anchor[1]);

                    expect(points[6], 'x4').to.be.eql(p2[0] - perp1[0]);
                    expect(points[7], 'y4').to.be.eql(p2[1] - perp1[1]);

                    expect(points[8], 'x5').to.be.eql(anchor[0]);
                    expect(points[9], 'y5').to.be.eql(anchor[1]);

                    expect(points[10], 'x6').to.be.eql(p2[0] + perp2[0]);
                    expect(points[11], 'y6').to.be.eql(p2[1] + perp2[1]);

                    expect(points[12], 'x7').to.be.eql(p3[0] - perp2[0]);
                    expect(points[13], 'y7').to.be.eql(p3[1] - perp2[1]);

                    expect(points[14], 'x8').to.be.eql(p3[0] + perp2[0]);
                    expect(points[15], 'y8').to.be.eql(p3[1] + perp2[1]);
                }));

                it('very sharp counterclockwise miter falling back to bevel', withGL(function ()
                {
                    // given
                    const p1 = [0, 0];
                    const p2 = [50, 0];
                    const p3 = [0, -2];
                    // normalized perpendicular vectors
                    const perp1 = [0, 0.5];
                    const perp2 = [0.019984019174435787, -0.4996004793608947];
                    const anchor = [24.990003996803196, -0.5];
                    const renderer = new Renderer({ width: 200, height: 200 });
                    const graphics = new Graphics();

                    graphics.lineStyle(1, 0, 1, 0.5);
                    graphics.line.lineJoin = 'miter';

                    graphics.moveTo(p1[0], p1[1]);
                    graphics.lineTo(p2[0], p2[1]);

                    // when
                    graphics.lineTo(p3[0], p3[1]);
                    renderer.render(graphics);

                    // then
                    const points = graphics.geometry.points;

                    // 8 control points, xy each
                    expect(points.length / 2, 'number of control points is not right').to.be.equal(8);

                    expect(points[0], 'x1').to.be.eql(p1[0] + perp1[0]);
                    expect(points[1], 'y1').to.be.eql(p1[1] + perp1[1]);

                    expect(points[2], 'x2').to.be.eql(p1[0] - perp1[0]);
                    expect(points[3], 'y2').to.be.eql(p1[1] - perp1[1]);

                    expect(points[4], 'x3').to.be.eql(p2[0] + perp1[0]);
                    expect(points[5], 'y3').to.be.eql(p2[1] + perp1[1]);

                    expect(points[6], 'x4').to.be.eql(anchor[0]);
                    expect(points[7], 'y4').to.be.eql(anchor[1]);

                    expect(points[8], 'x5').to.be.eql(p2[0] + perp2[0]);
                    expect(points[9], 'y5').to.be.eql(p2[1] + perp2[1]);

                    expect(points[10], 'x6').to.be.eql(anchor[0]);
                    expect(points[11], 'y6').to.be.eql(anchor[1]);

                    expect(points[12], 'x7').to.be.eql(p3[0] + perp2[0]);
                    expect(points[13], 'y7').to.be.eql(p3[1] + perp2[1]);

                    expect(points[14], 'x8').to.be.eql(p3[0] - perp2[0]);
                    expect(points[15], 'y8').to.be.eql(p3[1] - perp2[1]);
                }));

                it('miter join paralel lines', withGL(function ()
                {
                    // given
                    const p1 = [0, 0];
                    const p2 = [50, 0];
                    const p3 = [100, 0];
                    // normalized perpendicular vectors
                    const perp1 = [0, 1];
                    const perp2 = [0, -1];
                    const renderer = new Renderer({ width: 200, height: 200 });
                    const graphicsMiter = new Graphics();

                    graphicsMiter.lineStyle(2, 0, 1, 0.5);
                    graphicsMiter.lineJoin = 'miter';

                    graphicsMiter.moveTo(p1[0], p1[1]);
                    graphicsMiter.lineTo(p2[0], p2[1]);
                    graphicsMiter.lineTo(p3[0], p3[1]);

                    // when
                    renderer.render(graphicsMiter);

                    // then
                    const points = graphicsMiter.vertexData;

                    // 6 control points, xy each
                    expect(points.length / 2, 'number of control points is not right').to.be.equal(6);

                    expect(points[0], 'x1').to.be.eql(p1[0] + perp1[0]);
                    expect(points[1], 'y1').to.be.eql(p1[1] + perp1[1]);

                    expect(points[2], 'x2').to.be.eql(p1[0] - perp1[0]);
                    expect(points[3], 'y2').to.be.eql(p1[1] - perp1[1]);

                    expect(points[4], 'x3').to.be.eql(p2[0] + perp1[0]);
                    expect(points[5], 'y3').to.be.eql(p2[1] + perp1[1]);

                    expect(points[6], 'x4').to.be.eql(p2[0] + perp2[0]);
                    expect(points[7], 'y4').to.be.eql(p2[1] + perp2[1]);

                    expect(points[8], 'x5').to.be.eql(p3[0] - perp2[0]);
                    expect(points[9], 'y5').to.be.eql(p3[1] - perp2[1]);

                    expect(points[10], 'x6').to.be.eql(p3[0] + perp2[0]);
                    expect(points[11], 'y6').to.be.eql(p3[1] + perp2[1]);
                }));
            });

            describe('bevel', function ()
            {
                it('clockwise bevel', withGL(function ()
                {
                    // given
                    const renderer = new Renderer({ width: 200, height: 200 });
                    const graphics = new Graphics();

                    graphics.lineStyle(2, 0, 1, 0.5);
                    graphics.line.lineJoin = 'bevel';

                    graphics.moveTo(0, 0);
                    graphics.lineTo(50, 0);
                    graphics.lineTo(50, 50);

                    // when
                    renderer.render(graphics);

                    // then
                    const points = graphics.geometry.points;

                    // 8 control points, xy each
                    expect(points.length / 2, 'number of control points is not right').to.be.equal(8);

                    expect(points[0], 'x1').to.be.eql(0);
                    expect(points[1], 'y1').to.be.eql(1);

                    expect(points[2], 'x2').to.be.eql(0);
                    expect(points[3], 'y2').to.be.eql(-1);

                    expect(points[4], 'x3').to.be.eql(49);
                    expect(points[5], 'y3').to.be.eql(1);

                    expect(points[6], 'x4').to.be.eql(50);
                    expect(points[7], 'y4').to.be.eql(-1);

                    expect(points[8], 'x5').to.be.eql(49);
                    expect(points[9], 'y5').to.be.eql(1);

                    expect(points[10], 'x6').to.be.eql(51);
                    expect(points[11], 'y6').to.be.eql(0);

                    expect(points[12], 'x7').to.be.eql(49);
                    expect(points[13], 'y7').to.be.eql(50);

                    expect(points[14], 'x8').to.be.eql(51);
                    expect(points[15], 'y8').to.be.eql(50);
                }));

                it('counterclockwise bevel', withGL(function ()
                {
                    // given
                    const renderer = new Renderer({ width: 200, height: 200 });
                    const graphics = new Graphics();

                    graphics.lineStyle(2, 0, 1, 0.5);
                    graphics.line.lineJoin = 'bevel';

                    graphics.moveTo(0, 0);
                    graphics.lineTo(50, 0);
                    graphics.lineTo(50, -50);

                    // when
                    renderer.render(graphics);

                    // then
                    const points = graphics.geometry.points;

                    // 8 control points, xy each
                    expect(points.length / 2, 'number of control points is not right').to.be.equal(8);

                    expect(points[0], 'x1').to.be.eql(0);
                    expect(points[1], 'y1').to.be.eql(1);

                    expect(points[2], 'x2').to.be.eql(0);
                    expect(points[3], 'y2').to.be.eql(-1);

                    expect(points[4], 'x3').to.be.eql(50);
                    expect(points[5], 'y3').to.be.eql(1);

                    expect(points[6], 'x4').to.be.eql(49);
                    expect(points[7], 'y4').to.be.eql(-1);

                    expect(points[8], 'x5').to.be.eql(51);
                    expect(points[9], 'y5').to.be.eql(0);

                    expect(points[10], 'x6').to.be.eql(49);
                    expect(points[11], 'y6').to.be.eql(-1);

                    expect(points[12], 'x7').to.be.eql(51);
                    expect(points[13], 'y7').to.be.eql(-50);

                    expect(points[14], 'x8').to.be.eql(49);
                    expect(points[15], 'y8').to.be.eql(-50);
                }));

                it('bevel join paralel lines', withGL(function ()
                {
                    // given
                    const p1 = [0, 0];
                    const p2 = [50, 0];
                    const p3 = [100, 0];
                    // normalized perpendicular vectors
                    const perp1 = [0, 1];
                    const perp2 = [0, -1];
                    const renderer = new Renderer({ width: 200, height: 200 });
                    const graphicsMiter = new Graphics();

                    graphicsMiter.lineStyle(2, 0, 1, 0.5);
                    graphicsMiter.line.lineJoin = 'bevel';

                    graphicsMiter.moveTo(p1[0], p1[1]);
                    graphicsMiter.lineTo(p2[0], p2[1]);
                    graphicsMiter.lineTo(p3[0], p3[1]);

                    // when
                    renderer.render(graphicsMiter);

                    // then
                    const points = graphicsMiter.vertexData;

                    // 6 control points, xy each
                    expect(points.length / 2, 'number of control points is not right').to.be.equal(6);

                    expect(points[0], 'x1').to.be.eql(p1[0] + perp1[0]);
                    expect(points[1], 'y1').to.be.eql(p1[1] + perp1[1]);

                    expect(points[2], 'x2').to.be.eql(p1[0] - perp1[0]);
                    expect(points[3], 'y2').to.be.eql(p1[1] - perp1[1]);

                    expect(points[4], 'x3').to.be.eql(p2[0] + perp1[0]);
                    expect(points[5], 'y3').to.be.eql(p2[1] + perp1[1]);

                    expect(points[6], 'x4').to.be.eql(p2[0] + perp2[0]);
                    expect(points[7], 'y4').to.be.eql(p2[1] + perp2[1]);

                    expect(points[8], 'x5').to.be.eql(p3[0] - perp2[0]);
                    expect(points[9], 'y5').to.be.eql(p3[1] - perp2[1]);

                    expect(points[10], 'x6').to.be.eql(p3[0] + perp2[0]);
                    expect(points[11], 'y6').to.be.eql(p3[1] + perp2[1]);
                }));

                it('flat line bevel', withGL(function ()
                {
                    // given
                    const renderer = new Renderer({ width: 200, height: 200 });
                    const graphics = new Graphics();

                    graphics.lineStyle(2, 0, 1, 0.5);
                    graphics.line.lineJoin = 'bevel';

                    graphics.moveTo(0, 0);
                    graphics.lineTo(50, 0);
                    graphics.lineTo(100, 0);

                    // when
                    renderer.render(graphics);

                    // then
                    const points = graphics.geometry.points;

                    // 6 control points, xy each
                    expect(points.length / 2, 'number of control points is not right').to.be.equal(6);

                    expect(points[0], 'x1').to.be.eql(0);
                    expect(points[1], 'y1').to.be.eql(1);

                    expect(points[2], 'x2').to.be.eql(0);
                    expect(points[3], 'y2').to.be.eql(-1);

                    expect(points[4], 'x3').to.be.eql(50);
                    expect(points[5], 'y3').to.be.eql(1);

                    expect(points[6], 'x4').to.be.eql(50);
                    expect(points[7], 'y4').to.be.eql(-1);

                    expect(points[8], 'x5').to.be.eql(100);
                    expect(points[9], 'y5').to.be.eql(1);

                    expect(points[10], 'x6').to.be.eql(100);
                    expect(points[11], 'y6').to.be.eql(-1);
                }));
            });

            describe('round', function ()
            {
                it('round join clockwise', withGL(function ()
                {
                    // given
                    const p1 = [0, 0];
                    const p2 = [50, 0];
                    const p3 = [50, 50];
                    // normalized perpendicular vectors
                    const perp1 = [0, -1];
                    const perp2 = [1, 0];
                    const anchor = [p2[0] - perp1[0] - perp2[0], p2[1] - perp1[1] - perp2[1]];
                    // doubles cause every point is followed with center point
                    // 1 + 1 + 15 * absAngleDiff * Math.sqrt(radius) / Math.PI
                    const noOfCtlPts = 6 * 2;
                    const r = 2.23606797749979; // sqrt(1^2 + 2^2)
                    const angleIncrease = -0.12870022175865686; // anlge diff / 5
                    let angle = 2.677945044588987; // Math.atan2(1, -2)
                    const renderer = new Renderer({ width: 200, height: 200 });
                    const graphics = new Graphics();

                    graphics.lineStyle(2, 0, 1, 0.5);
                    graphics.line.lineJoin = 'round';

                    graphics.moveTo(p1[0], p1[1]);
                    graphics.lineTo(p2[0], p2[1]);
                    graphics.lineTo(p3[0], p3[1]);

                    // when
                    renderer.render(graphics);

                    // then
                    const points = graphics.geometry.points;

                    // control points, xy each
                    expect(points.length / 2, 'number of control points is not right').to.be.equal((4 + noOfCtlPts));

                    expect(points[0], 'x1').to.be.eql(p1[0] - perp1[0]);
                    expect(points[1], 'y1').to.be.eql(p1[1] - perp1[1]);

                    expect(points[2], 'x2').to.be.eql(p1[0] + perp1[0]);
                    expect(points[3], 'y2').to.be.eql(p1[1] + perp1[1]);

                    // center
                    expect(points[4], 'center1 x').to.be.eql(anchor[0]);
                    expect(points[5], 'center1 y').to.be.eql(anchor[1]);

                    expect(points[8], 'center2 x').to.be.eql(anchor[0]);
                    expect(points[9], 'center2 y').to.be.eql(anchor[1]);

                    expect(points[12], 'center3 x').to.be.eql(anchor[0]);
                    expect(points[13], 'center3 y').to.be.eql(anchor[1]);

                    expect(points[16], 'center4 x').to.be.eql(anchor[0]);
                    expect(points[17], 'center4 y').to.be.eql(anchor[1]);

                    expect(points[20], 'center5 x').to.be.eql(anchor[0]);
                    expect(points[21], 'center5 y').to.be.eql(anchor[1]);

                    expect(points[24], 'center6 x').to.be.eql(anchor[0]);
                    expect(points[25], 'center6 y').to.be.eql(anchor[1]);

                    // peripheral pts
                    expect(points[6], 'peripheral1 x').to.be.eql(p2[0] + perp1[0]);
                    expect(points[7], 'peripheral1 y').to.be.eql(p2[1] + perp1[1]);

                    angle += angleIncrease;
                    expect(points[10], 'peripheral2 x').to.be.eql(anchor[0] + (Math.sin(angle) * r));
                    expect(points[11], 'peripheral2 y').to.be.eql(anchor[1] + (Math.cos(angle) * r));

                    angle += angleIncrease;
                    expect(points[14], 'peripheral3 x').to.be.eql(anchor[0] + (Math.sin(angle) * r));
                    expect(points[15], 'peripheral3 y').to.be.eql(anchor[1] + (Math.cos(angle) * r));

                    angle += angleIncrease;
                    expect(points[18], 'peripheral4 x').to.be.eql(anchor[0] + (Math.sin(angle) * r));
                    expect(points[19], 'peripheral4 y').to.be.eql(anchor[1] + (Math.cos(angle) * r));

                    angle += angleIncrease;
                    expect(points[22], 'peripheral5 x').to.be.eql(anchor[0] + (Math.sin(angle) * r));
                    expect(points[23], 'peripheral5 y').to.be.eql(anchor[1] + (Math.cos(angle) * r));

                    expect(points[26], 'peripheral6 x').to.be.eql(p2[0] + perp2[0]);
                    expect(points[27], 'peripheral6 y').to.be.eql(p2[1] + perp2[1]);

                    expect(points[28], 'x[last-1]').to.be.eql(p3[0] - perp2[0]);
                    expect(points[29], 'y[last-1]').to.be.eql(p3[1] - perp2[1]);

                    expect(points[30], 'x[last]').to.be.eql(p3[0] + perp2[0]);
                    expect(points[31], 'y[last]').to.be.eql(p3[1] + perp2[1]);
                }));

                it('round join counterclockwise', withGL(function ()
                {
                    // given
                    const p1 = [0, 0];
                    const p2 = [50, 0];
                    const p3 = [50, -50];
                    // normalized perpendicular vectors
                    const perp1 = [0, 1];
                    const perp2 = [1, 0];
                    const anchor = [p2[0] - perp1[0] - perp2[0], p2[1] - perp1[1] - perp2[1]];
                    // doubles cause every point is followed with center point
                    // 1 + 1 + 15 * absAngleDiff * Math.sqrt(radius) / Math.PI
                    const noOfCtlPts = 6 * 2;
                    const r = 2.23606797749979; // sqrt(1^2 + 2^2)
                    const angleIncrease = 0.12870022175865686; // anlge diff / 5
                    let angle = 0.4636476090008061; // Math.atan2(1, -2)
                    const renderer = new Renderer({ width: 200, height: 200 });
                    const graphics = new Graphics();

                    graphics.lineStyle(2, 0, 1, 0.5);
                    graphics.line.lineJoin = 'round';

                    graphics.moveTo(p1[0], p1[1]);
                    graphics.lineTo(p2[0], p2[1]);
                    graphics.lineTo(p3[0], p3[1]);

                    // when
                    renderer.render(graphics);

                    // then
                    const points = graphics.geometry.points;

                    // control points, xy each
                    expect(points.length / 2, 'number of control points is not right').to.be.equal((4 + noOfCtlPts));

                    expect(points[0], 'x1').to.be.eql(p1[0] + perp1[0]);
                    expect(points[1], 'y1').to.be.eql(p1[1] + perp1[1]);

                    expect(points[2], 'x2').to.be.eql(p1[0] - perp1[0]);
                    expect(points[3], 'y2').to.be.eql(p1[1] - perp1[1]);

                    // center
                    expect(points[6], 'center1 x').to.be.eql(anchor[0]);
                    expect(points[7], 'center1 y').to.be.eql(anchor[1]);

                    expect(points[10], 'center2 x').to.be.eql(anchor[0]);
                    expect(points[11], 'center2 y').to.be.eql(anchor[1]);

                    expect(points[14], 'center3 x').to.be.eql(anchor[0]);
                    expect(points[15], 'center3 y').to.be.eql(anchor[1]);

                    expect(points[18], 'center4 x').to.be.eql(anchor[0]);
                    expect(points[19], 'center4 y').to.be.eql(anchor[1]);

                    expect(points[22], 'center5 x').to.be.eql(anchor[0]);
                    expect(points[23], 'center5 y').to.be.eql(anchor[1]);

                    expect(points[26], 'center6 x').to.be.eql(anchor[0]);
                    expect(points[27], 'center6 y').to.be.eql(anchor[1]);

                    // peripheral pts
                    expect(points[4], 'peripheral1 x').to.be.eql(p2[0] + perp1[0]);
                    expect(points[5], 'peripheral1 y').to.be.eql(p2[1] + perp1[1]);

                    angle += angleIncrease;
                    expect(points[8], 'peripheral2 x').to.be.eql(anchor[0] + (Math.sin(angle) * r));
                    expect(points[9], 'peripheral2 y').to.be.eql(anchor[1] + (Math.cos(angle) * r));

                    angle += angleIncrease;
                    expect(points[12], 'peripheral3 x').to.be.eql(anchor[0] + (Math.sin(angle) * r));
                    expect(points[13], 'peripheral3 y').to.be.eql(anchor[1] + (Math.cos(angle) * r));

                    angle += angleIncrease;
                    expect(points[16], 'peripheral4 x').to.be.eql(anchor[0] + (Math.sin(angle) * r));
                    expect(points[17], 'peripheral4 y').to.be.eql(anchor[1] + (Math.cos(angle) * r));

                    angle += angleIncrease;
                    expect(points[20], 'peripheral5 x').to.be.eql(anchor[0] + (Math.sin(angle) * r));
                    expect(points[21], 'peripheral5 y').to.be.eql(anchor[1] + (Math.cos(angle) * r));

                    expect(points[24], 'peripheral6 x').to.be.eql(p2[0] + perp2[0]);
                    expect(points[25], 'peripheral6 y').to.be.eql(p2[1] + perp2[1]);

                    expect(points[28], 'x[last-1]').to.be.eql(p3[0] + perp2[0]);
                    expect(points[29], 'y[last-1]').to.be.eql(p3[1] + perp2[1]);

                    expect(points[30], 'x[last]').to.be.eql(p3[0] - perp2[0]);
                    expect(points[31], 'y[last]').to.be.eql(p3[1] - perp2[1]);
                }));

                it('round join back and forth', withGL(function ()
                {
                    // given
                    const p1 = [0, 0];
                    const p2 = [50, 0];
                    const p3 = [10, 0];
                    // normalized perpendicular vectors
                    const perp1 = [0, -1];
                    const perp2 = [0, 1];
                    const anchor = [p2[0], p2[1]];
                    // doubles cause every point is followed with center point
                    // 1 + 1 + 15 * absAngleDiff * Math.sqrt(radius) / Math.PI
                    const noOfCtlPts = 16 * 2;
                    const r = 1;
                    const angleIncrease = -0.20943951023931953;
                    let angle = 3.141592653589793;
                    const renderer = new Renderer({ width: 200, height: 200 });
                    const graphics = new Graphics();

                    graphics.lineStyle(2, 0, 1, 0.5);
                    graphics.line.lineJoin = 'round';

                    graphics.moveTo(p1[0], p1[1]);
                    graphics.lineTo(p2[0], p2[1]);
                    graphics.lineTo(p3[0], p3[1]);

                    // when
                    renderer.render(graphics);

                    // then
                    const points = graphics.geometry.points;
                    const len = points.length;

                    // control points, xy each
                    expect(len / 2, 'number of control points is not right').to.be.equal((4 + noOfCtlPts));

                    expect(points[0], 'x1').to.be.eql(p1[0] - perp1[0]);
                    expect(points[1], 'y1').to.be.eql(p1[1] - perp1[1]);

                    expect(points[2], 'x2').to.be.eql(p1[0] + perp1[0]);
                    expect(points[3], 'y2').to.be.eql(p1[1] + perp1[1]);

                    // center
                    for (let i = 4, j = 1; j <= 16; i += 4, j++)
                    {
                        expect(points[i], `center${j} x`).to.be.eql(p2[0]);
                        expect(points[i + 1], `center${j} y`).to.be.eql(p2[1]);
                    }

                    // peripheral pts

                    expect(points[6], 'peripheral1 x').to.be.eql(p2[0] + perp1[0]);
                    expect(points[7], 'peripheral1 y').to.be.eql(p2[1] + perp1[1]);

                    for (let i = 10, j = 2; j < 16; i += 4, j++)
                    {
                        angle += angleIncrease;
                        expect(points[i], `peripheral${j} x`).to.be.eql(anchor[0] + (Math.sin(angle) * r));
                        expect(points[i + 1], `peripheral${j} y`).to.be.eql(anchor[1] + (Math.cos(angle) * r));
                    }

                    expect(points[len - 6], 'peripheral16 x').to.be.eql(p2[0] + perp2[0]);
                    expect(points[len - 5], 'peripheral16 y').to.be.eql(p2[1] + perp2[1]);

                    expect(points[len - 4], 'x[last-1]').to.be.eql(p3[0] - perp2[0]);
                    expect(points[len - 3], 'y[last-1]').to.be.eql(p3[1] - perp2[1]);

                    expect(points[len - 2], 'x[last]').to.be.eql(p3[0] + perp2[0]);
                    expect(points[len - 1], 'y[last]').to.be.eql(p3[1] + perp2[1]);
                }));

                it('round join back and forth other way around', withGL(function ()
                {
                    // given
                    const p1 = [0, 0];
                    const p2 = [-50, 0];
                    const p3 = [10, 0];
                    // normalized perpendicular vectors
                    const perp1 = [0, 1];
                    const perp2 = [0, -1];
                    const anchor = [p2[0], p2[1]];
                    // doubles cause every point is followed with center point
                    // 1 + 1 + 15 * absAngleDiff * Math.sqrt(radius) / Math.PI
                    const noOfCtlPts = 16 * 2;
                    const r = 1;
                    const angleIncrease = -0.20943951023931953;
                    let angle = 0;
                    const renderer = new Renderer({ width: 200, height: 200 });
                    const graphics = new Graphics();

                    graphics.lineStyle(2, 0, 1, 0.5);
                    graphics.line.lineJoin = 'round';

                    graphics.moveTo(p1[0], p1[1]);
                    graphics.lineTo(p2[0], p2[1]);
                    graphics.lineTo(p3[0], p3[1]);

                    // when
                    renderer.render(graphics);

                    // then
                    const points = graphics.geometry.points;
                    const len = points.length;

                    // control points, xy each
                    expect(len / 2, 'number of control points is not right').to.be.equal((4 + noOfCtlPts));

                    expect(points[0], 'x1').to.be.eql(p1[0] - perp1[0]);
                    expect(points[1], 'y1').to.be.eql(p1[1] - perp1[1]);

                    expect(points[2], 'x2').to.be.eql(p1[0] + perp1[0]);
                    expect(points[3], 'y2').to.be.eql(p1[1] + perp1[1]);

                    // center
                    for (let i = 4, j = 1; j <= 16; i += 4, j++)
                    {
                        expect(points[i], `center${j} x`).to.be.eql(p2[0]);
                        expect(points[i + 1], `center${j} y`).to.be.eql(p2[1]);
                    }

                    // peripheral pts

                    expect(points[6], 'peripheral1 x').to.be.eql(p2[0] + perp1[0]);
                    expect(points[7], 'peripheral1 y').to.be.eql(p2[1] + perp1[1]);

                    for (let i = 10, j = 2; j < 16; i += 4, j++)
                    {
                        angle += angleIncrease;
                        expect(points[i], `peripheral${j} x`).to.be.eql(anchor[0] + (Math.sin(angle) * r));
                        expect(points[i + 1], `peripheral${j} y`).to.be.eql(anchor[1] + (Math.cos(angle) * r));
                    }

                    expect(points[len - 6], 'peripheral16 x').to.be.eql(p2[0] + perp2[0]);
                    expect(points[len - 5], 'peripheral16 y').to.be.eql(p2[1] + perp2[1]);

                    expect(points[len - 4], 'x[last-1]').to.be.eql(p3[0] - perp2[0]);
                    expect(points[len - 3], 'y[last-1]').to.be.eql(p3[1] - perp2[1]);

                    expect(points[len - 2], 'x[last]').to.be.eql(p3[0] + perp2[0]);
                    expect(points[len - 1], 'y[last]').to.be.eql(p3[1] + perp2[1]);
                }));

                it('flat line round', withGL(function ()
                {
                    // given
                    const renderer = new Renderer({ width: 200, height: 200 });
                    const graphics = new Graphics();

                    graphics.lineStyle(2, 0, 1, 0.5);
                    graphics.line.lineJoin = 'round';

                    graphics.moveTo(0, 0);
                    graphics.lineTo(50, 0);
                    graphics.lineTo(100, 0);

                    // when
                    renderer.render(graphics);

                    // then
                    const points = graphics.geometry.points;

                    // 6 control points, xy each
                    expect(points.length / 2, 'number of control points is not right').to.be.equal(6);

                    expect(points[0], 'x1').to.be.eql(0);
                    expect(points[1], 'y1').to.be.eql(1);

                    expect(points[2], 'x2').to.be.eql(0);
                    expect(points[3], 'y2').to.be.eql(-1);

                    expect(points[4], 'x3').to.be.eql(50);
                    expect(points[5], 'y3').to.be.eql(1);

                    expect(points[6], 'x4').to.be.eql(50);
                    expect(points[7], 'y4').to.be.eql(-1);

                    expect(points[8], 'x5').to.be.eql(100);
                    expect(points[9], 'y5').to.be.eql(1);

                    expect(points[10], 'x6').to.be.eql(100);
                    expect(points[11], 'y6').to.be.eql(-1);
                }));
            });
        });
    });

    describe('containsPoint', function ()
    {
        it('should return true when point inside', function ()
        {
            const point = new Point(1, 1);
            const graphics = new Graphics();

            graphics.beginFill(0);
            graphics.drawRect(0, 0, 10, 10);

            expect(graphics.containsPoint(point)).to.be.true;
        });

        it('should return false when point outside', function ()
        {
            const point = new Point(20, 20);
            const graphics = new Graphics();

            graphics.beginFill(0);
            graphics.drawRect(0, 0, 10, 10);

            expect(graphics.containsPoint(point)).to.be.false;
        });

        it('should return false when no fill', function ()
        {
            const point = new Point(1, 1);
            const graphics = new Graphics();

            graphics.drawRect(0, 0, 10, 10);

            expect(graphics.containsPoint(point)).to.be.false;
        });

        it('should return false with hole', function ()
        {
            const point1 = new Point(1, 1);
            const point2 = new Point(5, 5);
            const graphics = new Graphics();

            graphics.beginFill(0)
                .moveTo(0, 0)
                .lineTo(10, 0)
                .lineTo(10, 10)
                .lineTo(0, 10)
                .beginHole()
                .moveTo(2, 2)
                .lineTo(8, 2)
                .lineTo(8, 8)
                .lineTo(2, 8)
                .endHole();

            expect(graphics.containsPoint(point1)).to.be.true;
            expect(graphics.containsPoint(point2)).to.be.false;
        });
    });

    describe('chaining', function ()
    {
        it('should chain draw commands', function ()
        {
            // complex drawing #1: draw triangle, rounder rect and an arc (issue #3433)
            const graphics = new Graphics().beginFill(0xFF3300)
                .lineStyle(4, 0xffd900, 1)
                .moveTo(50, 50)
                .lineTo(250, 50)
                .endFill()
                .drawRoundedRect(150, 450, 300, 100, 15)
                .beginHole()
                .endHole()
                .quadraticCurveTo(1, 1, 1, 1)
                .bezierCurveTo(1, 1, 1, 1)
                .arcTo(1, 1, 1, 1, 1)
                .arc(1, 1, 1, 1, 1, false)
                .drawRect(1, 1, 1, 1)
                .drawRoundedRect(1, 1, 1, 1, 0.1)
                .drawCircle(1, 1, 20)
                .drawEllipse(1, 1, 1, 1)
                .drawPolygon([1, 1, 1, 1, 1, 1])
                .drawStar(1, 1, 1, 1, 1, 1)
                .clear();

            expect(graphics).to.be.not.null;
        });
    });

    describe('arc', function ()
    {
        it('should draw an arc', function ()
        {
            const graphics = new Graphics();

            expect(graphics.currentPath).to.be.null;

            expect(() => graphics.arc(100, 30, 20, 0, Math.PI)).to.not.throw();

            expect(graphics.currentPath).to.be.not.null;
        });

        it('should not throw with other shapes', function ()
        {
            // complex drawing #1: draw triangle, rounder rect and an arc (issue #3433)
            const graphics = new Graphics();

            // set a fill and line style
            graphics.beginFill(0xFF3300);
            graphics.lineStyle(4, 0xffd900, 1);

            // draw a shape
            graphics.moveTo(50, 50);
            graphics.lineTo(250, 50);
            graphics.lineTo(100, 100);
            graphics.lineTo(50, 50);
            graphics.endFill();

            graphics.lineStyle(2, 0xFF00FF, 1);
            graphics.beginFill(0xFF00BB, 0.25);
            graphics.drawRoundedRect(150, 450, 300, 100, 15);
            graphics.endFill();

            graphics.beginFill();
            graphics.lineStyle(4, 0x00ff00, 1);

            expect(() => graphics.arc(300, 100, 20, 0, Math.PI)).to.not.throw();
        });

        it('should do nothing when startAngle and endAngle are equal', function ()
        {
            const graphics = new Graphics();

            expect(graphics.currentPath).to.be.null;

            graphics.arc(0, 0, 10, 0, 0);

            expect(graphics.currentPath).to.be.null;
        });

        it('should do nothing if sweep equals zero', function ()
        {
            const graphics = new Graphics();

            expect(graphics.currentPath).to.be.null;

            graphics.arc(0, 0, 10, 10, 10);

            expect(graphics.currentPath).to.be.null;
        });
    });

    describe('_calculateBounds', function ()
    {
        it('should only call updateLocalBounds once', function ()
        {
            const graphics = new Graphics();
            const spy = sinon.spy(graphics.geometry, 'calculateBounds');

            graphics._calculateBounds();

            expect(spy).to.have.been.calledOnce;

            graphics._calculateBounds();

            expect(spy).to.have.been.calledOnce;
        });
    });

    describe('drawCircle', function ()
    {
        it('should have no gaps in line border', function ()
        {
            const renderer = new Renderer({ width: 200, height: 200 });

            try
            {
                const graphics = new Graphics();

                graphics.lineStyle(15, 0x8FC7E6);
                graphics.drawCircle(100, 100, 30);
                renderer.render(graphics);
                const points = graphics.geometry.graphicsData[0].points;

                const firstX = points[0];
                const firstY = points[1];

                const lastX = points[points.length - 2];
                const lastY = points[points.length - 1];

                expect(firstX).to.equals(lastX);
                expect(firstY).to.equals(lastY);
            }
            finally
            {
                renderer.destroy();
            }
        });
    });

    describe('startPoly', function ()
    {
        it('should fill two triangles', function ()
        {
            const graphics = new Graphics();

            graphics.beginFill(0xffffff, 1.0);
            graphics.moveTo(50, 50);
            graphics.lineTo(250, 50);
            graphics.lineTo(100, 100);
            graphics.lineTo(50, 50);

            graphics.moveTo(250, 50);
            graphics.lineTo(450, 50);
            graphics.lineTo(300, 100);
            graphics.lineTo(250, 50);
            graphics.endFill();

            const data = graphics.geometry.graphicsData;

            expect(data.length).to.equals(2);
            expect(data[0].shape.points).to.eql([50, 50, 250, 50, 100, 100, 50, 50]);
            expect(data[1].shape.points).to.eql([250, 50, 450, 50, 300, 100, 250, 50]);
        });

        it('should honor lineStyle break', function ()
        {
            const graphics = new Graphics();

            graphics.lineStyle(1.0, 0xffffff);
            graphics.moveTo(50, 50);
            graphics.lineTo(250, 50);
            graphics.lineStyle(2.0, 0xffffff);
            graphics.lineTo(100, 100);
            graphics.lineTo(50, 50);
            graphics.lineStyle(0.0);

            const data = graphics.geometry.graphicsData;

            expect(data.length).to.equals(2);
            expect(data[0].shape.points).to.eql([50, 50, 250, 50]);
            expect(data[1].shape.points).to.eql([250, 50, 100, 100, 50, 50]);
        });
    });
});<|MERGE_RESOLUTION|>--- conflicted
+++ resolved
@@ -9,16 +9,7 @@
 
 skipHello();
 
-<<<<<<< HEAD
-function withGL(fn)
-{
-    return !process.env.DISABLE_WEBGL ? (fn || true) : undefined;
-}
-
-describe('Graphics', function ()
-=======
 describe('PIXI.Graphics', function ()
->>>>>>> c66765f6
 {
     describe('constructor', function ()
     {
