import { Ticker, UPDATE_PRIORITY } from '@pixi/ticker';
import { DisplayObject } from '@pixi/display';
import { InteractionData, InteractivePointerEvent } from './InteractionData';
import { InteractionEvent, InteractionCallback } from './InteractionEvent';
import { InteractionTrackingData } from './InteractionTrackingData';
import { TreeSearch } from './TreeSearch';
import { EventEmitter } from '@pixi/utils';
import { interactiveTarget } from './interactiveTarget';

import type { AbstractRenderer } from '@pixi/core';
<<<<<<< HEAD
import type { Point, IPointData } from '@pixi/math';
=======
import type { Point } from '@pixi/math';
import type { Dict } from '@pixi/utils';
>>>>>>> 50289496

// Mix interactiveTarget into DisplayObject.prototype,
// after deprecation has been handled
DisplayObject.mixin(interactiveTarget);

const MOUSE_POINTER_ID = 1;

// Mock interface for hitTestEvent - only used inside hitTest()
interface TestInteractionEvent
{
    target: DisplayObject;
    data: {global: Point};
}

// helpers for hitTest() - only used inside hitTest()
const hitTestEvent: TestInteractionEvent = {
    target: null,
    data: {
        global: null,
    },
};

export interface InteractionManagerOptions {
    autoPreventDefault?: boolean;
    interactionFrequency?: number;
    useSystemTicker?: boolean;
}

export interface DelayedEvent {
    displayObject: DisplayObject;
    eventString: string;
    eventData: InteractionEvent;
}

interface CrossCSSStyleDeclaration extends CSSStyleDeclaration
{
    msContentZooming: string;
    msTouchAction: string;
}

/**
 * The interaction manager deals with mouse, touch and pointer events.
 *
 * Any DisplayObject can be interactive if its `interactive` property is set to true.
 *
 * This manager also supports multitouch.
 *
 * An instance of this class is automatically created by default, and can be found at `renderer.plugins.interaction`
 *
 * @class
 * @extends PIXI.utils.EventEmitter
 * @memberof PIXI
 */
export class InteractionManager extends EventEmitter
{
    public readonly activeInteractionData: { [key: number]: InteractionData };
    public readonly supportsTouchEvents: boolean;
    public readonly supportsPointerEvents: boolean;
    public interactionDataPool: InteractionData[];
    public cursor: string;
    public delayedEvents: DelayedEvent[];
    public search: TreeSearch;
    public renderer: AbstractRenderer;
    public autoPreventDefault: boolean;
    public interactionFrequency: number;
    public mouse: InteractionData;
    public eventData: InteractionEvent;
    public moveWhenInside: boolean;
    public cursorStyles: Dict<string | ((mode: string) => void) | CSSStyleDeclaration>;
    public currentCursorMode: string;
    public resolution: number;

    protected interactionDOMElement: HTMLElement;
    protected eventsAdded: boolean;
    protected tickerAdded: boolean;
    protected mouseOverRenderer: boolean;

    private _useSystemTicker: boolean;
    private _deltaTime: number;
    private _didMove: boolean;

    /**
     * @param {PIXI.CanvasRenderer|PIXI.Renderer} renderer - A reference to the current renderer
     * @param {object} [options] - The options for the manager.
     * @param {boolean} [options.autoPreventDefault=true] - Should the manager automatically prevent default browser actions.
     * @param {number} [options.interactionFrequency=10] - Maximum requency (ms) at pointer over/out states will be checked.
     * @param {number} [options.useSystemTicker=true] - Whether to add {@link tickerUpdate} to {@link PIXI.Ticker.system}.
     */
    constructor(renderer: AbstractRenderer, options: InteractionManagerOptions)
    {
        super();

        options = options || {};

        /**
         * The renderer this interaction manager works for.
         *
         * @member {PIXI.AbstractRenderer}
         */
        this.renderer = renderer;

        /**
         * Should default browser actions automatically be prevented.
         * Does not apply to pointer events for backwards compatibility
         * preventDefault on pointer events stops mouse events from firing
         * Thus, for every pointer event, there will always be either a mouse of touch event alongside it.
         *
         * @member {boolean}
         * @default true
         */
        this.autoPreventDefault = options.autoPreventDefault !== undefined ? options.autoPreventDefault : true;

        /**
         * Maximum requency in milliseconds at which pointer over/out states will be checked by {@link tickerUpdate}.
         *
         * @member {number}
         * @default 10
         */
        this.interactionFrequency = options.interactionFrequency || 10;

        /**
         * The mouse data
         *
         * @member {PIXI.InteractionData}
         */
        this.mouse = new InteractionData();
        this.mouse.identifier = MOUSE_POINTER_ID;

        // setting the mouse to start off far off screen will mean that mouse over does
        //  not get called before we even move the mouse.
        this.mouse.global.set(-999999);

        /**
         * Actively tracked InteractionData
         *
         * @private
         * @member {Object.<number,PIXI.InteractionData>}
         */
        this.activeInteractionData = {};
        this.activeInteractionData[MOUSE_POINTER_ID] = this.mouse;

        /**
         * Pool of unused InteractionData
         *
         * @private
         * @member {PIXI.InteractionData[]}
         */
        this.interactionDataPool = [];

        /**
         * An event data object to handle all the event tracking/dispatching
         *
         * @member {object}
         */
        this.eventData = new InteractionEvent();

        /**
         * The DOM element to bind to.
         *
         * @protected
         * @member {HTMLElement}
         */
        this.interactionDOMElement = null;

        /**
         * This property determines if mousemove and touchmove events are fired only when the cursor
         * is over the object.
         * Setting to true will make things work more in line with how the DOM version works.
         * Setting to false can make things easier for things like dragging
         * It is currently set to false as this is how PixiJS used to work. This will be set to true in
         * future versions of pixi.
         *
         * @member {boolean}
         * @default false
         */
        this.moveWhenInside = false;

        /**
         * Have events been attached to the dom element?
         *
         * @protected
         * @member {boolean}
         */
        this.eventsAdded = false;

        /**
         * Has the system ticker been added?
         *
         * @protected
         * @member {boolean}
         */
        this.tickerAdded = false;

        /**
         * Is the mouse hovering over the renderer?
         *
         * @protected
         * @member {boolean}
         */
        this.mouseOverRenderer = false;

        /**
         * Does the device support touch events
         * https://www.w3.org/TR/touch-events/
         *
         * @readonly
         * @member {boolean}
         */
        this.supportsTouchEvents = 'ontouchstart' in window;

        /**
         * Does the device support pointer events
         * https://www.w3.org/Submission/pointer-events/
         *
         * @readonly
         * @member {boolean}
         */
        this.supportsPointerEvents = !!window.PointerEvent;

        // this will make it so that you don't have to call bind all the time

        /**
         * @private
         * @member {Function}
         */
        this.onPointerUp = this.onPointerUp.bind(this);
        this.processPointerUp = this.processPointerUp.bind(this);

        /**
         * @private
         * @member {Function}
         */
        this.onPointerCancel = this.onPointerCancel.bind(this);
        this.processPointerCancel = this.processPointerCancel.bind(this);

        /**
         * @private
         * @member {Function}
         */
        this.onPointerDown = this.onPointerDown.bind(this);
        this.processPointerDown = this.processPointerDown.bind(this);

        /**
         * @private
         * @member {Function}
         */
        this.onPointerMove = this.onPointerMove.bind(this);
        this.processPointerMove = this.processPointerMove.bind(this);

        /**
         * @private
         * @member {Function}
         */
        this.onPointerOut = this.onPointerOut.bind(this);
        this.processPointerOverOut = this.processPointerOverOut.bind(this);

        /**
         * @private
         * @member {Function}
         */
        this.onPointerOver = this.onPointerOver.bind(this);

        /**
         * Dictionary of how different cursor modes are handled. Strings are handled as CSS cursor
         * values, objects are handled as dictionaries of CSS values for interactionDOMElement,
         * and functions are called instead of changing the CSS.
         * Default CSS cursor values are provided for 'default' and 'pointer' modes.
         * @member {Object.<string, Object>}
         */
        this.cursorStyles = {
            default: 'inherit',
            pointer: 'pointer',
        };

        /**
         * The mode of the cursor that is being used.
         * The value of this is a key from the cursorStyles dictionary.
         *
         * @member {string}
         */
        this.currentCursorMode = null;

        /**
         * Internal cached let.
         *
         * @private
         * @member {string}
         */
        this.cursor = null;

        /**
         * The current resolution / device pixel ratio.
         *
         * @member {number}
         * @default 1
         */
        this.resolution = 1;

        /**
         * Delayed pointer events. Used to guarantee correct ordering of over/out events.
         *
         * @private
         * @member {Array}
         */
        this.delayedEvents = [];

        /**
         * TreeSearch component that is used to hitTest stage tree
         *
         * @private
         * @member {PIXI.TreeSearch}
         */
        this.search = new TreeSearch();

        /**
         * Fired when a pointer device button (usually a mouse left-button) is pressed on the display
         * object.
         *
         * @event PIXI.InteractionManager#mousedown
         * @param {PIXI.InteractionEvent} event - Interaction event
         */

        /**
         * Fired when a pointer device secondary button (usually a mouse right-button) is pressed
         * on the display object.
         *
         * @event PIXI.InteractionManager#rightdown
         * @param {PIXI.InteractionEvent} event - Interaction event
         */

        /**
         * Fired when a pointer device button (usually a mouse left-button) is released over the display
         * object.
         *
         * @event PIXI.InteractionManager#mouseup
         * @param {PIXI.InteractionEvent} event - Interaction event
         */

        /**
         * Fired when a pointer device secondary button (usually a mouse right-button) is released
         * over the display object.
         *
         * @event PIXI.InteractionManager#rightup
         * @param {PIXI.InteractionEvent} event - Interaction event
         */

        /**
         * Fired when a pointer device button (usually a mouse left-button) is pressed and released on
         * the display object.
         *
         * @event PIXI.InteractionManager#click
         * @param {PIXI.InteractionEvent} event - Interaction event
         */

        /**
         * Fired when a pointer device secondary button (usually a mouse right-button) is pressed
         * and released on the display object.
         *
         * @event PIXI.InteractionManager#rightclick
         * @param {PIXI.InteractionEvent} event - Interaction event
         */

        /**
         * Fired when a pointer device button (usually a mouse left-button) is released outside the
         * display object that initially registered a
         * [mousedown]{@link PIXI.InteractionManager#event:mousedown}.
         *
         * @event PIXI.InteractionManager#mouseupoutside
         * @param {PIXI.InteractionEvent} event - Interaction event
         */

        /**
         * Fired when a pointer device secondary button (usually a mouse right-button) is released
         * outside the display object that initially registered a
         * [rightdown]{@link PIXI.InteractionManager#event:rightdown}.
         *
         * @event PIXI.InteractionManager#rightupoutside
         * @param {PIXI.InteractionEvent} event - Interaction event
         */

        /**
         * Fired when a pointer device (usually a mouse) is moved while over the display object
         *
         * @event PIXI.InteractionManager#mousemove
         * @param {PIXI.InteractionEvent} event - Interaction event
         */

        /**
         * Fired when a pointer device (usually a mouse) is moved onto the display object
         *
         * @event PIXI.InteractionManager#mouseover
         * @param {PIXI.InteractionEvent} event - Interaction event
         */

        /**
         * Fired when a pointer device (usually a mouse) is moved off the display object
         *
         * @event PIXI.InteractionManager#mouseout
         * @param {PIXI.InteractionEvent} event - Interaction event
         */

        /**
         * Fired when a pointer device button is pressed on the display object.
         *
         * @event PIXI.InteractionManager#pointerdown
         * @param {PIXI.InteractionEvent} event - Interaction event
         */

        /**
         * Fired when a pointer device button is released over the display object.
         * Not always fired when some buttons are held down while others are released. In those cases,
         * use [mousedown]{@link PIXI.InteractionManager#event:mousedown} and
         * [mouseup]{@link PIXI.InteractionManager#event:mouseup} instead.
         *
         * @event PIXI.InteractionManager#pointerup
         * @param {PIXI.InteractionEvent} event - Interaction event
         */

        /**
         * Fired when the operating system cancels a pointer event
         *
         * @event PIXI.InteractionManager#pointercancel
         * @param {PIXI.InteractionEvent} event - Interaction event
         */

        /**
         * Fired when a pointer device button is pressed and released on the display object.
         *
         * @event PIXI.InteractionManager#pointertap
         * @param {PIXI.InteractionEvent} event - Interaction event
         */

        /**
         * Fired when a pointer device button is released outside the display object that initially
         * registered a [pointerdown]{@link PIXI.InteractionManager#event:pointerdown}.
         *
         * @event PIXI.InteractionManager#pointerupoutside
         * @param {PIXI.InteractionEvent} event - Interaction event
         */

        /**
         * Fired when a pointer device is moved while over the display object
         *
         * @event PIXI.InteractionManager#pointermove
         * @param {PIXI.InteractionEvent} event - Interaction event
         */

        /**
         * Fired when a pointer device is moved onto the display object
         *
         * @event PIXI.InteractionManager#pointerover
         * @param {PIXI.InteractionEvent} event - Interaction event
         */

        /**
         * Fired when a pointer device is moved off the display object
         *
         * @event PIXI.InteractionManager#pointerout
         * @param {PIXI.InteractionEvent} event - Interaction event
         */

        /**
         * Fired when a touch point is placed on the display object.
         *
         * @event PIXI.InteractionManager#touchstart
         * @param {PIXI.InteractionEvent} event - Interaction event
         */

        /**
         * Fired when a touch point is removed from the display object.
         *
         * @event PIXI.InteractionManager#touchend
         * @param {PIXI.InteractionEvent} event - Interaction event
         */

        /**
         * Fired when the operating system cancels a touch
         *
         * @event PIXI.InteractionManager#touchcancel
         * @param {PIXI.InteractionEvent} event - Interaction event
         */

        /**
         * Fired when a touch point is placed and removed from the display object.
         *
         * @event PIXI.InteractionManager#tap
         * @param {PIXI.InteractionEvent} event - Interaction event
         */

        /**
         * Fired when a touch point is removed outside of the display object that initially
         * registered a [touchstart]{@link PIXI.InteractionManager#event:touchstart}.
         *
         * @event PIXI.InteractionManager#touchendoutside
         * @param {PIXI.InteractionEvent} event - Interaction event
         */

        /**
         * Fired when a touch point is moved along the display object.
         *
         * @event PIXI.InteractionManager#touchmove
         * @param {PIXI.InteractionEvent} event - Interaction event
         */

        /**
         * Fired when a pointer device button (usually a mouse left-button) is pressed on the display.
         * object. DisplayObject's `interactive` property must be set to `true` to fire event.
         *
         * @event PIXI.DisplayObject#mousedown
         * @param {PIXI.InteractionEvent} event - Interaction event
         */

        /**
         * Fired when a pointer device secondary button (usually a mouse right-button) is pressed
         * on the display object. DisplayObject's `interactive` property must be set to `true` to fire event.
         *
         * @event PIXI.DisplayObject#rightdown
         * @param {PIXI.InteractionEvent} event - Interaction event
         */

        /**
         * Fired when a pointer device button (usually a mouse left-button) is released over the display
         * object. DisplayObject's `interactive` property must be set to `true` to fire event.
         *
         * @event PIXI.DisplayObject#mouseup
         * @param {PIXI.InteractionEvent} event - Interaction event
         */

        /**
         * Fired when a pointer device secondary button (usually a mouse right-button) is released
         * over the display object. DisplayObject's `interactive` property must be set to `true` to fire event.
         *
         * @event PIXI.DisplayObject#rightup
         * @param {PIXI.InteractionEvent} event - Interaction event
         */

        /**
         * Fired when a pointer device button (usually a mouse left-button) is pressed and released on
         * the display object. DisplayObject's `interactive` property must be set to `true` to fire event.
         *
         * @event PIXI.DisplayObject#click
         * @param {PIXI.InteractionEvent} event - Interaction event
         */

        /**
         * Fired when a pointer device secondary button (usually a mouse right-button) is pressed
         * and released on the display object. DisplayObject's `interactive` property must be set to `true` to fire event.
         *
         * @event PIXI.DisplayObject#rightclick
         * @param {PIXI.InteractionEvent} event - Interaction event
         */

        /**
         * Fired when a pointer device button (usually a mouse left-button) is released outside the
         * display object that initially registered a
         * [mousedown]{@link PIXI.DisplayObject#event:mousedown}.
         * DisplayObject's `interactive` property must be set to `true` to fire event.
         *
         * @event PIXI.DisplayObject#mouseupoutside
         * @param {PIXI.InteractionEvent} event - Interaction event
         */

        /**
         * Fired when a pointer device secondary button (usually a mouse right-button) is released
         * outside the display object that initially registered a
         * [rightdown]{@link PIXI.DisplayObject#event:rightdown}.
         * DisplayObject's `interactive` property must be set to `true` to fire event.
         *
         * @event PIXI.DisplayObject#rightupoutside
         * @param {PIXI.InteractionEvent} event - Interaction event
         */

        /**
         * Fired when a pointer device (usually a mouse) is moved while over the display object.
         * DisplayObject's `interactive` property must be set to `true` to fire event.
         *
         * @event PIXI.DisplayObject#mousemove
         * @param {PIXI.InteractionEvent} event - Interaction event
         */

        /**
         * Fired when a pointer device (usually a mouse) is moved onto the display object.
         * DisplayObject's `interactive` property must be set to `true` to fire event.
         *
         * @event PIXI.DisplayObject#mouseover
         * @param {PIXI.InteractionEvent} event - Interaction event
         */

        /**
         * Fired when a pointer device (usually a mouse) is moved off the display object.
         * DisplayObject's `interactive` property must be set to `true` to fire event.
         *
         * @event PIXI.DisplayObject#mouseout
         * @param {PIXI.InteractionEvent} event - Interaction event
         */

        /**
         * Fired when a pointer device button is pressed on the display object.
         * DisplayObject's `interactive` property must be set to `true` to fire event.
         *
         * @event PIXI.DisplayObject#pointerdown
         * @param {PIXI.InteractionEvent} event - Interaction event
         */

        /**
         * Fired when a pointer device button is released over the display object.
         * DisplayObject's `interactive` property must be set to `true` to fire event.
         *
         * @event PIXI.DisplayObject#pointerup
         * @param {PIXI.InteractionEvent} event - Interaction event
         */

        /**
         * Fired when the operating system cancels a pointer event.
         * DisplayObject's `interactive` property must be set to `true` to fire event.
         *
         * @event PIXI.DisplayObject#pointercancel
         * @param {PIXI.InteractionEvent} event - Interaction event
         */

        /**
         * Fired when a pointer device button is pressed and released on the display object.
         * DisplayObject's `interactive` property must be set to `true` to fire event.
         *
         * @event PIXI.DisplayObject#pointertap
         * @param {PIXI.InteractionEvent} event - Interaction event
         */

        /**
         * Fired when a pointer device button is released outside the display object that initially
         * registered a [pointerdown]{@link PIXI.DisplayObject#event:pointerdown}.
         * DisplayObject's `interactive` property must be set to `true` to fire event.
         *
         * @event PIXI.DisplayObject#pointerupoutside
         * @param {PIXI.InteractionEvent} event - Interaction event
         */

        /**
         * Fired when a pointer device is moved while over the display object.
         * DisplayObject's `interactive` property must be set to `true` to fire event.
         *
         * @event PIXI.DisplayObject#pointermove
         * @param {PIXI.InteractionEvent} event - Interaction event
         */

        /**
         * Fired when a pointer device is moved onto the display object.
         * DisplayObject's `interactive` property must be set to `true` to fire event.
         *
         * @event PIXI.DisplayObject#pointerover
         * @param {PIXI.InteractionEvent} event - Interaction event
         */

        /**
         * Fired when a pointer device is moved off the display object.
         * DisplayObject's `interactive` property must be set to `true` to fire event.
         *
         * @event PIXI.DisplayObject#pointerout
         * @param {PIXI.InteractionEvent} event - Interaction event
         */

        /**
         * Fired when a touch point is placed on the display object.
         * DisplayObject's `interactive` property must be set to `true` to fire event.
         *
         * @event PIXI.DisplayObject#touchstart
         * @param {PIXI.InteractionEvent} event - Interaction event
         */

        /**
         * Fired when a touch point is removed from the display object.
         * DisplayObject's `interactive` property must be set to `true` to fire event.
         *
         * @event PIXI.DisplayObject#touchend
         * @param {PIXI.InteractionEvent} event - Interaction event
         */

        /**
         * Fired when the operating system cancels a touch.
         * DisplayObject's `interactive` property must be set to `true` to fire event.
         *
         * @event PIXI.DisplayObject#touchcancel
         * @param {PIXI.InteractionEvent} event - Interaction event
         */

        /**
         * Fired when a touch point is placed and removed from the display object.
         * DisplayObject's `interactive` property must be set to `true` to fire event.
         *
         * @event PIXI.DisplayObject#tap
         * @param {PIXI.InteractionEvent} event - Interaction event
         */

        /**
         * Fired when a touch point is removed outside of the display object that initially
         * registered a [touchstart]{@link PIXI.DisplayObject#event:touchstart}.
         * DisplayObject's `interactive` property must be set to `true` to fire event.
         *
         * @event PIXI.DisplayObject#touchendoutside
         * @param {PIXI.InteractionEvent} event - Interaction event
         */

        /**
         * Fired when a touch point is moved along the display object.
         * DisplayObject's `interactive` property must be set to `true` to fire event.
         *
         * @event PIXI.DisplayObject#touchmove
         * @param {PIXI.InteractionEvent} event - Interaction event
         */

        this._useSystemTicker = options.useSystemTicker !== undefined ? options.useSystemTicker : true;

        this.setTargetElement(this.renderer.view, this.renderer.resolution);
    }

    /**
     * Should the InteractionManager automatically add {@link tickerUpdate} to {@link PIXI.Ticker.system}.
     *
     * @member {boolean}
     * @default true
     */
    get useSystemTicker(): boolean
    {
        return this._useSystemTicker;
    }
    set useSystemTicker(useSystemTicker: boolean)
    {
        this._useSystemTicker = useSystemTicker;

        if (useSystemTicker)
        {
            this.addTickerListener();
        }
        else
        {
            this.removeTickerListener();
        }
    }

    /**
     * Hit tests a point against the display tree, returning the first interactive object that is hit.
     *
     * @param {PIXI.Point} globalPoint - A point to hit test with, in global space.
     * @param {PIXI.Container} [root] - The root display object to start from. If omitted, defaults
     * to the last rendered root of the associated renderer.
     * @return {PIXI.DisplayObject} The hit display object, if any.
     */
    public hitTest(globalPoint: Point, root?: DisplayObject): DisplayObject
    {
        // clear the target for our hit test
        hitTestEvent.target = null;
        // assign the global point
        hitTestEvent.data.global = globalPoint;
        // ensure safety of the root
        if (!root)
        {
            root = this.renderer._lastObjectRendered;
        }
        // run the hit test
        this.processInteractive(hitTestEvent as InteractionEvent, root, null, true);
        // return our found object - it'll be null if we didn't hit anything

        return hitTestEvent.target;
    }

    /**
     * Sets the DOM element which will receive mouse/touch events. This is useful for when you have
     * other DOM elements on top of the renderers Canvas element. With this you'll be bale to delegate
     * another DOM element to receive those events.
     *
     * @param {HTMLElement} element - the DOM element which will receive mouse and touch events.
     * @param {number} [resolution=1] - The resolution / device pixel ratio of the new element (relative to the canvas).
     */
    public setTargetElement(element: HTMLElement, resolution = 1): void
    {
        this.removeTickerListener();

        this.removeEvents();

        this.interactionDOMElement = element;

        this.resolution = resolution;

        this.addEvents();

        this.addTickerListener();
    }

    /**
     * Add the ticker listener
     *
     * @private
     */
    private addTickerListener(): void
    {
        if (this.tickerAdded || !this.interactionDOMElement || !this._useSystemTicker)
        {
            return;
        }

        Ticker.system.add(this.tickerUpdate, this, UPDATE_PRIORITY.INTERACTION);

        this.tickerAdded = true;
    }

    /**
     * Remove the ticker listener
     *
     * @private
     */
    private removeTickerListener(): void
    {
        if (!this.tickerAdded)
        {
            return;
        }

        Ticker.system.remove(this.tickerUpdate, this);

        this.tickerAdded = false;
    }

    /**
     * Registers all the DOM events
     *
     * @private
     */
    private addEvents(): void
    {
        if (this.eventsAdded || !this.interactionDOMElement)
        {
            return;
        }

        const style = this.interactionDOMElement.style as CrossCSSStyleDeclaration;

        if (window.navigator.msPointerEnabled)
        {
            style.msContentZooming = 'none';
            style.msTouchAction = 'none';
        }
        else if (this.supportsPointerEvents)
        {
            style.touchAction = 'none';
        }

        /**
         * These events are added first, so that if pointer events are normalized, they are fired
         * in the same order as non-normalized events. ie. pointer event 1st, mouse / touch 2nd
         */
        if (this.supportsPointerEvents)
        {
            window.document.addEventListener('pointermove', this.onPointerMove, true);
            this.interactionDOMElement.addEventListener('pointerdown', this.onPointerDown, true);
            // pointerout is fired in addition to pointerup (for touch events) and pointercancel
            // we already handle those, so for the purposes of what we do in onPointerOut, we only
            // care about the pointerleave event
            this.interactionDOMElement.addEventListener('pointerleave', this.onPointerOut, true);
            this.interactionDOMElement.addEventListener('pointerover', this.onPointerOver, true);
            window.addEventListener('pointercancel', this.onPointerCancel, true);
            window.addEventListener('pointerup', this.onPointerUp, true);
        }
        else
        {
            window.document.addEventListener('mousemove', this.onPointerMove, true);
            this.interactionDOMElement.addEventListener('mousedown', this.onPointerDown, true);
            this.interactionDOMElement.addEventListener('mouseout', this.onPointerOut, true);
            this.interactionDOMElement.addEventListener('mouseover', this.onPointerOver, true);
            window.addEventListener('mouseup', this.onPointerUp, true);
        }

        // always look directly for touch events so that we can provide original data
        // In a future version we should change this to being just a fallback and rely solely on
        // PointerEvents whenever available
        if (this.supportsTouchEvents)
        {
            this.interactionDOMElement.addEventListener('touchstart', this.onPointerDown, true);
            this.interactionDOMElement.addEventListener('touchcancel', this.onPointerCancel, true);
            this.interactionDOMElement.addEventListener('touchend', this.onPointerUp, true);
            this.interactionDOMElement.addEventListener('touchmove', this.onPointerMove, true);
        }

        this.eventsAdded = true;
    }

    /**
     * Removes all the DOM events that were previously registered
     *
     * @private
     */
    private removeEvents(): void
    {
        if (!this.eventsAdded || !this.interactionDOMElement)
        {
            return;
        }

        const style = this.interactionDOMElement.style as CrossCSSStyleDeclaration;

        if (window.navigator.msPointerEnabled)
        {
            style.msContentZooming = '';
            style.msTouchAction = '';
        }
        else if (this.supportsPointerEvents)
        {
            style.touchAction = '';
        }

        if (this.supportsPointerEvents)
        {
            window.document.removeEventListener('pointermove', this.onPointerMove, true);
            this.interactionDOMElement.removeEventListener('pointerdown', this.onPointerDown, true);
            this.interactionDOMElement.removeEventListener('pointerleave', this.onPointerOut, true);
            this.interactionDOMElement.removeEventListener('pointerover', this.onPointerOver, true);
            window.removeEventListener('pointercancel', this.onPointerCancel, true);
            window.removeEventListener('pointerup', this.onPointerUp, true);
        }
        else
        {
            window.document.removeEventListener('mousemove', this.onPointerMove, true);
            this.interactionDOMElement.removeEventListener('mousedown', this.onPointerDown, true);
            this.interactionDOMElement.removeEventListener('mouseout', this.onPointerOut, true);
            this.interactionDOMElement.removeEventListener('mouseover', this.onPointerOver, true);
            window.removeEventListener('mouseup', this.onPointerUp, true);
        }

        if (this.supportsTouchEvents)
        {
            this.interactionDOMElement.removeEventListener('touchstart', this.onPointerDown, true);
            this.interactionDOMElement.removeEventListener('touchcancel', this.onPointerCancel, true);
            this.interactionDOMElement.removeEventListener('touchend', this.onPointerUp, true);
            this.interactionDOMElement.removeEventListener('touchmove', this.onPointerMove, true);
        }

        this.interactionDOMElement = null;

        this.eventsAdded = false;
    }

    /**
     * Updates the state of interactive objects if at least {@link interactionFrequency}
     * milliseconds have passed since the last invocation.
     *
     * Invoked by a throttled ticker update from {@link PIXI.Ticker.system}.
     *
     * @param {number} deltaTime - time delta since the last call
     */
    public tickerUpdate(deltaTime: number): void
    {
        this._deltaTime += deltaTime;

        if (this._deltaTime < this.interactionFrequency)
        {
            return;
        }

        this._deltaTime = 0;

        this.update();
    }

    /**
     * Updates the state of interactive objects.
     */
    public update(): void
    {
        if (!this.interactionDOMElement)
        {
            return;
        }

        // if the user move the mouse this check has already been done using the mouse move!
        if (this._didMove)
        {
            this._didMove = false;

            return;
        }

        this.cursor = null;

        // Resets the flag as set by a stopPropagation call. This flag is usually reset by a user interaction of any kind,
        // but there was a scenario of a display object moving under a static mouse cursor.
        // In this case, mouseover and mouseevents would not pass the flag test in dispatchEvent function
        for (const k in this.activeInteractionData)
        {
            // eslint-disable-next-line no-prototype-builtins
            if (this.activeInteractionData.hasOwnProperty(k))
            {
                const interactionData = this.activeInteractionData[k];

                if (interactionData.originalEvent && interactionData.pointerType !== 'touch')
                {
                    const interactionEvent = this.configureInteractionEventForDOMEvent(
                        this.eventData,
                        interactionData.originalEvent as PointerEvent,
                        interactionData
                    );

                    this.processInteractive(
                        interactionEvent,
                        this.renderer._lastObjectRendered,
                        this.processPointerOverOut,
                        true
                    );
                }
            }
        }

        this.setCursorMode(this.cursor);
    }

    /**
     * Sets the current cursor mode, handling any callbacks or CSS style changes.
     *
     * @param {string} mode - cursor mode, a key from the cursorStyles dictionary
     */
    public setCursorMode(mode: string): void
    {
        mode = mode || 'default';
        // if the mode didn't actually change, bail early
        if (this.currentCursorMode === mode)
        {
            return;
        }
        this.currentCursorMode = mode;
        const style = this.cursorStyles[mode];

        // only do things if there is a cursor style for it
        if (style)
        {
            switch (typeof style)
            {
                case 'string':
                    // string styles are handled as cursor CSS
                    this.interactionDOMElement.style.cursor = style;
                    break;
                case 'function':
                    // functions are just called, and passed the cursor mode
                    style(mode);
                    break;
                case 'object':
                    // if it is an object, assume that it is a dictionary of CSS styles,
                    // apply it to the interactionDOMElement
                    Object.assign(this.interactionDOMElement.style, style);
                    break;
            }
        }
        else if (typeof mode === 'string' && !Object.prototype.hasOwnProperty.call(this.cursorStyles, mode))
        {
            // if it mode is a string (not a Symbol) and cursorStyles doesn't have any entry
            // for the mode, then assume that the dev wants it to be CSS for the cursor.
            this.interactionDOMElement.style.cursor = mode;
        }
    }

    /**
     * Dispatches an event on the display object that was interacted with
     *
     * @param {PIXI.Container|PIXI.Sprite|PIXI.TilingSprite} displayObject - the display object in question
     * @param {string} eventString - the name of the event (e.g, mousedown)
     * @param {PIXI.InteractionEvent} eventData - the event data object
     * @private
     */
    private dispatchEvent(displayObject: DisplayObject, eventString: string, eventData: InteractionEvent): void
    {
        // Even if the event was stopped, at least dispatch any remaining events
        // for the same display object.
        if (!eventData.stopPropagationHint || displayObject === eventData.stopsPropagatingAt)
        {
            eventData.currentTarget = displayObject;
            eventData.type = eventString;

            displayObject.emit(eventString, eventData);

            if ((displayObject as any)[eventString])
            {
                (displayObject as any)[eventString](eventData);
            }
        }
    }

    /**
     * Puts a event on a queue to be dispatched later. This is used to guarantee correct
     * ordering of over/out events.
     *
     * @param {PIXI.Container|PIXI.Sprite|PIXI.TilingSprite} displayObject - the display object in question
     * @param {string} eventString - the name of the event (e.g, mousedown)
     * @param {object} eventData - the event data object
     * @private
     */
    private delayDispatchEvent(displayObject: DisplayObject, eventString: string, eventData: InteractionEvent): void
    {
        this.delayedEvents.push({ displayObject, eventString, eventData });
    }

    /**
     * Maps x and y coords from a DOM object and maps them correctly to the PixiJS view. The
     * resulting value is stored in the point. This takes into account the fact that the DOM
     * element could be scaled and positioned anywhere on the screen.
     *
     * @param  {PIXI.IPointData} point - the point that the result will be stored in
     * @param  {number} x - the x coord of the position to map
     * @param  {number} y - the y coord of the position to map
     */
    public mapPositionToPoint(point: IPointData, x: number, y: number): void
    {
        let rect;

        // IE 11 fix
        if (!this.interactionDOMElement.parentElement)
        {
            rect = { x: 0, y: 0, width: 0, height: 0 };
        }
        else
        {
            rect = this.interactionDOMElement.getBoundingClientRect();
        }

        const resolutionMultiplier = 1.0 / this.resolution;

        point.x = ((x - rect.left) * ((this.interactionDOMElement as any).width / rect.width)) * resolutionMultiplier;
        point.y = ((y - rect.top) * ((this.interactionDOMElement as any).height / rect.height)) * resolutionMultiplier;
    }

    /**
     * This function is provides a neat way of crawling through the scene graph and running a
     * specified function on all interactive objects it finds. It will also take care of hit
     * testing the interactive objects and passes the hit across in the function.
     *
     * @protected
     * @param {PIXI.InteractionEvent} interactionEvent - event containing the point that
     *  is tested for collision
     * @param {PIXI.Container|PIXI.Sprite|PIXI.TilingSprite} displayObject - the displayObject
     *  that will be hit test (recursively crawls its children)
     * @param {Function} [func] - the function that will be called on each interactive object. The
     *  interactionEvent, displayObject and hit will be passed to the function
     * @param {boolean} [hitTest] - indicates whether we want to calculate hits
     *  or just iterate through all interactive objects
     */
    public processInteractive(interactionEvent: InteractionEvent, displayObject: DisplayObject,
        func?: InteractionCallback, hitTest?: boolean
    ): void
    {
        const hit = this.search.findHit(interactionEvent, displayObject, func, hitTest);

        const delayedEvents = this.delayedEvents;

        if (!delayedEvents.length)
        {
            return hit;
        }
        // Reset the propagation hint, because we start deeper in the tree again.
        interactionEvent.stopPropagationHint = false;

        const delayedLen = delayedEvents.length;

        this.delayedEvents = [];

        for (let i = 0; i < delayedLen; i++)
        {
            const { displayObject, eventString, eventData } = delayedEvents[i];

            // When we reach the object we wanted to stop propagating at,
            // set the propagation hint.
            if (eventData.stopsPropagatingAt === displayObject)
            {
                eventData.stopPropagationHint = true;
            }

            this.dispatchEvent(displayObject, eventString, eventData);
        }

        return hit;
    }

    /**
     * Is called when the pointer button is pressed down on the renderer element
     *
     * @private
     * @param {PointerEvent} originalEvent - The DOM event of a pointer button being pressed down
     */
    private onPointerDown(originalEvent: InteractivePointerEvent): void
    {
        // if we support touch events, then only use those for touch events, not pointer events
        if (this.supportsTouchEvents && (originalEvent as PointerEvent).pointerType === 'touch') return;

        const events = this.normalizeToPointerData(originalEvent);

        /**
         * No need to prevent default on natural pointer events, as there are no side effects
         * Normalized events, however, may have the double mousedown/touchstart issue on the native android browser,
         * so still need to be prevented.
         */

        // Guaranteed that there will be at least one event in events, and all events must have the same pointer type

        if (this.autoPreventDefault && (events[0] as any).isNormalized)
        {
            const cancelable = originalEvent.cancelable || !('cancelable' in originalEvent);

            if (cancelable)
            {
                originalEvent.preventDefault();
            }
        }

        const eventLen = events.length;

        for (let i = 0; i < eventLen; i++)
        {
            const event = events[i];

            const interactionData = this.getInteractionDataForPointerId(event);

            const interactionEvent = this.configureInteractionEventForDOMEvent(this.eventData, event, interactionData);

            interactionEvent.data.originalEvent = originalEvent;

            this.processInteractive(interactionEvent, this.renderer._lastObjectRendered, this.processPointerDown, true);

            this.emit('pointerdown', interactionEvent);
            if (event.pointerType === 'touch')
            {
                this.emit('touchstart', interactionEvent);
            }
            // emit a mouse event for "pen" pointers, the way a browser would emit a fallback event
            else if (event.pointerType === 'mouse' || event.pointerType === 'pen')
            {
                const isRightButton = event.button === 2;

                this.emit(isRightButton ? 'rightdown' : 'mousedown', this.eventData);
            }
        }
    }

    /**
     * Processes the result of the pointer down check and dispatches the event if need be
     *
     * @private
     * @param {PIXI.InteractionEvent} interactionEvent - The interaction event wrapping the DOM event
     * @param {PIXI.Container|PIXI.Sprite|PIXI.TilingSprite} displayObject - The display object that was tested
     * @param {boolean} hit - the result of the hit test on the display object
     */
    private processPointerDown(interactionEvent: InteractionEvent, displayObject: DisplayObject, hit: boolean): void
    {
        const data = interactionEvent.data;
        const id = interactionEvent.data.identifier;

        if (hit)
        {
            if (!displayObject.trackedPointers[id])
            {
                displayObject.trackedPointers[id] = new InteractionTrackingData(id);
            }
            this.dispatchEvent(displayObject, 'pointerdown', interactionEvent);

            if (data.pointerType === 'touch')
            {
                this.dispatchEvent(displayObject, 'touchstart', interactionEvent);
            }
            else if (data.pointerType === 'mouse' || data.pointerType === 'pen')
            {
                const isRightButton = data.button === 2;

                if (isRightButton)
                {
                    displayObject.trackedPointers[id].rightDown = true;
                }
                else
                {
                    displayObject.trackedPointers[id].leftDown = true;
                }

                this.dispatchEvent(displayObject, isRightButton ? 'rightdown' : 'mousedown', interactionEvent);
            }
        }
    }

    /**
     * Is called when the pointer button is released on the renderer element
     *
     * @private
     * @param {PointerEvent} originalEvent - The DOM event of a pointer button being released
     * @param {boolean} cancelled - true if the pointer is cancelled
     * @param {Function} func - Function passed to {@link processInteractive}
     */
    private onPointerComplete(originalEvent: InteractivePointerEvent, cancelled: boolean, func: InteractionCallback): void
    {
        const events = this.normalizeToPointerData(originalEvent);

        const eventLen = events.length;

        // if the event wasn't targeting our canvas, then consider it to be pointerupoutside
        // in all cases (unless it was a pointercancel)
        const eventAppend = originalEvent.target !== this.interactionDOMElement ? 'outside' : '';

        for (let i = 0; i < eventLen; i++)
        {
            const event = events[i];

            const interactionData = this.getInteractionDataForPointerId(event);

            const interactionEvent = this.configureInteractionEventForDOMEvent(this.eventData, event, interactionData);

            interactionEvent.data.originalEvent = originalEvent;

            // perform hit testing for events targeting our canvas or cancel events
            this.processInteractive(interactionEvent, this.renderer._lastObjectRendered, func, cancelled || !eventAppend);

            this.emit(cancelled ? 'pointercancel' : `pointerup${eventAppend}`, interactionEvent);

            if (event.pointerType === 'mouse' || event.pointerType === 'pen')
            {
                const isRightButton = event.button === 2;

                this.emit(isRightButton ? `rightup${eventAppend}` : `mouseup${eventAppend}`, interactionEvent);
            }
            else if (event.pointerType === 'touch')
            {
                this.emit(cancelled ? 'touchcancel' : `touchend${eventAppend}`, interactionEvent);
                this.releaseInteractionDataForPointerId(event.pointerId);
            }
        }
    }

    /**
     * Is called when the pointer button is cancelled
     *
     * @private
     * @param {PointerEvent} event - The DOM event of a pointer button being released
     */
    private onPointerCancel(event: InteractivePointerEvent): void
    {
        // if we support touch events, then only use those for touch events, not pointer events
        if (this.supportsTouchEvents && (event as PointerEvent).pointerType === 'touch') return;

        this.onPointerComplete(event, true, this.processPointerCancel);
    }

    /**
     * Processes the result of the pointer cancel check and dispatches the event if need be
     *
     * @private
     * @param {PIXI.InteractionEvent} interactionEvent - The interaction event wrapping the DOM event
     * @param {PIXI.Container|PIXI.Sprite|PIXI.TilingSprite} displayObject - The display object that was tested
     */
    private processPointerCancel(interactionEvent: InteractionEvent, displayObject: DisplayObject): void
    {
        const data = interactionEvent.data;

        const id = interactionEvent.data.identifier;

        if (displayObject.trackedPointers[id] !== undefined)
        {
            delete displayObject.trackedPointers[id];
            this.dispatchEvent(displayObject, 'pointercancel', interactionEvent);

            if (data.pointerType === 'touch')
            {
                this.dispatchEvent(displayObject, 'touchcancel', interactionEvent);
            }
        }
    }

    /**
     * Is called when the pointer button is released on the renderer element
     *
     * @private
     * @param {PointerEvent} event - The DOM event of a pointer button being released
     */
    private onPointerUp(event: InteractivePointerEvent): void
    {
        // if we support touch events, then only use those for touch events, not pointer events
        if (this.supportsTouchEvents && (event as PointerEvent).pointerType === 'touch') return;

        this.onPointerComplete(event, false, this.processPointerUp);
    }

    /**
     * Processes the result of the pointer up check and dispatches the event if need be
     *
     * @private
     * @param {PIXI.InteractionEvent} interactionEvent - The interaction event wrapping the DOM event
     * @param {PIXI.Container|PIXI.Sprite|PIXI.TilingSprite} displayObject - The display object that was tested
     * @param {boolean} hit - the result of the hit test on the display object
     */
    private processPointerUp(interactionEvent: InteractionEvent, displayObject: DisplayObject, hit: boolean): void
    {
        const data = interactionEvent.data;

        const id = interactionEvent.data.identifier;

        const trackingData = displayObject.trackedPointers[id];

        const isTouch = data.pointerType === 'touch';

        const isMouse = (data.pointerType === 'mouse' || data.pointerType === 'pen');
        // need to track mouse down status in the mouse block so that we can emit
        // event in a later block
        let isMouseTap = false;

        // Mouse only
        if (isMouse)
        {
            const isRightButton = data.button === 2;

            const flags = InteractionTrackingData.FLAGS;

            const test = isRightButton ? flags.RIGHT_DOWN : flags.LEFT_DOWN;

            const isDown = trackingData !== undefined && (trackingData.flags & test);

            if (hit)
            {
                this.dispatchEvent(displayObject, isRightButton ? 'rightup' : 'mouseup', interactionEvent);

                if (isDown)
                {
                    this.dispatchEvent(displayObject, isRightButton ? 'rightclick' : 'click', interactionEvent);
                    // because we can confirm that the mousedown happened on this object, flag for later emit of pointertap
                    isMouseTap = true;
                }
            }
            else if (isDown)
            {
                this.dispatchEvent(displayObject, isRightButton ? 'rightupoutside' : 'mouseupoutside', interactionEvent);
            }
            // update the down state of the tracking data
            if (trackingData)
            {
                if (isRightButton)
                {
                    trackingData.rightDown = false;
                }
                else
                {
                    trackingData.leftDown = false;
                }
            }
        }

        // Pointers and Touches, and Mouse
        if (hit)
        {
            this.dispatchEvent(displayObject, 'pointerup', interactionEvent);
            if (isTouch) this.dispatchEvent(displayObject, 'touchend', interactionEvent);

            if (trackingData)
            {
                // emit pointertap if not a mouse, or if the mouse block decided it was a tap
                if (!isMouse || isMouseTap)
                {
                    this.dispatchEvent(displayObject, 'pointertap', interactionEvent);
                }
                if (isTouch)
                {
                    this.dispatchEvent(displayObject, 'tap', interactionEvent);
                    // touches are no longer over (if they ever were) when we get the touchend
                    // so we should ensure that we don't keep pretending that they are
                    trackingData.over = false;
                }
            }
        }
        else if (trackingData)
        {
            this.dispatchEvent(displayObject, 'pointerupoutside', interactionEvent);
            if (isTouch) this.dispatchEvent(displayObject, 'touchendoutside', interactionEvent);
        }
        // Only remove the tracking data if there is no over/down state still associated with it
        if (trackingData && trackingData.none)
        {
            delete displayObject.trackedPointers[id];
        }
    }

    /**
     * Is called when the pointer moves across the renderer element
     *
     * @private
     * @param {PointerEvent} originalEvent - The DOM event of a pointer moving
     */
    private onPointerMove(originalEvent: InteractivePointerEvent): void
    {
        // if we support touch events, then only use those for touch events, not pointer events
        if (this.supportsTouchEvents && (originalEvent as PointerEvent).pointerType === 'touch') return;

        const events = this.normalizeToPointerData(originalEvent);

        if (events[0].pointerType === 'mouse' || events[0].pointerType === 'pen')
        {
            this._didMove = true;

            this.cursor = null;
        }

        const eventLen = events.length;

        for (let i = 0; i < eventLen; i++)
        {
            const event = events[i];

            const interactionData = this.getInteractionDataForPointerId(event);

            const interactionEvent = this.configureInteractionEventForDOMEvent(this.eventData, event, interactionData);

            interactionEvent.data.originalEvent = originalEvent;

            this.processInteractive(interactionEvent, this.renderer._lastObjectRendered, this.processPointerMove, true);

            this.emit('pointermove', interactionEvent);
            if (event.pointerType === 'touch') this.emit('touchmove', interactionEvent);
            if (event.pointerType === 'mouse' || event.pointerType === 'pen') this.emit('mousemove', interactionEvent);
        }

        if (events[0].pointerType === 'mouse')
        {
            this.setCursorMode(this.cursor);

            // TODO BUG for parents interactive object (border order issue)
        }
    }

    /**
     * Processes the result of the pointer move check and dispatches the event if need be
     *
     * @private
     * @param {PIXI.InteractionEvent} interactionEvent - The interaction event wrapping the DOM event
     * @param {PIXI.Container|PIXI.Sprite|PIXI.TilingSprite} displayObject - The display object that was tested
     * @param {boolean} hit - the result of the hit test on the display object
     */
    private processPointerMove(interactionEvent: InteractionEvent, displayObject: DisplayObject, hit: boolean): void
    {
        const data = interactionEvent.data;

        const isTouch = data.pointerType === 'touch';

        const isMouse = (data.pointerType === 'mouse' || data.pointerType === 'pen');

        if (isMouse)
        {
            this.processPointerOverOut(interactionEvent, displayObject, hit);
        }

        if (!this.moveWhenInside || hit)
        {
            this.dispatchEvent(displayObject, 'pointermove', interactionEvent);
            if (isTouch) this.dispatchEvent(displayObject, 'touchmove', interactionEvent);
            if (isMouse) this.dispatchEvent(displayObject, 'mousemove', interactionEvent);
        }
    }

    /**
     * Is called when the pointer is moved out of the renderer element
     *
     * @private
     * @param {PointerEvent} originalEvent - The DOM event of a pointer being moved out
     */
    private onPointerOut(originalEvent: InteractivePointerEvent): void
    {
        // if we support touch events, then only use those for touch events, not pointer events
        if (this.supportsTouchEvents && (originalEvent as PointerEvent).pointerType === 'touch') return;

        const events = this.normalizeToPointerData(originalEvent);

        // Only mouse and pointer can call onPointerOut, so events will always be length 1
        const event = events[0];

        if (event.pointerType === 'mouse')
        {
            this.mouseOverRenderer = false;
            this.setCursorMode(null);
        }

        const interactionData = this.getInteractionDataForPointerId(event);

        const interactionEvent = this.configureInteractionEventForDOMEvent(this.eventData, event, interactionData);

        interactionEvent.data.originalEvent = event;

        this.processInteractive(interactionEvent, this.renderer._lastObjectRendered, this.processPointerOverOut, false);

        this.emit('pointerout', interactionEvent);
        if (event.pointerType === 'mouse' || event.pointerType === 'pen')
        {
            this.emit('mouseout', interactionEvent);
        }
        else
        {
            // we can get touchleave events after touchend, so we want to make sure we don't
            // introduce memory leaks
            this.releaseInteractionDataForPointerId(interactionData.identifier);
        }
    }

    /**
     * Processes the result of the pointer over/out check and dispatches the event if need be
     *
     * @private
     * @param {PIXI.InteractionEvent} interactionEvent - The interaction event wrapping the DOM event
     * @param {PIXI.Container|PIXI.Sprite|PIXI.TilingSprite} displayObject - The display object that was tested
     * @param {boolean} hit - the result of the hit test on the display object
     */
    private processPointerOverOut(interactionEvent: InteractionEvent, displayObject: DisplayObject, hit: boolean): void
    {
        const data = interactionEvent.data;

        const id = interactionEvent.data.identifier;

        const isMouse = (data.pointerType === 'mouse' || data.pointerType === 'pen');

        let trackingData = displayObject.trackedPointers[id];

        // if we just moused over the display object, then we need to track that state
        if (hit && !trackingData)
        {
            trackingData = displayObject.trackedPointers[id] = new InteractionTrackingData(id);
        }

        if (trackingData === undefined) return;

        if (hit && this.mouseOverRenderer)
        {
            if (!trackingData.over)
            {
                trackingData.over = true;
                this.delayDispatchEvent(displayObject, 'pointerover', interactionEvent);
                if (isMouse)
                {
                    this.delayDispatchEvent(displayObject, 'mouseover', interactionEvent);
                }
            }

            // only change the cursor if it has not already been changed (by something deeper in the
            // display tree)
            if (isMouse && this.cursor === null)
            {
                this.cursor = displayObject.cursor;
            }
        }
        else if (trackingData.over)
        {
            trackingData.over = false;
            this.dispatchEvent(displayObject, 'pointerout', this.eventData);
            if (isMouse)
            {
                this.dispatchEvent(displayObject, 'mouseout', interactionEvent);
            }
            // if there is no mouse down information for the pointer, then it is safe to delete
            if (trackingData.none)
            {
                delete displayObject.trackedPointers[id];
            }
        }
    }

    /**
     * Is called when the pointer is moved into the renderer element
     *
     * @private
     * @param {PointerEvent} originalEvent - The DOM event of a pointer button being moved into the renderer view
     */
    private onPointerOver(originalEvent: InteractivePointerEvent): void
    {
        const events = this.normalizeToPointerData(originalEvent);

        // Only mouse and pointer can call onPointerOver, so events will always be length 1
        const event = events[0];

        const interactionData = this.getInteractionDataForPointerId(event);

        const interactionEvent = this.configureInteractionEventForDOMEvent(this.eventData, event, interactionData);

        interactionEvent.data.originalEvent = event;

        if (event.pointerType === 'mouse')
        {
            this.mouseOverRenderer = true;
        }

        this.emit('pointerover', interactionEvent);
        if (event.pointerType === 'mouse' || event.pointerType === 'pen')
        {
            this.emit('mouseover', interactionEvent);
        }
    }

    /**
     * Get InteractionData for a given pointerId. Store that data as well
     *
     * @private
     * @param {PointerEvent} event - Normalized pointer event, output from normalizeToPointerData
     * @return {PIXI.InteractionData} - Interaction data for the given pointer identifier
     */
    private getInteractionDataForPointerId(event: PointerEvent): InteractionData
    {
        const pointerId = event.pointerId;

        let interactionData;

        if (pointerId === MOUSE_POINTER_ID || event.pointerType === 'mouse')
        {
            interactionData = this.mouse;
        }
        else if (this.activeInteractionData[pointerId])
        {
            interactionData = this.activeInteractionData[pointerId];
        }
        else
        {
            interactionData = this.interactionDataPool.pop() || new InteractionData();
            interactionData.identifier = pointerId;
            this.activeInteractionData[pointerId] = interactionData;
        }
        // copy properties from the event, so that we can make sure that touch/pointer specific
        // data is available
        interactionData.copyEvent(event);

        return interactionData;
    }

    /**
     * Return unused InteractionData to the pool, for a given pointerId
     *
     * @private
     * @param {number} pointerId - Identifier from a pointer event
     */
    private releaseInteractionDataForPointerId(pointerId: number): void
    {
        const interactionData = this.activeInteractionData[pointerId];

        if (interactionData)
        {
            delete this.activeInteractionData[pointerId];
            interactionData.reset();
            this.interactionDataPool.push(interactionData);
        }
    }

    /**
     * Configure an InteractionEvent to wrap a DOM PointerEvent and InteractionData
     *
     * @private
     * @param {PIXI.InteractionEvent} interactionEvent - The event to be configured
     * @param {PointerEvent} pointerEvent - The DOM event that will be paired with the InteractionEvent
     * @param {PIXI.InteractionData} interactionData - The InteractionData that will be paired
     *        with the InteractionEvent
     * @return {PIXI.InteractionEvent} the interaction event that was passed in
     */
    private configureInteractionEventForDOMEvent(interactionEvent: InteractionEvent, pointerEvent: PointerEvent,
        interactionData: InteractionData
    ): InteractionEvent
    {
        interactionEvent.data = interactionData;

        this.mapPositionToPoint(interactionData.global, pointerEvent.clientX, pointerEvent.clientY);

        // Not really sure why this is happening, but it's how a previous version handled things
        if (pointerEvent.pointerType === 'touch')
        {
            (pointerEvent as any).globalX = interactionData.global.x;
            (pointerEvent as any).globalY = interactionData.global.y;
        }

        interactionData.originalEvent = pointerEvent;
        interactionEvent.reset();

        return interactionEvent;
    }

    /**
     * Ensures that the original event object contains all data that a regular pointer event would have
     *
     * @private
     * @param {TouchEvent|MouseEvent|PointerEvent} event - The original event data from a touch or mouse event
     * @return {PointerEvent[]} An array containing a single normalized pointer event, in the case of a pointer
     *  or mouse event, or a multiple normalized pointer events if there are multiple changed touches
     */
    private normalizeToPointerData(event: InteractivePointerEvent): PointerEvent[]
    {
        const normalizedEvents = [];

        if (this.supportsTouchEvents && event instanceof TouchEvent)
        {
            for (let i = 0, li = event.changedTouches.length; i < li; i++)
            {
                const touch = event.changedTouches[i] as PixiTouch;

                if (typeof touch.button === 'undefined') touch.button = event.touches.length ? 1 : 0;
                if (typeof touch.buttons === 'undefined') touch.buttons = event.touches.length ? 1 : 0;
                if (typeof touch.isPrimary === 'undefined')
                {
                    touch.isPrimary = event.touches.length === 1 && event.type === 'touchstart';
                }
                if (typeof touch.width === 'undefined') touch.width = touch.radiusX || 1;
                if (typeof touch.height === 'undefined') touch.height = touch.radiusY || 1;
                if (typeof touch.tiltX === 'undefined') touch.tiltX = 0;
                if (typeof touch.tiltY === 'undefined') touch.tiltY = 0;
                if (typeof touch.pointerType === 'undefined') touch.pointerType = 'touch';
                if (typeof touch.pointerId === 'undefined') touch.pointerId = touch.identifier || 0;
                if (typeof touch.pressure === 'undefined') touch.pressure = touch.force || 0.5;
                if (typeof touch.twist === 'undefined') touch.twist = 0;
                if (typeof touch.tangentialPressure === 'undefined') touch.tangentialPressure = 0;
                // TODO: Remove these, as layerX/Y is not a standard, is deprecated, has uneven
                // support, and the fill ins are not quite the same
                // offsetX/Y might be okay, but is not the same as clientX/Y when the canvas's top
                // left is not 0,0 on the page
                if (typeof touch.layerX === 'undefined') touch.layerX = touch.offsetX = touch.clientX;
                if (typeof touch.layerY === 'undefined') touch.layerY = touch.offsetY = touch.clientY;

                // mark the touch as normalized, just so that we know we did it
                touch.isNormalized = true;

                normalizedEvents.push(touch);
            }
        }
        // apparently PointerEvent subclasses MouseEvent, so yay
        else if (event instanceof MouseEvent && (!this.supportsPointerEvents || !(event instanceof window.PointerEvent)))
        {
            const tempEvent = event as PixiPointerEvent;

            if (typeof tempEvent.isPrimary === 'undefined') tempEvent.isPrimary = true;
            if (typeof tempEvent.width === 'undefined') tempEvent.width = 1;
            if (typeof tempEvent.height === 'undefined') tempEvent.height = 1;
            if (typeof tempEvent.tiltX === 'undefined') tempEvent.tiltX = 0;
            if (typeof tempEvent.tiltY === 'undefined') tempEvent.tiltY = 0;
            if (typeof tempEvent.pointerType === 'undefined') tempEvent.pointerType = 'mouse';
            if (typeof tempEvent.pointerId === 'undefined') tempEvent.pointerId = MOUSE_POINTER_ID;
            if (typeof tempEvent.pressure === 'undefined') tempEvent.pressure = 0.5;
            if (typeof tempEvent.twist === 'undefined') tempEvent.twist = 0;
            if (typeof tempEvent.tangentialPressure === 'undefined') tempEvent.tangentialPressure = 0;

            // mark the mouse event as normalized, just so that we know we did it
            tempEvent.isNormalized = true;

            normalizedEvents.push(tempEvent);
        }
        else
        {
            normalizedEvents.push(event);
        }

        return normalizedEvents as PointerEvent[];
    }

    /**
     * Destroys the interaction manager
     *
     */
    public destroy(): void
    {
        this.removeEvents();

        this.removeTickerListener();

        this.removeAllListeners();

        this.renderer = null;

        this.mouse = null;

        this.eventData = null;

        this.interactionDOMElement = null;

        this.onPointerDown = null;
        this.processPointerDown = null;

        this.onPointerUp = null;
        this.processPointerUp = null;

        this.onPointerCancel = null;
        this.processPointerCancel = null;

        this.onPointerMove = null;
        this.processPointerMove = null;

        this.onPointerOut = null;
        this.processPointerOverOut = null;

        this.onPointerOver = null;

        this.search = null;
    }
}

interface PixiPointerEvent extends PointerEvent
{
    isPrimary: boolean;
    width: number;
    height: number;
    tiltX: number;
    tiltY: number;
    pointerType: string;
    pointerId: number;
    pressure: number;
    twist: number;
    tangentialPressure: number;
    isNormalized: boolean;
}

interface PixiTouch extends Touch
{
    button: number;
    buttons: number;
    isPrimary: boolean;
    width: number;
    height: number;
    tiltX: number;
    tiltY: number;
    pointerType: string;
    pointerId: number;
    pressure: number;
    twist: number;
    tangentialPressure: number;
    layerX: number;
    layerY: number;
    offsetX: number;
    offsetY: number;
    isNormalized: boolean;
}<|MERGE_RESOLUTION|>--- conflicted
+++ resolved
@@ -8,12 +8,8 @@
 import { interactiveTarget } from './interactiveTarget';
 
 import type { AbstractRenderer } from '@pixi/core';
-<<<<<<< HEAD
 import type { Point, IPointData } from '@pixi/math';
-=======
-import type { Point } from '@pixi/math';
 import type { Dict } from '@pixi/utils';
->>>>>>> 50289496
 
 // Mix interactiveTarget into DisplayObject.prototype,
 // after deprecation has been handled
