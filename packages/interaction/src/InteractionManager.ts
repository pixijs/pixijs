--- conflicted
+++ resolved
@@ -78,11 +78,7 @@
     public mouse: InteractionData;
     public eventData: InteractionEvent;
     public moveWhenInside: boolean;
-<<<<<<< HEAD
-    public cursorStyles: { [key: string]: string | ((mode: string) => void) | CSSStyleDeclaration };
-=======
     public cursorStyles: Dict<string | ((mode: string) => void) | CSSStyleDeclaration>;
->>>>>>> e43cfe31
     public currentCursorMode: string;
     public resolution: number;
 
