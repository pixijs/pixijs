import { Ticker, UPDATE_PRIORITY } from '@pixi/ticker';
import { DisplayObject, TemporaryDisplayObject } from '@pixi/display';
import { InteractionData, InteractivePointerEvent } from './InteractionData';
import { InteractionEvent, InteractionCallback } from './InteractionEvent';
import { InteractionTrackingData } from './InteractionTrackingData';
import { TreeSearch } from './TreeSearch';
import { EventEmitter } from '@pixi/utils';
import { interactiveTarget } from './interactiveTarget';

import type { AbstractRenderer } from '@pixi/core';
import type { Point, IPointData } from '@pixi/math';
import type { Dict } from '@pixi/utils';

// Mix interactiveTarget into DisplayObject.prototype
DisplayObject.mixin(interactiveTarget);

const MOUSE_POINTER_ID = 1;

// Mock interface for hitTestEvent - only used inside hitTest()
interface TestInteractionEvent
{
    target: DisplayObject;
    data: {global: Point};
}

// helpers for hitTest() - only used inside hitTest()
const hitTestEvent: TestInteractionEvent = {
    target: null,
    data: {
        global: null,
    },
};

export interface InteractionManagerOptions {
    autoPreventDefault?: boolean;
    interactionFrequency?: number;
    useSystemTicker?: boolean;
}

export interface DelayedEvent {
    displayObject: DisplayObject;
    eventString: string;
    eventData: InteractionEvent;
}

interface CrossCSSStyleDeclaration extends CSSStyleDeclaration
{
    msContentZooming: string;
    msTouchAction: string;
}

/**
 * The interaction manager deals with mouse, touch and pointer events.
 *
 * Any DisplayObject can be interactive if its `interactive` property is set to true.
 *
 * This manager also supports multitouch.
 *
 * An instance of this class is automatically created by default, and can be found at `renderer.plugins.interaction`
 *
 * @memberof PIXI
 */
export class InteractionManager extends EventEmitter
{
    /**
     * Actively tracked InteractionData
     *
     * @private
     * @member {Object.<number,PIXI.InteractionData>}
     */
    public readonly activeInteractionData: { [key: number]: InteractionData };

    /**
     * Does the device support touch events
     * https://www.w3.org/TR/touch-events/
     */
    public readonly supportsTouchEvents: boolean;

    /**
     * Does the device support pointer events
     * https://www.w3.org/Submission/pointer-events/
     */
    public readonly supportsPointerEvents: boolean;

    /**
     * Pool of unused InteractionData
     *
     * @private
     */
    public interactionDataPool: InteractionData[];

    /**
     * Internal cached let.
     *
     * @private
     */
    public cursor: string;

    /**
     * Delayed pointer events. Used to guarantee correct ordering of over/out events.
     *
     * @private
     */
    public delayedEvents: DelayedEvent[];

    /**
     * TreeSearch component that is used to hitTest stage tree.
     *
     * @private
     */
    public search: TreeSearch;

    /** The renderer this interaction manager works for. */
    public renderer: AbstractRenderer;

    /**
     * Should default browser actions automatically be prevented.
     * Does not apply to pointer events for backwards compatibility
     * preventDefault on pointer events stops mouse events from firing
     * Thus, for every pointer event, there will always be either a mouse of touch event alongside it.
     *
     * @default true
     */
    public autoPreventDefault: boolean;

    /**
     * Maximum frequency in milliseconds at which pointer over/out states will be checked by {@link tickerUpdate}.
     *
     * @default 10
     */
    public interactionFrequency: number;

    /** The mouse data. */
    public mouse: InteractionData;

    /** An event data object to handle all the event tracking/dispatching. */
    public eventData: InteractionEvent;

    /**
     * This property determines if mousemove and touchmove events are fired only when the cursor
     * is over the object.
     * Setting to true will make things work more in line with how the DOM version works.
     * Setting to false can make things easier for things like dragging
     * It is currently set to false as this is how PixiJS used to work. This will be set to true in
     * future versions of pixi.
     *
     * @default false
     */
    public moveWhenInside: boolean;

    /**
     * Dictionary of how different cursor modes are handled. Strings are handled as CSS cursor
     * values, objects are handled as dictionaries of CSS values for interactionDOMElement,
     * and functions are called instead of changing the CSS.
     * Default CSS cursor values are provided for 'default' and 'pointer' modes.
     *
     * @member {Object.<string, Object>}
     */
    public cursorStyles: Dict<string | ((mode: string) => void) | CSSStyleDeclaration>;

    /**
     * The mode of the cursor that is being used.
     * The value of this is a key from the cursorStyles dictionary.
     */
    public currentCursorMode: string;

    /**
     * The current resolution / device pixel ratio.
     *
     * @default 1
     */
    public resolution: number;

    /** The DOM element to bind to. */
    protected interactionDOMElement: HTMLElement;

    /** Have events been attached to the dom element? */
    protected eventsAdded: boolean;

    /** Has the system ticker been added? */
    protected tickerAdded: boolean;

    /** Is the mouse hovering over the renderer? If working in worker mouse considered to be over renderer by default. */
    protected mouseOverRenderer: boolean;

    private _useSystemTicker: boolean;
    private _deltaTime: number;
    private _didMove: boolean;

    /** Used as a last rendered object in case renderer doesnt have _lastObjectRendered. */
    private _tempDisplayObject: DisplayObject;

    /**
     * An options object specifies characteristics about the event listener.
     *
     * @member {Object.<string, boolean>}
     */
    private readonly _eventListenerOptions: { capture: true, passive: false };

    /**
     * @param {PIXI.CanvasRenderer|PIXI.Renderer} renderer - A reference to the current renderer
     * @param options - The options for the manager.
     * @param {boolean} [options.autoPreventDefault=true] - Should the manager automatically prevent default browser actions.
     * @param {number} [options.interactionFrequency=10] - Maximum frequency (ms) at pointer over/out states will be checked.
     * @param {number} [options.useSystemTicker=true] - Whether to add {@link tickerUpdate} to {@link PIXI.Ticker.system}.
     */
    constructor(renderer: AbstractRenderer, options?: InteractionManagerOptions)
    {
        super();

        options = options || {};

        this.renderer = renderer;
        this.autoPreventDefault = options.autoPreventDefault !== undefined ? options.autoPreventDefault : true;
        this.interactionFrequency = options.interactionFrequency || 10;
        this.mouse = new InteractionData();
        this.mouse.identifier = MOUSE_POINTER_ID;

        // setting the mouse to start off far off screen will mean that mouse over does
        //  not get called before we even move the mouse.
        this.mouse.global.set(-999999);

        this.activeInteractionData = {};
        this.activeInteractionData[MOUSE_POINTER_ID] = this.mouse;
        this.interactionDataPool = [];
        this.eventData = new InteractionEvent();
        this.interactionDOMElement = null;

        this.moveWhenInside = false;
        this.eventsAdded = false;
        this.tickerAdded = false;
<<<<<<< HEAD
        this.mouseOverRenderer = !('PointerEvent' in self);
        this.supportsTouchEvents = 'ontouchstart' in self;
        this.supportsPointerEvents = !!self.PointerEvent;
=======

        /**
         * Is the mouse hovering over the renderer? If working in worker mouse considered to be over renderer by default.
         *
         * @protected
         * @member {boolean}
         */
        this.mouseOverRenderer = !('PointerEvent' in globalThis);

        /**
         * Does the device support touch events
         * https://www.w3.org/TR/touch-events/
         *
         * @readonly
         * @member {boolean}
         */
        this.supportsTouchEvents = 'ontouchstart' in globalThis;

        /**
         * Does the device support pointer events
         * https://www.w3.org/Submission/pointer-events/
         *
         * @readonly
         * @member {boolean}
         */
        this.supportsPointerEvents = !!globalThis.PointerEvent;
>>>>>>> fd195f83

        // this will make it so that you don't have to call bind all the time

        this.onPointerUp = this.onPointerUp.bind(this);
        this.processPointerUp = this.processPointerUp.bind(this);

        this.onPointerCancel = this.onPointerCancel.bind(this);
        this.processPointerCancel = this.processPointerCancel.bind(this);

        this.onPointerDown = this.onPointerDown.bind(this);
        this.processPointerDown = this.processPointerDown.bind(this);

        this.onPointerMove = this.onPointerMove.bind(this);
        this.processPointerMove = this.processPointerMove.bind(this);

        this.onPointerOut = this.onPointerOut.bind(this);
        this.processPointerOverOut = this.processPointerOverOut.bind(this);

        this.onPointerOver = this.onPointerOver.bind(this);

        this.cursorStyles = {
            default: 'inherit',
            pointer: 'pointer',
        };
        this.currentCursorMode = null;
        this.cursor = null;

        this.resolution = 1;
        this.delayedEvents = [];
        this.search = new TreeSearch();

        this._tempDisplayObject = new TemporaryDisplayObject();
        this._eventListenerOptions = { capture: true, passive: false };

        /**
         * Fired when a pointer device button (usually a mouse left-button) is pressed on the display
         * object.
         *
         * @event PIXI.InteractionManager#mousedown
         * @param {PIXI.InteractionEvent} event - Interaction event
         */

        /**
         * Fired when a pointer device secondary button (usually a mouse right-button) is pressed
         * on the display object.
         *
         * @event PIXI.InteractionManager#rightdown
         * @param {PIXI.InteractionEvent} event - Interaction event
         */

        /**
         * Fired when a pointer device button (usually a mouse left-button) is released over the display
         * object.
         *
         * @event PIXI.InteractionManager#mouseup
         * @param {PIXI.InteractionEvent} event - Interaction event
         */

        /**
         * Fired when a pointer device secondary button (usually a mouse right-button) is released
         * over the display object.
         *
         * @event PIXI.InteractionManager#rightup
         * @param {PIXI.InteractionEvent} event - Interaction event
         */

        /**
         * Fired when a pointer device button (usually a mouse left-button) is pressed and released on
         * the display object.
         *
         * @event PIXI.InteractionManager#click
         * @param {PIXI.InteractionEvent} event - Interaction event
         */

        /**
         * Fired when a pointer device secondary button (usually a mouse right-button) is pressed
         * and released on the display object.
         *
         * @event PIXI.InteractionManager#rightclick
         * @param {PIXI.InteractionEvent} event - Interaction event
         */

        /**
         * Fired when a pointer device button (usually a mouse left-button) is released outside the
         * display object that initially registered a
         * [mousedown]{@link PIXI.InteractionManager#event:mousedown}.
         *
         * @event PIXI.InteractionManager#mouseupoutside
         * @param {PIXI.InteractionEvent} event - Interaction event
         */

        /**
         * Fired when a pointer device secondary button (usually a mouse right-button) is released
         * outside the display object that initially registered a
         * [rightdown]{@link PIXI.InteractionManager#event:rightdown}.
         *
         * @event PIXI.InteractionManager#rightupoutside
         * @param {PIXI.InteractionEvent} event - Interaction event
         */

        /**
         * Fired when a pointer device (usually a mouse) is moved while over the display object
         *
         * @event PIXI.InteractionManager#mousemove
         * @param {PIXI.InteractionEvent} event - Interaction event
         */

        /**
         * Fired when a pointer device (usually a mouse) is moved onto the display object
         *
         * @event PIXI.InteractionManager#mouseover
         * @param {PIXI.InteractionEvent} event - Interaction event
         */

        /**
         * Fired when a pointer device (usually a mouse) is moved off the display object
         *
         * @event PIXI.InteractionManager#mouseout
         * @param {PIXI.InteractionEvent} event - Interaction event
         */

        /**
         * Fired when a pointer device button is pressed on the display object.
         *
         * @event PIXI.InteractionManager#pointerdown
         * @param {PIXI.InteractionEvent} event - Interaction event
         */

        /**
         * Fired when a pointer device button is released over the display object.
         * Not always fired when some buttons are held down while others are released. In those cases,
         * use [mousedown]{@link PIXI.InteractionManager#event:mousedown} and
         * [mouseup]{@link PIXI.InteractionManager#event:mouseup} instead.
         *
         * @event PIXI.InteractionManager#pointerup
         * @param {PIXI.InteractionEvent} event - Interaction event
         */

        /**
         * Fired when the operating system cancels a pointer event
         *
         * @event PIXI.InteractionManager#pointercancel
         * @param {PIXI.InteractionEvent} event - Interaction event
         */

        /**
         * Fired when a pointer device button is pressed and released on the display object.
         *
         * @event PIXI.InteractionManager#pointertap
         * @param {PIXI.InteractionEvent} event - Interaction event
         */

        /**
         * Fired when a pointer device button is released outside the display object that initially
         * registered a [pointerdown]{@link PIXI.InteractionManager#event:pointerdown}.
         *
         * @event PIXI.InteractionManager#pointerupoutside
         * @param {PIXI.InteractionEvent} event - Interaction event
         */

        /**
         * Fired when a pointer device is moved while over the display object
         *
         * @event PIXI.InteractionManager#pointermove
         * @param {PIXI.InteractionEvent} event - Interaction event
         */

        /**
         * Fired when a pointer device is moved onto the display object
         *
         * @event PIXI.InteractionManager#pointerover
         * @param {PIXI.InteractionEvent} event - Interaction event
         */

        /**
         * Fired when a pointer device is moved off the display object
         *
         * @event PIXI.InteractionManager#pointerout
         * @param {PIXI.InteractionEvent} event - Interaction event
         */

        /**
         * Fired when a touch point is placed on the display object.
         *
         * @event PIXI.InteractionManager#touchstart
         * @param {PIXI.InteractionEvent} event - Interaction event
         */

        /**
         * Fired when a touch point is removed from the display object.
         *
         * @event PIXI.InteractionManager#touchend
         * @param {PIXI.InteractionEvent} event - Interaction event
         */

        /**
         * Fired when the operating system cancels a touch
         *
         * @event PIXI.InteractionManager#touchcancel
         * @param {PIXI.InteractionEvent} event - Interaction event
         */

        /**
         * Fired when a touch point is placed and removed from the display object.
         *
         * @event PIXI.InteractionManager#tap
         * @param {PIXI.InteractionEvent} event - Interaction event
         */

        /**
         * Fired when a touch point is removed outside of the display object that initially
         * registered a [touchstart]{@link PIXI.InteractionManager#event:touchstart}.
         *
         * @event PIXI.InteractionManager#touchendoutside
         * @param {PIXI.InteractionEvent} event - Interaction event
         */

        /**
         * Fired when a touch point is moved along the display object.
         *
         * @event PIXI.InteractionManager#touchmove
         * @param {PIXI.InteractionEvent} event - Interaction event
         */

        /**
         * Fired when a pointer device button (usually a mouse left-button) is pressed on the display.
         * object. DisplayObject's `interactive` property must be set to `true` to fire event.
         *
         * This comes from the @pixi/interaction package.
         *
         * @event PIXI.DisplayObject#mousedown
         * @param {PIXI.InteractionEvent} event - Interaction event
         */

        /**
         * Fired when a pointer device secondary button (usually a mouse right-button) is pressed
         * on the display object. DisplayObject's `interactive` property must be set to `true` to fire event.
         *
         * This comes from the @pixi/interaction package.
         *
         * @event PIXI.DisplayObject#rightdown
         * @param {PIXI.InteractionEvent} event - Interaction event
         */

        /**
         * Fired when a pointer device button (usually a mouse left-button) is released over the display
         * object. DisplayObject's `interactive` property must be set to `true` to fire event.
         *
         * This comes from the @pixi/interaction package.
         *
         * @event PIXI.DisplayObject#mouseup
         * @param {PIXI.InteractionEvent} event - Interaction event
         */

        /**
         * Fired when a pointer device secondary button (usually a mouse right-button) is released
         * over the display object. DisplayObject's `interactive` property must be set to `true` to fire event.
         *
         * This comes from the @pixi/interaction package.
         *
         * @event PIXI.DisplayObject#rightup
         * @param {PIXI.InteractionEvent} event - Interaction event
         */

        /**
         * Fired when a pointer device button (usually a mouse left-button) is pressed and released on
         * the display object. DisplayObject's `interactive` property must be set to `true` to fire event.
         *
         * This comes from the @pixi/interaction package.
         *
         * @event PIXI.DisplayObject#click
         * @param {PIXI.InteractionEvent} event - Interaction event
         */

        /**
         * Fired when a pointer device secondary button (usually a mouse right-button) is pressed
         * and released on the display object. DisplayObject's `interactive` property must be set to `true` to fire event.
         *
         * This comes from the @pixi/interaction package.
         *
         * @event PIXI.DisplayObject#rightclick
         * @param {PIXI.InteractionEvent} event - Interaction event
         */

        /**
         * Fired when a pointer device button (usually a mouse left-button) is released outside the
         * display object that initially registered a
         * [mousedown]{@link PIXI.DisplayObject#event:mousedown}.
         * DisplayObject's `interactive` property must be set to `true` to fire event.
         *
         * This comes from the @pixi/interaction package.
         *
         * @event PIXI.DisplayObject#mouseupoutside
         * @param {PIXI.InteractionEvent} event - Interaction event
         */

        /**
         * Fired when a pointer device secondary button (usually a mouse right-button) is released
         * outside the display object that initially registered a
         * [rightdown]{@link PIXI.DisplayObject#event:rightdown}.
         * DisplayObject's `interactive` property must be set to `true` to fire event.
         *
         * This comes from the @pixi/interaction package.
         *
         * @event PIXI.DisplayObject#rightupoutside
         * @param {PIXI.InteractionEvent} event - Interaction event
         */

        /**
         * Fired when a pointer device (usually a mouse) is moved while over the display object.
         * DisplayObject's `interactive` property must be set to `true` to fire event.
         *
         * This comes from the @pixi/interaction package.
         *
         * @event PIXI.DisplayObject#mousemove
         * @param {PIXI.InteractionEvent} event - Interaction event
         */

        /**
         * Fired when a pointer device (usually a mouse) is moved onto the display object.
         * DisplayObject's `interactive` property must be set to `true` to fire event.
         *
         * This comes from the @pixi/interaction package.
         *
         * @event PIXI.DisplayObject#mouseover
         * @param {PIXI.InteractionEvent} event - Interaction event
         */

        /**
         * Fired when a pointer device (usually a mouse) is moved off the display object.
         * DisplayObject's `interactive` property must be set to `true` to fire event.
         *
         * This comes from the @pixi/interaction package.
         *
         * @event PIXI.DisplayObject#mouseout
         * @param {PIXI.InteractionEvent} event - Interaction event
         */

        /**
         * Fired when a pointer device button is pressed on the display object.
         * DisplayObject's `interactive` property must be set to `true` to fire event.
         *
         * This comes from the @pixi/interaction package.
         *
         * @event PIXI.DisplayObject#pointerdown
         * @param {PIXI.InteractionEvent} event - Interaction event
         */

        /**
         * Fired when a pointer device button is released over the display object.
         * DisplayObject's `interactive` property must be set to `true` to fire event.
         *
         * This comes from the @pixi/interaction package.
         *
         * @event PIXI.DisplayObject#pointerup
         * @param {PIXI.InteractionEvent} event - Interaction event
         */

        /**
         * Fired when the operating system cancels a pointer event.
         * DisplayObject's `interactive` property must be set to `true` to fire event.
         *
         * This comes from the @pixi/interaction package.
         *
         * @event PIXI.DisplayObject#pointercancel
         * @param {PIXI.InteractionEvent} event - Interaction event
         */

        /**
         * Fired when a pointer device button is pressed and released on the display object.
         * DisplayObject's `interactive` property must be set to `true` to fire event.
         *
         * This comes from the @pixi/interaction package.
         *
         * @event PIXI.DisplayObject#pointertap
         * @param {PIXI.InteractionEvent} event - Interaction event
         */

        /**
         * Fired when a pointer device button is released outside the display object that initially
         * registered a [pointerdown]{@link PIXI.DisplayObject#event:pointerdown}.
         * DisplayObject's `interactive` property must be set to `true` to fire event.
         *
         * This comes from the @pixi/interaction package.
         *
         * @event PIXI.DisplayObject#pointerupoutside
         * @param {PIXI.InteractionEvent} event - Interaction event
         */

        /**
         * Fired when a pointer device is moved while over the display object.
         * DisplayObject's `interactive` property must be set to `true` to fire event.
         *
         * This comes from the @pixi/interaction package.
         *
         * @event PIXI.DisplayObject#pointermove
         * @param {PIXI.InteractionEvent} event - Interaction event
         */

        /**
         * Fired when a pointer device is moved onto the display object.
         * DisplayObject's `interactive` property must be set to `true` to fire event.
         *
         * This comes from the @pixi/interaction package.
         *
         * @event PIXI.DisplayObject#pointerover
         * @param {PIXI.InteractionEvent} event - Interaction event
         */

        /**
         * Fired when a pointer device is moved off the display object.
         * DisplayObject's `interactive` property must be set to `true` to fire event.
         *
         * This comes from the @pixi/interaction package.
         *
         * @event PIXI.DisplayObject#pointerout
         * @param {PIXI.InteractionEvent} event - Interaction event
         */

        /**
         * Fired when a touch point is placed on the display object.
         * DisplayObject's `interactive` property must be set to `true` to fire event.
         *
         * This comes from the @pixi/interaction package.
         *
         * @event PIXI.DisplayObject#touchstart
         * @param {PIXI.InteractionEvent} event - Interaction event
         */

        /**
         * Fired when a touch point is removed from the display object.
         * DisplayObject's `interactive` property must be set to `true` to fire event.
         *
         * This comes from the @pixi/interaction package.
         *
         * @event PIXI.DisplayObject#touchend
         * @param {PIXI.InteractionEvent} event - Interaction event
         */

        /**
         * Fired when the operating system cancels a touch.
         * DisplayObject's `interactive` property must be set to `true` to fire event.
         *
         * This comes from the @pixi/interaction package.
         *
         * @event PIXI.DisplayObject#touchcancel
         * @param {PIXI.InteractionEvent} event - Interaction event
         */

        /**
         * Fired when a touch point is placed and removed from the display object.
         * DisplayObject's `interactive` property must be set to `true` to fire event.
         *
         * This comes from the @pixi/interaction package.
         *
         * @event PIXI.DisplayObject#tap
         * @param {PIXI.InteractionEvent} event - Interaction event
         */

        /**
         * Fired when a touch point is removed outside of the display object that initially
         * registered a [touchstart]{@link PIXI.DisplayObject#event:touchstart}.
         * DisplayObject's `interactive` property must be set to `true` to fire event.
         *
         * This comes from the @pixi/interaction package.
         *
         * @event PIXI.DisplayObject#touchendoutside
         * @param {PIXI.InteractionEvent} event - Interaction event
         */

        /**
         * Fired when a touch point is moved along the display object.
         * DisplayObject's `interactive` property must be set to `true` to fire event.
         *
         * This comes from the @pixi/interaction package.
         *
         * @event PIXI.DisplayObject#touchmove
         * @param {PIXI.InteractionEvent} event - Interaction event
         */

        this._useSystemTicker = options.useSystemTicker !== undefined ? options.useSystemTicker : true;

        this.setTargetElement(this.renderer.view, this.renderer.resolution);
    }

    /**
     * Should the InteractionManager automatically add {@link tickerUpdate} to {@link PIXI.Ticker.system}.
     *
     * @default true
     */
    get useSystemTicker(): boolean
    {
        return this._useSystemTicker;
    }
    set useSystemTicker(useSystemTicker: boolean)
    {
        this._useSystemTicker = useSystemTicker;

        if (useSystemTicker)
        {
            this.addTickerListener();
        }
        else
        {
            this.removeTickerListener();
        }
    }

    /**
     * Last rendered object or temp object.
     *
     * @readonly
     * @protected
     */
    get lastObjectRendered(): DisplayObject
    {
        return (this.renderer._lastObjectRendered as DisplayObject) || this._tempDisplayObject;
    }

    /**
     * Hit tests a point against the display tree, returning the first interactive object that is hit.
     *
     * @param globalPoint - A point to hit test with, in global space.
     * @param root - The root display object to start from. If omitted, defaults
     * to the last rendered root of the associated renderer.
     * @return - The hit display object, if any.
     */
    public hitTest(globalPoint: Point, root?: DisplayObject): DisplayObject
    {
        // clear the target for our hit test
        hitTestEvent.target = null;
        // assign the global point
        hitTestEvent.data.global = globalPoint;
        // ensure safety of the root
        if (!root)
        {
            root = this.lastObjectRendered;
        }
        // run the hit test
        this.processInteractive(hitTestEvent as InteractionEvent, root, null, true);
        // return our found object - it'll be null if we didn't hit anything

        return hitTestEvent.target;
    }

    /**
     * Sets the DOM element which will receive mouse/touch events. This is useful for when you have
     * other DOM elements on top of the renderers Canvas element. With this you'll be bale to delegate
     * another DOM element to receive those events.
     *
     * @param element - the DOM element which will receive mouse and touch events.
     * @param resolution - The resolution / device pixel ratio of the new element (relative to the canvas).
     */
    public setTargetElement(element: HTMLElement, resolution = 1): void
    {
        this.removeTickerListener();

        this.removeEvents();

        this.interactionDOMElement = element;

        this.resolution = resolution;

        this.addEvents();

        this.addTickerListener();
    }

    /** Adds the ticker listener. */
    private addTickerListener(): void
    {
        if (this.tickerAdded || !this.interactionDOMElement || !this._useSystemTicker)
        {
            return;
        }

        Ticker.system.add(this.tickerUpdate, this, UPDATE_PRIORITY.INTERACTION);

        this.tickerAdded = true;
    }

    /** Removes the ticker listener. */
    private removeTickerListener(): void
    {
        if (!this.tickerAdded)
        {
            return;
        }

        Ticker.system.remove(this.tickerUpdate, this);

        this.tickerAdded = false;
    }

    /** Registers all the DOM events. */
    private addEvents(): void
    {
        if (this.eventsAdded || !this.interactionDOMElement)
        {
            return;
        }

        const style = this.interactionDOMElement.style as CrossCSSStyleDeclaration;

        if (globalThis.navigator.msPointerEnabled)
        {
            style.msContentZooming = 'none';
            style.msTouchAction = 'none';
        }
        else if (this.supportsPointerEvents)
        {
            style.touchAction = 'none';
        }

        /*
         * These events are added first, so that if pointer events are normalized, they are fired
         * in the same order as non-normalized events. ie. pointer event 1st, mouse / touch 2nd
         */
        if (this.supportsPointerEvents)
        {
            globalThis.document.addEventListener('pointermove', this.onPointerMove, this._eventListenerOptions);
            this.interactionDOMElement.addEventListener('pointerdown', this.onPointerDown, this._eventListenerOptions);
            // pointerout is fired in addition to pointerup (for touch events) and pointercancel
            // we already handle those, so for the purposes of what we do in onPointerOut, we only
            // care about the pointerleave event
            this.interactionDOMElement.addEventListener('pointerleave', this.onPointerOut, this._eventListenerOptions);
            this.interactionDOMElement.addEventListener('pointerover', this.onPointerOver, this._eventListenerOptions);
            globalThis.addEventListener('pointercancel', this.onPointerCancel, this._eventListenerOptions);
            globalThis.addEventListener('pointerup', this.onPointerUp, this._eventListenerOptions);
        }
        else
        {
            globalThis.document.addEventListener('mousemove', this.onPointerMove, this._eventListenerOptions);
            this.interactionDOMElement.addEventListener('mousedown', this.onPointerDown, this._eventListenerOptions);
            this.interactionDOMElement.addEventListener('mouseout', this.onPointerOut, this._eventListenerOptions);
            this.interactionDOMElement.addEventListener('mouseover', this.onPointerOver, this._eventListenerOptions);
            globalThis.addEventListener('mouseup', this.onPointerUp, this._eventListenerOptions);
        }

        // always look directly for touch events so that we can provide original data
        // In a future version we should change this to being just a fallback and rely solely on
        // PointerEvents whenever available
        if (this.supportsTouchEvents)
        {
            this.interactionDOMElement.addEventListener('touchstart', this.onPointerDown, this._eventListenerOptions);
            this.interactionDOMElement.addEventListener('touchcancel', this.onPointerCancel, this._eventListenerOptions);
            this.interactionDOMElement.addEventListener('touchend', this.onPointerUp, this._eventListenerOptions);
            this.interactionDOMElement.addEventListener('touchmove', this.onPointerMove, this._eventListenerOptions);
        }

        this.eventsAdded = true;
    }

    /** Removes all the DOM events that were previously registered. */
    private removeEvents(): void
    {
        if (!this.eventsAdded || !this.interactionDOMElement)
        {
            return;
        }

        const style = this.interactionDOMElement.style as CrossCSSStyleDeclaration;

        if (globalThis.navigator.msPointerEnabled)
        {
            style.msContentZooming = '';
            style.msTouchAction = '';
        }
        else if (this.supportsPointerEvents)
        {
            style.touchAction = '';
        }

        if (this.supportsPointerEvents)
        {
            globalThis.document.removeEventListener('pointermove', this.onPointerMove, this._eventListenerOptions);
            this.interactionDOMElement.removeEventListener('pointerdown', this.onPointerDown, this._eventListenerOptions);
            this.interactionDOMElement.removeEventListener('pointerleave', this.onPointerOut, this._eventListenerOptions);
            this.interactionDOMElement.removeEventListener('pointerover', this.onPointerOver, this._eventListenerOptions);
            globalThis.removeEventListener('pointercancel', this.onPointerCancel, this._eventListenerOptions);
            globalThis.removeEventListener('pointerup', this.onPointerUp, this._eventListenerOptions);
        }
        else
        {
            globalThis.document.removeEventListener('mousemove', this.onPointerMove, this._eventListenerOptions);
            this.interactionDOMElement.removeEventListener('mousedown', this.onPointerDown, this._eventListenerOptions);
            this.interactionDOMElement.removeEventListener('mouseout', this.onPointerOut, this._eventListenerOptions);
            this.interactionDOMElement.removeEventListener('mouseover', this.onPointerOver, this._eventListenerOptions);
            globalThis.removeEventListener('mouseup', this.onPointerUp, this._eventListenerOptions);
        }

        if (this.supportsTouchEvents)
        {
            this.interactionDOMElement.removeEventListener('touchstart', this.onPointerDown, this._eventListenerOptions);
            this.interactionDOMElement.removeEventListener('touchcancel', this.onPointerCancel, this._eventListenerOptions);
            this.interactionDOMElement.removeEventListener('touchend', this.onPointerUp, this._eventListenerOptions);
            this.interactionDOMElement.removeEventListener('touchmove', this.onPointerMove, this._eventListenerOptions);
        }

        this.interactionDOMElement = null;

        this.eventsAdded = false;
    }

    /**
     * Updates the state of interactive objects if at least {@link interactionFrequency}
     * milliseconds have passed since the last invocation.
     *
     * Invoked by a throttled ticker update from {@link PIXI.Ticker.system}.
     *
     * @param deltaTime - time delta since the last call
     */
    public tickerUpdate(deltaTime: number): void
    {
        this._deltaTime += deltaTime;

        if (this._deltaTime < this.interactionFrequency)
        {
            return;
        }

        this._deltaTime = 0;

        this.update();
    }

    /** Updates the state of interactive objects. */
    public update(): void
    {
        if (!this.interactionDOMElement)
        {
            return;
        }

        // if the user move the mouse this check has already been done using the mouse move!
        if (this._didMove)
        {
            this._didMove = false;

            return;
        }

        this.cursor = null;

        // Resets the flag as set by a stopPropagation call. This flag is usually reset by a user interaction of any kind,
        // but there was a scenario of a display object moving under a static mouse cursor.
        // In this case, mouseover and mouseevents would not pass the flag test in dispatchEvent function
        for (const k in this.activeInteractionData)
        {
            // eslint-disable-next-line no-prototype-builtins
            if (this.activeInteractionData.hasOwnProperty(k))
            {
                const interactionData = this.activeInteractionData[k];

                if (interactionData.originalEvent && interactionData.pointerType !== 'touch')
                {
                    const interactionEvent = this.configureInteractionEventForDOMEvent(
                        this.eventData,
                        interactionData.originalEvent as PointerEvent,
                        interactionData
                    );

                    this.processInteractive(
                        interactionEvent,
                        this.lastObjectRendered,
                        this.processPointerOverOut,
                        true
                    );
                }
            }
        }

        this.setCursorMode(this.cursor);
    }

    /**
     * Sets the current cursor mode, handling any callbacks or CSS style changes.
     *
     * @param mode - cursor mode, a key from the cursorStyles dictionary
     */
    public setCursorMode(mode: string): void
    {
        mode = mode || 'default';
        let applyStyles = true;

        // offscreen canvas does not support setting styles, but cursor modes can be functions,
        // in order to handle pixi rendered cursors, so we can't bail
        if (globalThis.OffscreenCanvas && this.interactionDOMElement instanceof OffscreenCanvas)
        {
            applyStyles = false;
        }
        // if the mode didn't actually change, bail early
        if (this.currentCursorMode === mode)
        {
            return;
        }
        this.currentCursorMode = mode;
        const style = this.cursorStyles[mode];

        // only do things if there is a cursor style for it
        if (style)
        {
            switch (typeof style)
            {
                case 'string':
                    // string styles are handled as cursor CSS
                    if (applyStyles)
                    {
                        this.interactionDOMElement.style.cursor = style;
                    }
                    break;
                case 'function':
                    // functions are just called, and passed the cursor mode
                    style(mode);
                    break;
                case 'object':
                    // if it is an object, assume that it is a dictionary of CSS styles,
                    // apply it to the interactionDOMElement
                    if (applyStyles)
                    {
                        Object.assign(this.interactionDOMElement.style, style);
                    }
                    break;
            }
        }
        else if (applyStyles && typeof mode === 'string' && !Object.prototype.hasOwnProperty.call(this.cursorStyles, mode))
        {
            // if it mode is a string (not a Symbol) and cursorStyles doesn't have any entry
            // for the mode, then assume that the dev wants it to be CSS for the cursor.
            this.interactionDOMElement.style.cursor = mode;
        }
    }

    /**
     * Dispatches an event on the display object that was interacted with.
     *
     * @param displayObject - the display object in question
     * @param eventString - the name of the event (e.g, mousedown)
     * @param eventData - the event data object
     */
    private dispatchEvent(displayObject: DisplayObject, eventString: string, eventData: InteractionEvent): void
    {
        // Even if the event was stopped, at least dispatch any remaining events
        // for the same display object.
        if (!eventData.stopPropagationHint || displayObject === eventData.stopsPropagatingAt)
        {
            eventData.currentTarget = displayObject;
            eventData.type = eventString;

            displayObject.emit(eventString, eventData);

            if ((displayObject as any)[eventString])
            {
                (displayObject as any)[eventString](eventData);
            }
        }
    }

    /**
     * Puts a event on a queue to be dispatched later. This is used to guarantee correct
     * ordering of over/out events.
     *
     * @param displayObject - the display object in question
     * @param eventString - the name of the event (e.g, mousedown)
     * @param eventData - the event data object
     */
    private delayDispatchEvent(displayObject: DisplayObject, eventString: string, eventData: InteractionEvent): void
    {
        this.delayedEvents.push({ displayObject, eventString, eventData });
    }

    /**
     * Maps x and y coords from a DOM object and maps them correctly to the PixiJS view. The
     * resulting value is stored in the point. This takes into account the fact that the DOM
     * element could be scaled and positioned anywhere on the screen.
     *
     * @param point - the point that the result will be stored in
     * @param x - the x coord of the position to map
     * @param y - the y coord of the position to map
     */
    public mapPositionToPoint(point: IPointData, x: number, y: number): void
    {
        let rect;

        // IE 11 fix
        if (!this.interactionDOMElement.parentElement)
        {
            rect = {
                x: 0,
                y: 0,
                width: (this.interactionDOMElement as any).width,
                height: (this.interactionDOMElement as any).height,
                left: 0,
                top: 0
            };
        }
        else
        {
            rect = this.interactionDOMElement.getBoundingClientRect();
        }

        const resolutionMultiplier = 1.0 / this.resolution;

        point.x = ((x - rect.left) * ((this.interactionDOMElement as any).width / rect.width)) * resolutionMultiplier;
        point.y = ((y - rect.top) * ((this.interactionDOMElement as any).height / rect.height)) * resolutionMultiplier;
    }

    /**
     * This function is provides a neat way of crawling through the scene graph and running a
     * specified function on all interactive objects it finds. It will also take care of hit
     * testing the interactive objects and passes the hit across in the function.
     *
     * @protected
     * @param interactionEvent - event containing the point that
     *  is tested for collision
     * @param displayObject - the displayObject
     *  that will be hit test (recursively crawls its children)
     * @param func - the function that will be called on each interactive object. The
     *  interactionEvent, displayObject and hit will be passed to the function
     * @param hitTest - indicates whether we want to calculate hits
     *  or just iterate through all interactive objects
     */
    public processInteractive(interactionEvent: InteractionEvent, displayObject: DisplayObject,
        func?: InteractionCallback, hitTest?: boolean
    ): void
    {
        const hit = this.search.findHit(interactionEvent, displayObject, func, hitTest);

        const delayedEvents = this.delayedEvents;

        if (!delayedEvents.length)
        {
            return hit;
        }
        // Reset the propagation hint, because we start deeper in the tree again.
        interactionEvent.stopPropagationHint = false;

        const delayedLen = delayedEvents.length;

        this.delayedEvents = [];

        for (let i = 0; i < delayedLen; i++)
        {
            const { displayObject, eventString, eventData } = delayedEvents[i];

            // When we reach the object we wanted to stop propagating at,
            // set the propagation hint.
            if (eventData.stopsPropagatingAt === displayObject)
            {
                eventData.stopPropagationHint = true;
            }

            this.dispatchEvent(displayObject, eventString, eventData);
        }

        return hit;
    }

    /**
     * Is called when the pointer button is pressed down on the renderer element
     *
     * @param originalEvent - The DOM event of a pointer button being pressed down
     */
    private onPointerDown(originalEvent: InteractivePointerEvent): void
    {
        // if we support touch events, then only use those for touch events, not pointer events
        if (this.supportsTouchEvents && (originalEvent as PointerEvent).pointerType === 'touch') return;

        const events = this.normalizeToPointerData(originalEvent);

        /*
         * No need to prevent default on natural pointer events, as there are no side effects
         * Normalized events, however, may have the double mousedown/touchstart issue on the native android browser,
         * so still need to be prevented.
         */

        // Guaranteed that there will be at least one event in events, and all events must have the same pointer type

        if (this.autoPreventDefault && (events[0] as any).isNormalized)
        {
            const cancelable = originalEvent.cancelable || !('cancelable' in originalEvent);

            if (cancelable)
            {
                originalEvent.preventDefault();
            }
        }

        const eventLen = events.length;

        for (let i = 0; i < eventLen; i++)
        {
            const event = events[i];

            const interactionData = this.getInteractionDataForPointerId(event);

            const interactionEvent = this.configureInteractionEventForDOMEvent(this.eventData, event, interactionData);

            interactionEvent.data.originalEvent = originalEvent;

            this.processInteractive(interactionEvent, this.lastObjectRendered, this.processPointerDown, true);

            this.emit('pointerdown', interactionEvent);
            if (event.pointerType === 'touch')
            {
                this.emit('touchstart', interactionEvent);
            }
            // emit a mouse event for "pen" pointers, the way a browser would emit a fallback event
            else if (event.pointerType === 'mouse' || event.pointerType === 'pen')
            {
                const isRightButton = event.button === 2;

                this.emit(isRightButton ? 'rightdown' : 'mousedown', this.eventData);
            }
        }
    }

    /**
     * Processes the result of the pointer down check and dispatches the event if need be
     *
     * @param interactionEvent - The interaction event wrapping the DOM event
     * @param displayObject - The display object that was tested
     * @param hit - the result of the hit test on the display object
     */
    private processPointerDown(interactionEvent: InteractionEvent, displayObject: DisplayObject, hit: boolean): void
    {
        const data = interactionEvent.data;
        const id = interactionEvent.data.identifier;

        if (hit)
        {
            if (!displayObject.trackedPointers[id])
            {
                displayObject.trackedPointers[id] = new InteractionTrackingData(id);
            }
            this.dispatchEvent(displayObject, 'pointerdown', interactionEvent);

            if (data.pointerType === 'touch')
            {
                this.dispatchEvent(displayObject, 'touchstart', interactionEvent);
            }
            else if (data.pointerType === 'mouse' || data.pointerType === 'pen')
            {
                const isRightButton = data.button === 2;

                if (isRightButton)
                {
                    displayObject.trackedPointers[id].rightDown = true;
                }
                else
                {
                    displayObject.trackedPointers[id].leftDown = true;
                }

                this.dispatchEvent(displayObject, isRightButton ? 'rightdown' : 'mousedown', interactionEvent);
            }
        }
    }

    /**
     * Is called when the pointer button is released on the renderer element
     *
     * @param originalEvent - The DOM event of a pointer button being released
     * @param cancelled - true if the pointer is cancelled
     * @param func - Function passed to {@link processInteractive}
     */
    private onPointerComplete(originalEvent: InteractivePointerEvent, cancelled: boolean, func: InteractionCallback): void
    {
        const events = this.normalizeToPointerData(originalEvent);

        const eventLen = events.length;

        // if the event wasn't targeting our canvas, then consider it to be pointerupoutside
        // in all cases (unless it was a pointercancel)
        const eventAppend = originalEvent.target !== this.interactionDOMElement ? 'outside' : '';

        for (let i = 0; i < eventLen; i++)
        {
            const event = events[i];

            const interactionData = this.getInteractionDataForPointerId(event);

            const interactionEvent = this.configureInteractionEventForDOMEvent(this.eventData, event, interactionData);

            interactionEvent.data.originalEvent = originalEvent;

            // perform hit testing for events targeting our canvas or cancel events
            this.processInteractive(interactionEvent, this.lastObjectRendered, func, cancelled || !eventAppend);

            this.emit(cancelled ? 'pointercancel' : `pointerup${eventAppend}`, interactionEvent);

            if (event.pointerType === 'mouse' || event.pointerType === 'pen')
            {
                const isRightButton = event.button === 2;

                this.emit(isRightButton ? `rightup${eventAppend}` : `mouseup${eventAppend}`, interactionEvent);
            }
            else if (event.pointerType === 'touch')
            {
                this.emit(cancelled ? 'touchcancel' : `touchend${eventAppend}`, interactionEvent);
                this.releaseInteractionDataForPointerId(event.pointerId);
            }
        }
    }

    /**
     * Is called when the pointer button is cancelled
     *
     * @param event - The DOM event of a pointer button being released
     */
    private onPointerCancel(event: InteractivePointerEvent): void
    {
        // if we support touch events, then only use those for touch events, not pointer events
        if (this.supportsTouchEvents && (event as PointerEvent).pointerType === 'touch') return;

        this.onPointerComplete(event, true, this.processPointerCancel);
    }

    /**
     * Processes the result of the pointer cancel check and dispatches the event if need be
     *
     * @param interactionEvent - The interaction event wrapping the DOM event
     * @param displayObject - The display object that was tested
     */
    private processPointerCancel(interactionEvent: InteractionEvent, displayObject: DisplayObject): void
    {
        const data = interactionEvent.data;

        const id = interactionEvent.data.identifier;

        if (displayObject.trackedPointers[id] !== undefined)
        {
            delete displayObject.trackedPointers[id];
            this.dispatchEvent(displayObject, 'pointercancel', interactionEvent);

            if (data.pointerType === 'touch')
            {
                this.dispatchEvent(displayObject, 'touchcancel', interactionEvent);
            }
        }
    }

    /**
     * Is called when the pointer button is released on the renderer element
     *
     * @param event - The DOM event of a pointer button being released
     */
    private onPointerUp(event: InteractivePointerEvent): void
    {
        // if we support touch events, then only use those for touch events, not pointer events
        if (this.supportsTouchEvents && (event as PointerEvent).pointerType === 'touch') return;

        this.onPointerComplete(event, false, this.processPointerUp);
    }

    /**
     * Processes the result of the pointer up check and dispatches the event if need be
     *
     * @param interactionEvent - The interaction event wrapping the DOM event
     * @param displayObject - The display object that was tested
     * @param hit - the result of the hit test on the display object
     */
    private processPointerUp(interactionEvent: InteractionEvent, displayObject: DisplayObject, hit: boolean): void
    {
        const data = interactionEvent.data;

        const id = interactionEvent.data.identifier;

        const trackingData = displayObject.trackedPointers[id];

        const isTouch = data.pointerType === 'touch';

        const isMouse = (data.pointerType === 'mouse' || data.pointerType === 'pen');
        // need to track mouse down status in the mouse block so that we can emit
        // event in a later block
        let isMouseTap = false;

        // Mouse only
        if (isMouse)
        {
            const isRightButton = data.button === 2;

            const flags = InteractionTrackingData.FLAGS;

            const test = isRightButton ? flags.RIGHT_DOWN : flags.LEFT_DOWN;

            const isDown = trackingData !== undefined && (trackingData.flags & test);

            if (hit)
            {
                this.dispatchEvent(displayObject, isRightButton ? 'rightup' : 'mouseup', interactionEvent);

                if (isDown)
                {
                    this.dispatchEvent(displayObject, isRightButton ? 'rightclick' : 'click', interactionEvent);
                    // because we can confirm that the mousedown happened on this object, flag for later emit of pointertap
                    isMouseTap = true;
                }
            }
            else if (isDown)
            {
                this.dispatchEvent(displayObject, isRightButton ? 'rightupoutside' : 'mouseupoutside', interactionEvent);
            }
            // update the down state of the tracking data
            if (trackingData)
            {
                if (isRightButton)
                {
                    trackingData.rightDown = false;
                }
                else
                {
                    trackingData.leftDown = false;
                }
            }
        }

        // Pointers and Touches, and Mouse
        if (hit)
        {
            this.dispatchEvent(displayObject, 'pointerup', interactionEvent);
            if (isTouch) this.dispatchEvent(displayObject, 'touchend', interactionEvent);

            if (trackingData)
            {
                // emit pointertap if not a mouse, or if the mouse block decided it was a tap
                if (!isMouse || isMouseTap)
                {
                    this.dispatchEvent(displayObject, 'pointertap', interactionEvent);
                }
                if (isTouch)
                {
                    this.dispatchEvent(displayObject, 'tap', interactionEvent);
                    // touches are no longer over (if they ever were) when we get the touchend
                    // so we should ensure that we don't keep pretending that they are
                    trackingData.over = false;
                }
            }
        }
        else if (trackingData)
        {
            this.dispatchEvent(displayObject, 'pointerupoutside', interactionEvent);
            if (isTouch) this.dispatchEvent(displayObject, 'touchendoutside', interactionEvent);
        }
        // Only remove the tracking data if there is no over/down state still associated with it
        if (trackingData && trackingData.none)
        {
            delete displayObject.trackedPointers[id];
        }
    }

    /**
     * Is called when the pointer moves across the renderer element
     *
     * @param originalEvent - The DOM event of a pointer moving
     */
    private onPointerMove(originalEvent: InteractivePointerEvent): void
    {
        // if we support touch events, then only use those for touch events, not pointer events
        if (this.supportsTouchEvents && (originalEvent as PointerEvent).pointerType === 'touch') return;

        const events = this.normalizeToPointerData(originalEvent);

        if (events[0].pointerType === 'mouse' || events[0].pointerType === 'pen')
        {
            this._didMove = true;

            this.cursor = null;
        }

        const eventLen = events.length;

        for (let i = 0; i < eventLen; i++)
        {
            const event = events[i];

            const interactionData = this.getInteractionDataForPointerId(event);

            const interactionEvent = this.configureInteractionEventForDOMEvent(this.eventData, event, interactionData);

            interactionEvent.data.originalEvent = originalEvent;

            this.processInteractive(interactionEvent, this.lastObjectRendered, this.processPointerMove, true);

            this.emit('pointermove', interactionEvent);
            if (event.pointerType === 'touch') this.emit('touchmove', interactionEvent);
            if (event.pointerType === 'mouse' || event.pointerType === 'pen') this.emit('mousemove', interactionEvent);
        }

        if (events[0].pointerType === 'mouse')
        {
            this.setCursorMode(this.cursor);

            // TODO BUG for parents interactive object (border order issue)
        }
    }

    /**
     * Processes the result of the pointer move check and dispatches the event if need be
     *
     * @param interactionEvent - The interaction event wrapping the DOM event
     * @param displayObject - The display object that was tested
     * @param hit - the result of the hit test on the display object
     */
    private processPointerMove(interactionEvent: InteractionEvent, displayObject: DisplayObject, hit: boolean): void
    {
        const data = interactionEvent.data;

        const isTouch = data.pointerType === 'touch';

        const isMouse = (data.pointerType === 'mouse' || data.pointerType === 'pen');

        if (isMouse)
        {
            this.processPointerOverOut(interactionEvent, displayObject, hit);
        }

        if (!this.moveWhenInside || hit)
        {
            this.dispatchEvent(displayObject, 'pointermove', interactionEvent);
            if (isTouch) this.dispatchEvent(displayObject, 'touchmove', interactionEvent);
            if (isMouse) this.dispatchEvent(displayObject, 'mousemove', interactionEvent);
        }
    }

    /**
     * Is called when the pointer is moved out of the renderer element
     *
     * @private
     * @param {PointerEvent} originalEvent - The DOM event of a pointer being moved out
     */
    private onPointerOut(originalEvent: InteractivePointerEvent): void
    {
        // if we support touch events, then only use those for touch events, not pointer events
        if (this.supportsTouchEvents && (originalEvent as PointerEvent).pointerType === 'touch') return;

        const events = this.normalizeToPointerData(originalEvent);

        // Only mouse and pointer can call onPointerOut, so events will always be length 1
        const event = events[0];

        if (event.pointerType === 'mouse')
        {
            this.mouseOverRenderer = false;
            this.setCursorMode(null);
        }

        const interactionData = this.getInteractionDataForPointerId(event);

        const interactionEvent = this.configureInteractionEventForDOMEvent(this.eventData, event, interactionData);

        interactionEvent.data.originalEvent = event;

        this.processInteractive(interactionEvent, this.lastObjectRendered, this.processPointerOverOut, false);

        this.emit('pointerout', interactionEvent);
        if (event.pointerType === 'mouse' || event.pointerType === 'pen')
        {
            this.emit('mouseout', interactionEvent);
        }
        else
        {
            // we can get touchleave events after touchend, so we want to make sure we don't
            // introduce memory leaks
            this.releaseInteractionDataForPointerId(interactionData.identifier);
        }
    }

    /**
     * Processes the result of the pointer over/out check and dispatches the event if need be.
     *
     * @param interactionEvent - The interaction event wrapping the DOM event
     * @param displayObject - The display object that was tested
     * @param hit - the result of the hit test on the display object
     */
    private processPointerOverOut(interactionEvent: InteractionEvent, displayObject: DisplayObject, hit: boolean): void
    {
        const data = interactionEvent.data;

        const id = interactionEvent.data.identifier;

        const isMouse = (data.pointerType === 'mouse' || data.pointerType === 'pen');

        let trackingData = displayObject.trackedPointers[id];

        // if we just moused over the display object, then we need to track that state
        if (hit && !trackingData)
        {
            trackingData = displayObject.trackedPointers[id] = new InteractionTrackingData(id);
        }

        if (trackingData === undefined) return;

        if (hit && this.mouseOverRenderer)
        {
            if (!trackingData.over)
            {
                trackingData.over = true;
                this.delayDispatchEvent(displayObject, 'pointerover', interactionEvent);
                if (isMouse)
                {
                    this.delayDispatchEvent(displayObject, 'mouseover', interactionEvent);
                }
            }

            // only change the cursor if it has not already been changed (by something deeper in the
            // display tree)
            if (isMouse && this.cursor === null)
            {
                this.cursor = displayObject.cursor;
            }
        }
        else if (trackingData.over)
        {
            trackingData.over = false;
            this.dispatchEvent(displayObject, 'pointerout', this.eventData);
            if (isMouse)
            {
                this.dispatchEvent(displayObject, 'mouseout', interactionEvent);
            }
            // if there is no mouse down information for the pointer, then it is safe to delete
            if (trackingData.none)
            {
                delete displayObject.trackedPointers[id];
            }
        }
    }

    /**
     * Is called when the pointer is moved into the renderer element.
     *
     * @param originalEvent - The DOM event of a pointer button being moved into the renderer view.
     */
    private onPointerOver(originalEvent: InteractivePointerEvent): void
    {
        const events = this.normalizeToPointerData(originalEvent);

        // Only mouse and pointer can call onPointerOver, so events will always be length 1
        const event = events[0];

        const interactionData = this.getInteractionDataForPointerId(event);

        const interactionEvent = this.configureInteractionEventForDOMEvent(this.eventData, event, interactionData);

        interactionEvent.data.originalEvent = event;

        if (event.pointerType === 'mouse')
        {
            this.mouseOverRenderer = true;
        }

        this.emit('pointerover', interactionEvent);
        if (event.pointerType === 'mouse' || event.pointerType === 'pen')
        {
            this.emit('mouseover', interactionEvent);
        }
    }

    /**
     * Get InteractionData for a given pointerId. Store that data as well.
     *
     * @param event - Normalized pointer event, output from normalizeToPointerData.
     * @return - Interaction data for the given pointer identifier.
     */
    private getInteractionDataForPointerId(event: PointerEvent): InteractionData
    {
        const pointerId = event.pointerId;

        let interactionData;

        if (pointerId === MOUSE_POINTER_ID || event.pointerType === 'mouse')
        {
            interactionData = this.mouse;
        }
        else if (this.activeInteractionData[pointerId])
        {
            interactionData = this.activeInteractionData[pointerId];
        }
        else
        {
            interactionData = this.interactionDataPool.pop() || new InteractionData();
            interactionData.identifier = pointerId;
            this.activeInteractionData[pointerId] = interactionData;
        }
        // copy properties from the event, so that we can make sure that touch/pointer specific
        // data is available
        interactionData.copyEvent(event);

        return interactionData;
    }

    /**
     * Return unused InteractionData to the pool, for a given pointerId
     *
     * @param pointerId - Identifier from a pointer event
     */
    private releaseInteractionDataForPointerId(pointerId: number): void
    {
        const interactionData = this.activeInteractionData[pointerId];

        if (interactionData)
        {
            delete this.activeInteractionData[pointerId];
            interactionData.reset();
            this.interactionDataPool.push(interactionData);
        }
    }

    /**
     * Configure an InteractionEvent to wrap a DOM PointerEvent and InteractionData
     *
     * @param interactionEvent - The event to be configured
     * @param pointerEvent - The DOM event that will be paired with the InteractionEvent
     * @param interactionData - The InteractionData that will be paired
     *        with the InteractionEvent
     * @return - the interaction event that was passed in
     */
    private configureInteractionEventForDOMEvent(interactionEvent: InteractionEvent, pointerEvent: PointerEvent,
        interactionData: InteractionData
    ): InteractionEvent
    {
        interactionEvent.data = interactionData;

        this.mapPositionToPoint(interactionData.global, pointerEvent.clientX, pointerEvent.clientY);

        // Not really sure why this is happening, but it's how a previous version handled things
        if (pointerEvent.pointerType === 'touch')
        {
            (pointerEvent as any).globalX = interactionData.global.x;
            (pointerEvent as any).globalY = interactionData.global.y;
        }

        interactionData.originalEvent = pointerEvent;
        interactionEvent.reset();

        return interactionEvent;
    }

    /**
     * Ensures that the original event object contains all data that a regular pointer event would have
     *
     * @param {TouchEvent|MouseEvent|PointerEvent} event - The original event data from a touch or mouse event
     * @return - An array containing a single normalized pointer event, in the case of a pointer
     *  or mouse event, or a multiple normalized pointer events if there are multiple changed touches
     */
    private normalizeToPointerData(event: InteractivePointerEvent): PointerEvent[]
    {
        const normalizedEvents = [];

        if (this.supportsTouchEvents && event instanceof TouchEvent)
        {
            for (let i = 0, li = event.changedTouches.length; i < li; i++)
            {
                const touch = event.changedTouches[i] as PixiTouch;

                if (typeof touch.button === 'undefined') touch.button = event.touches.length ? 1 : 0;
                if (typeof touch.buttons === 'undefined') touch.buttons = event.touches.length ? 1 : 0;
                if (typeof touch.isPrimary === 'undefined')
                {
                    touch.isPrimary = event.touches.length === 1 && event.type === 'touchstart';
                }
                if (typeof touch.width === 'undefined') touch.width = touch.radiusX || 1;
                if (typeof touch.height === 'undefined') touch.height = touch.radiusY || 1;
                if (typeof touch.tiltX === 'undefined') touch.tiltX = 0;
                if (typeof touch.tiltY === 'undefined') touch.tiltY = 0;
                if (typeof touch.pointerType === 'undefined') touch.pointerType = 'touch';
                if (typeof touch.pointerId === 'undefined') touch.pointerId = touch.identifier || 0;
                if (typeof touch.pressure === 'undefined') touch.pressure = touch.force || 0.5;
                if (typeof touch.twist === 'undefined') touch.twist = 0;
                if (typeof touch.tangentialPressure === 'undefined') touch.tangentialPressure = 0;
                // TODO: Remove these, as layerX/Y is not a standard, is deprecated, has uneven
                // support, and the fill ins are not quite the same
                // offsetX/Y might be okay, but is not the same as clientX/Y when the canvas's top
                // left is not 0,0 on the page
                if (typeof touch.layerX === 'undefined') touch.layerX = touch.offsetX = touch.clientX;
                if (typeof touch.layerY === 'undefined') touch.layerY = touch.offsetY = touch.clientY;

                // mark the touch as normalized, just so that we know we did it
                touch.isNormalized = true;

                normalizedEvents.push(touch);
            }
        }
        // apparently PointerEvent subclasses MouseEvent, so yay
        else if (!globalThis.MouseEvent
            || (event instanceof MouseEvent && (!this.supportsPointerEvents || !(event instanceof globalThis.PointerEvent))))
        {
            const tempEvent = event as PixiPointerEvent;

            if (typeof tempEvent.isPrimary === 'undefined') tempEvent.isPrimary = true;
            if (typeof tempEvent.width === 'undefined') tempEvent.width = 1;
            if (typeof tempEvent.height === 'undefined') tempEvent.height = 1;
            if (typeof tempEvent.tiltX === 'undefined') tempEvent.tiltX = 0;
            if (typeof tempEvent.tiltY === 'undefined') tempEvent.tiltY = 0;
            if (typeof tempEvent.pointerType === 'undefined') tempEvent.pointerType = 'mouse';
            if (typeof tempEvent.pointerId === 'undefined') tempEvent.pointerId = MOUSE_POINTER_ID;
            if (typeof tempEvent.pressure === 'undefined') tempEvent.pressure = 0.5;
            if (typeof tempEvent.twist === 'undefined') tempEvent.twist = 0;
            if (typeof tempEvent.tangentialPressure === 'undefined') tempEvent.tangentialPressure = 0;

            // mark the mouse event as normalized, just so that we know we did it
            tempEvent.isNormalized = true;

            normalizedEvents.push(tempEvent);
        }
        else
        {
            normalizedEvents.push(event);
        }

        return normalizedEvents as PointerEvent[];
    }

    /** Destroys the interaction manager. */
    public destroy(): void
    {
        this.removeEvents();

        this.removeTickerListener();

        this.removeAllListeners();

        this.renderer = null;

        this.mouse = null;

        this.eventData = null;

        this.interactionDOMElement = null;

        this.onPointerDown = null;
        this.processPointerDown = null;

        this.onPointerUp = null;
        this.processPointerUp = null;

        this.onPointerCancel = null;
        this.processPointerCancel = null;

        this.onPointerMove = null;
        this.processPointerMove = null;

        this.onPointerOut = null;
        this.processPointerOverOut = null;

        this.onPointerOver = null;

        this.search = null;
    }
}

interface PixiPointerEvent extends PointerEvent
{
    isPrimary: boolean;
    width: number;
    height: number;
    tiltX: number;
    tiltY: number;
    pointerType: string;
    pointerId: number;
    pressure: number;
    twist: number;
    tangentialPressure: number;
    isNormalized: boolean;
}

interface PixiTouch extends Touch
{
    button: number;
    buttons: number;
    isPrimary: boolean;
    width: number;
    height: number;
    tiltX: number;
    tiltY: number;
    pointerType: string;
    pointerId: number;
    pressure: number;
    twist: number;
    tangentialPressure: number;
    layerX: number;
    layerY: number;
    offsetX: number;
    offsetY: number;
    isNormalized: boolean;
}<|MERGE_RESOLUTION|>--- conflicted
+++ resolved
@@ -229,38 +229,9 @@
         this.moveWhenInside = false;
         this.eventsAdded = false;
         this.tickerAdded = false;
-<<<<<<< HEAD
-        this.mouseOverRenderer = !('PointerEvent' in self);
-        this.supportsTouchEvents = 'ontouchstart' in self;
-        this.supportsPointerEvents = !!self.PointerEvent;
-=======
-
-        /**
-         * Is the mouse hovering over the renderer? If working in worker mouse considered to be over renderer by default.
-         *
-         * @protected
-         * @member {boolean}
-         */
         this.mouseOverRenderer = !('PointerEvent' in globalThis);
-
-        /**
-         * Does the device support touch events
-         * https://www.w3.org/TR/touch-events/
-         *
-         * @readonly
-         * @member {boolean}
-         */
         this.supportsTouchEvents = 'ontouchstart' in globalThis;
-
-        /**
-         * Does the device support pointer events
-         * https://www.w3.org/Submission/pointer-events/
-         *
-         * @readonly
-         * @member {boolean}
-         */
         this.supportsPointerEvents = !!globalThis.PointerEvent;
->>>>>>> fd195f83
 
         // this will make it so that you don't have to call bind all the time
 
