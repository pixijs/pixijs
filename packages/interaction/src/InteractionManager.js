<<<<<<< HEAD
import { shared, UPDATE_PRIORITY } from '@pixi/ticker';
=======
import { WebGLRenderer, CanvasRenderer } from '@pixi/core';
import { Ticker, UPDATE_PRIORITY } from '@pixi/ticker';
>>>>>>> 5b1bc68c
import { Point } from '@pixi/math';
import { DisplayObject } from '@pixi/display';
import { mixins } from '@pixi/utils';
import InteractionData from './InteractionData';
import InteractionEvent from './InteractionEvent';
import InteractionTrackingData from './InteractionTrackingData';
import EventEmitter from 'eventemitter3';
import interactiveTarget from './interactiveTarget';

// Mix interactiveTarget into DisplayObject.prototype, after deprecation has been handled
mixins.delayMixin(
    DisplayObject.prototype,
    interactiveTarget
);

const MOUSE_POINTER_ID = 'MOUSE';

// helpers for hitTest() - only used inside hitTest()
const hitTestEvent = {
    target: null,
    data: {
        global: null,
    },
};

/**
 * The interaction manager deals with mouse, touch and pointer events. Any DisplayObject can be interactive
 * if its interactive parameter is set to true
 * This manager also supports multitouch.
 *
 * An instance of this class is automatically created by default, and can be found at renderer.plugins.interaction
 *
 * @class
 * @extends EventEmitter
 * @memberof PIXI.interaction
 */
export default class InteractionManager extends EventEmitter
{
    /**
     * @param {PIXI.CanvasRenderer|PIXI.Renderer} renderer - A reference to the current renderer
     * @param {object} [options] - The options for the manager.
     * @param {boolean} [options.autoPreventDefault=true] - Should the manager automatically prevent default browser actions.
     * @param {number} [options.interactionFrequency=10] - Frequency increases the interaction events will be checked.
     */
    constructor(renderer, options)
    {
        super();

        options = options || {};

        /**
         * The renderer this interaction manager works for.
         *
         * @member {PIXI.AbstractRenderer}
         */
        this.renderer = renderer;

        /**
         * Should default browser actions automatically be prevented.
         * Does not apply to pointer events for backwards compatibility
         * preventDefault on pointer events stops mouse events from firing
         * Thus, for every pointer event, there will always be either a mouse of touch event alongside it.
         *
         * @member {boolean}
         * @default true
         */
        this.autoPreventDefault = options.autoPreventDefault !== undefined ? options.autoPreventDefault : true;

        /**
         * Frequency in milliseconds that the mousemove, moveover & mouseout interaction events will be checked.
         *
         * @member {number}
         * @default 10
         */
        this.interactionFrequency = options.interactionFrequency || 10;

        /**
         * The mouse data
         *
         * @member {PIXI.interaction.InteractionData}
         */
        this.mouse = new InteractionData();
        this.mouse.identifier = MOUSE_POINTER_ID;

        // setting the mouse to start off far off screen will mean that mouse over does
        //  not get called before we even move the mouse.
        this.mouse.global.set(-999999);

        /**
         * Actively tracked InteractionData
         *
         * @private
         * @member {Object.<number,PIXI.interation.InteractionData>}
         */
        this.activeInteractionData = {};
        this.activeInteractionData[MOUSE_POINTER_ID] = this.mouse;

        /**
         * Pool of unused InteractionData
         *
         * @private
         * @member {PIXI.interation.InteractionData[]}
         */
        this.interactionDataPool = [];

        /**
         * An event data object to handle all the event tracking/dispatching
         *
         * @member {object}
         */
        this.eventData = new InteractionEvent();

        /**
         * The DOM element to bind to.
         *
         * @private
         * @member {HTMLElement}
         */
        this.interactionDOMElement = null;

        /**
         * This property determines if mousemove and touchmove events are fired only when the cursor
         * is over the object.
         * Setting to true will make things work more in line with how the DOM verison works.
         * Setting to false can make things easier for things like dragging
         * It is currently set to false as this is how PixiJS used to work. This will be set to true in
         * future versions of pixi.
         *
         * @member {boolean}
         * @default false
         */
        this.moveWhenInside = false;

        /**
         * Have events been attached to the dom element?
         *
         * @private
         * @member {boolean}
         */
        this.eventsAdded = false;

        /**
         * Is the mouse hovering over the renderer?
         *
         * @private
         * @member {boolean}
         */
        this.mouseOverRenderer = false;

        /**
         * Does the device support touch events
         * https://www.w3.org/TR/touch-events/
         *
         * @readonly
         * @member {boolean}
         */
        this.supportsTouchEvents = 'ontouchstart' in window;

        /**
         * Does the device support pointer events
         * https://www.w3.org/Submission/pointer-events/
         *
         * @readonly
         * @member {boolean}
         */
        this.supportsPointerEvents = !!window.PointerEvent;

        // this will make it so that you don't have to call bind all the time

        /**
         * @private
         * @member {Function}
         */
        this.onPointerUp = this.onPointerUp.bind(this);
        this.processPointerUp = this.processPointerUp.bind(this);

        /**
         * @private
         * @member {Function}
         */
        this.onPointerCancel = this.onPointerCancel.bind(this);
        this.processPointerCancel = this.processPointerCancel.bind(this);

        /**
         * @private
         * @member {Function}
         */
        this.onPointerDown = this.onPointerDown.bind(this);
        this.processPointerDown = this.processPointerDown.bind(this);

        /**
         * @private
         * @member {Function}
         */
        this.onPointerMove = this.onPointerMove.bind(this);
        this.processPointerMove = this.processPointerMove.bind(this);

        /**
         * @private
         * @member {Function}
         */
        this.onPointerOut = this.onPointerOut.bind(this);
        this.processPointerOverOut = this.processPointerOverOut.bind(this);

        /**
         * @private
         * @member {Function}
         */
        this.onPointerOver = this.onPointerOver.bind(this);

        /**
         * Dictionary of how different cursor modes are handled. Strings are handled as CSS cursor
         * values, objects are handled as dictionaries of CSS values for interactionDOMElement,
         * and functions are called instead of changing the CSS.
         * Default CSS cursor values are provided for 'default' and 'pointer' modes.
         * @member {Object.<string, (string|Function|Object.<string, string>)>}
         */
        this.cursorStyles = {
            default: 'inherit',
            pointer: 'pointer',
        };

        /**
         * The mode of the cursor that is being used.
         * The value of this is a key from the cursorStyles dictionary.
         *
         * @member {string}
         */
        this.currentCursorMode = null;

        /**
         * Internal cached let.
         *
         * @private
         * @member {string}
         */
        this.cursor = null;

        /**
         * Internal cached let.
         *
         * @private
         * @member {PIXI.Point}
         */
        this._tempPoint = new Point();

        /**
         * The current resolution / device pixel ratio.
         *
         * @member {number}
         * @default 1
         */
        this.resolution = 1;

        this.setTargetElement(this.renderer.view, this.renderer.resolution);

        /**
         * Fired when a pointer device button (usually a mouse left-button) is pressed on the display
         * object.
         *
         * @event PIXI.interaction.InteractionManager#mousedown
         * @param {PIXI.interaction.InteractionEvent} event - Interaction event
         */

        /**
         * Fired when a pointer device secondary button (usually a mouse right-button) is pressed
         * on the display object.
         *
         * @event PIXI.interaction.InteractionManager#rightdown
         * @param {PIXI.interaction.InteractionEvent} event - Interaction event
         */

        /**
         * Fired when a pointer device button (usually a mouse left-button) is released over the display
         * object.
         *
         * @event PIXI.interaction.InteractionManager#mouseup
         * @param {PIXI.interaction.InteractionEvent} event - Interaction event
         */

        /**
         * Fired when a pointer device secondary button (usually a mouse right-button) is released
         * over the display object.
         *
         * @event PIXI.interaction.InteractionManager#rightup
         * @param {PIXI.interaction.InteractionEvent} event - Interaction event
         */

        /**
         * Fired when a pointer device button (usually a mouse left-button) is pressed and released on
         * the display object.
         *
         * @event PIXI.interaction.InteractionManager#click
         * @param {PIXI.interaction.InteractionEvent} event - Interaction event
         */

        /**
         * Fired when a pointer device secondary button (usually a mouse right-button) is pressed
         * and released on the display object.
         *
         * @event PIXI.interaction.InteractionManager#rightclick
         * @param {PIXI.interaction.InteractionEvent} event - Interaction event
         */

        /**
         * Fired when a pointer device button (usually a mouse left-button) is released outside the
         * display object that initially registered a
         * [mousedown]{@link PIXI.interaction.InteractionManager#event:mousedown}.
         *
         * @event PIXI.interaction.InteractionManager#mouseupoutside
         * @param {PIXI.interaction.InteractionEvent} event - Interaction event
         */

        /**
         * Fired when a pointer device secondary button (usually a mouse right-button) is released
         * outside the display object that initially registered a
         * [rightdown]{@link PIXI.interaction.InteractionManager#event:rightdown}.
         *
         * @event PIXI.interaction.InteractionManager#rightupoutside
         * @param {PIXI.interaction.InteractionEvent} event - Interaction event
         */

        /**
         * Fired when a pointer device (usually a mouse) is moved while over the display object
         *
         * @event PIXI.interaction.InteractionManager#mousemove
         * @param {PIXI.interaction.InteractionEvent} event - Interaction event
         */

        /**
         * Fired when a pointer device (usually a mouse) is moved onto the display object
         *
         * @event PIXI.interaction.InteractionManager#mouseover
         * @param {PIXI.interaction.InteractionEvent} event - Interaction event
         */

        /**
         * Fired when a pointer device (usually a mouse) is moved off the display object
         *
         * @event PIXI.interaction.InteractionManager#mouseout
         * @param {PIXI.interaction.InteractionEvent} event - Interaction event
         */

        /**
         * Fired when a pointer device button is pressed on the display object.
         *
         * @event PIXI.interaction.InteractionManager#pointerdown
         * @param {PIXI.interaction.InteractionEvent} event - Interaction event
         */

        /**
         * Fired when a pointer device button is released over the display object.
         *
         * @event PIXI.interaction.InteractionManager#pointerup
         * @param {PIXI.interaction.InteractionEvent} event - Interaction event
         */

        /**
         * Fired when the operating system cancels a pointer event
         *
         * @event PIXI.interaction.InteractionManager#pointercancel
         * @param {PIXI.interaction.InteractionEvent} event - Interaction event
         */

        /**
         * Fired when a pointer device button is pressed and released on the display object.
         *
         * @event PIXI.interaction.InteractionManager#pointertap
         * @param {PIXI.interaction.InteractionEvent} event - Interaction event
         */

        /**
         * Fired when a pointer device button is released outside the display object that initially
         * registered a [pointerdown]{@link PIXI.interaction.InteractionManager#event:pointerdown}.
         *
         * @event PIXI.interaction.InteractionManager#pointerupoutside
         * @param {PIXI.interaction.InteractionEvent} event - Interaction event
         */

        /**
         * Fired when a pointer device is moved while over the display object
         *
         * @event PIXI.interaction.InteractionManager#pointermove
         * @param {PIXI.interaction.InteractionEvent} event - Interaction event
         */

        /**
         * Fired when a pointer device is moved onto the display object
         *
         * @event PIXI.interaction.InteractionManager#pointerover
         * @param {PIXI.interaction.InteractionEvent} event - Interaction event
         */

        /**
         * Fired when a pointer device is moved off the display object
         *
         * @event PIXI.interaction.InteractionManager#pointerout
         * @param {PIXI.interaction.InteractionEvent} event - Interaction event
         */

        /**
         * Fired when a touch point is placed on the display object.
         *
         * @event PIXI.interaction.InteractionManager#touchstart
         * @param {PIXI.interaction.InteractionEvent} event - Interaction event
         */

        /**
         * Fired when a touch point is removed from the display object.
         *
         * @event PIXI.interaction.InteractionManager#touchend
         * @param {PIXI.interaction.InteractionEvent} event - Interaction event
         */

        /**
         * Fired when the operating system cancels a touch
         *
         * @event PIXI.interaction.InteractionManager#touchcancel
         * @param {PIXI.interaction.InteractionEvent} event - Interaction event
         */

        /**
         * Fired when a touch point is placed and removed from the display object.
         *
         * @event PIXI.interaction.InteractionManager#tap
         * @param {PIXI.interaction.InteractionEvent} event - Interaction event
         */

        /**
         * Fired when a touch point is removed outside of the display object that initially
         * registered a [touchstart]{@link PIXI.interaction.InteractionManager#event:touchstart}.
         *
         * @event PIXI.interaction.InteractionManager#touchendoutside
         * @param {PIXI.interaction.InteractionEvent} event - Interaction event
         */

        /**
         * Fired when a touch point is moved along the display object.
         *
         * @event PIXI.interaction.InteractionManager#touchmove
         * @param {PIXI.interaction.InteractionEvent} event - Interaction event
         */

        /**
         * Fired when a pointer device button (usually a mouse left-button) is pressed on the display.
         * object. DisplayObject's `interactive` property must be set to `true` to fire event.
         *
         * @event PIXI.DisplayObject#mousedown
         * @param {PIXI.interaction.InteractionEvent} event - Interaction event
         */

        /**
         * Fired when a pointer device secondary button (usually a mouse right-button) is pressed
         * on the display object. DisplayObject's `interactive` property must be set to `true` to fire event.
         *
         * @event PIXI.DisplayObject#rightdown
         * @param {PIXI.interaction.InteractionEvent} event - Interaction event
         */

        /**
         * Fired when a pointer device button (usually a mouse left-button) is released over the display
         * object. DisplayObject's `interactive` property must be set to `true` to fire event.
         *
         * @event PIXI.DisplayObject#mouseup
         * @param {PIXI.interaction.InteractionEvent} event - Interaction event
         */

        /**
         * Fired when a pointer device secondary button (usually a mouse right-button) is released
         * over the display object. DisplayObject's `interactive` property must be set to `true` to fire event.
         *
         * @event PIXI.DisplayObject#rightup
         * @param {PIXI.interaction.InteractionEvent} event - Interaction event
         */

        /**
         * Fired when a pointer device button (usually a mouse left-button) is pressed and released on
         * the display object. DisplayObject's `interactive` property must be set to `true` to fire event.
         *
         * @event PIXI.DisplayObject#click
         * @param {PIXI.interaction.InteractionEvent} event - Interaction event
         */

        /**
         * Fired when a pointer device secondary button (usually a mouse right-button) is pressed
         * and released on the display object. DisplayObject's `interactive` property must be set to `true` to fire event.
         *
         * @event PIXI.DisplayObject#rightclick
         * @param {PIXI.interaction.InteractionEvent} event - Interaction event
         */

        /**
         * Fired when a pointer device button (usually a mouse left-button) is released outside the
         * display object that initially registered a
         * [mousedown]{@link PIXI.DisplayObject#event:mousedown}.
         * DisplayObject's `interactive` property must be set to `true` to fire event.
         *
         * @event PIXI.DisplayObject#mouseupoutside
         * @param {PIXI.interaction.InteractionEvent} event - Interaction event
         */

        /**
         * Fired when a pointer device secondary button (usually a mouse right-button) is released
         * outside the display object that initially registered a
         * [rightdown]{@link PIXI.DisplayObject#event:rightdown}.
         * DisplayObject's `interactive` property must be set to `true` to fire event.
         *
         * @event PIXI.DisplayObject#rightupoutside
         * @param {PIXI.interaction.InteractionEvent} event - Interaction event
         */

        /**
         * Fired when a pointer device (usually a mouse) is moved while over the display object.
         * DisplayObject's `interactive` property must be set to `true` to fire event.
         *
         * @event PIXI.DisplayObject#mousemove
         * @param {PIXI.interaction.InteractionEvent} event - Interaction event
         */

        /**
         * Fired when a pointer device (usually a mouse) is moved onto the display object.
         * DisplayObject's `interactive` property must be set to `true` to fire event.
         *
         * @event PIXI.DisplayObject#mouseover
         * @param {PIXI.interaction.InteractionEvent} event - Interaction event
         */

        /**
         * Fired when a pointer device (usually a mouse) is moved off the display object.
         * DisplayObject's `interactive` property must be set to `true` to fire event.
         *
         * @event PIXI.DisplayObject#mouseout
         * @param {PIXI.interaction.InteractionEvent} event - Interaction event
         */

        /**
         * Fired when a pointer device button is pressed on the display object.
         * DisplayObject's `interactive` property must be set to `true` to fire event.
         *
         * @event PIXI.DisplayObject#pointerdown
         * @param {PIXI.interaction.InteractionEvent} event - Interaction event
         */

        /**
         * Fired when a pointer device button is released over the display object.
         * DisplayObject's `interactive` property must be set to `true` to fire event.
         *
         * @event PIXI.DisplayObject#pointerup
         * @param {PIXI.interaction.InteractionEvent} event - Interaction event
         */

        /**
         * Fired when the operating system cancels a pointer event.
         * DisplayObject's `interactive` property must be set to `true` to fire event.
         *
         * @event PIXI.DisplayObject#pointercancel
         * @param {PIXI.interaction.InteractionEvent} event - Interaction event
         */

        /**
         * Fired when a pointer device button is pressed and released on the display object.
         * DisplayObject's `interactive` property must be set to `true` to fire event.
         *
         * @event PIXI.DisplayObject#pointertap
         * @param {PIXI.interaction.InteractionEvent} event - Interaction event
         */

        /**
         * Fired when a pointer device button is released outside the display object that initially
         * registered a [pointerdown]{@link PIXI.DisplayObject#event:pointerdown}.
         * DisplayObject's `interactive` property must be set to `true` to fire event.
         *
         * @event PIXI.DisplayObject#pointerupoutside
         * @param {PIXI.interaction.InteractionEvent} event - Interaction event
         */

        /**
         * Fired when a pointer device is moved while over the display object.
         * DisplayObject's `interactive` property must be set to `true` to fire event.
         *
         * @event PIXI.DisplayObject#pointermove
         * @param {PIXI.interaction.InteractionEvent} event - Interaction event
         */

        /**
         * Fired when a pointer device is moved onto the display object.
         * DisplayObject's `interactive` property must be set to `true` to fire event.
         *
         * @event PIXI.DisplayObject#pointerover
         * @param {PIXI.interaction.InteractionEvent} event - Interaction event
         */

        /**
         * Fired when a pointer device is moved off the display object.
         * DisplayObject's `interactive` property must be set to `true` to fire event.
         *
         * @event PIXI.DisplayObject#pointerout
         * @param {PIXI.interaction.InteractionEvent} event - Interaction event
         */

        /**
         * Fired when a touch point is placed on the display object.
         * DisplayObject's `interactive` property must be set to `true` to fire event.
         *
         * @event PIXI.DisplayObject#touchstart
         * @param {PIXI.interaction.InteractionEvent} event - Interaction event
         */

        /**
         * Fired when a touch point is removed from the display object.
         * DisplayObject's `interactive` property must be set to `true` to fire event.
         *
         * @event PIXI.DisplayObject#touchend
         * @param {PIXI.interaction.InteractionEvent} event - Interaction event
         */

        /**
         * Fired when the operating system cancels a touch.
         * DisplayObject's `interactive` property must be set to `true` to fire event.
         *
         * @event PIXI.DisplayObject#touchcancel
         * @param {PIXI.interaction.InteractionEvent} event - Interaction event
         */

        /**
         * Fired when a touch point is placed and removed from the display object.
         * DisplayObject's `interactive` property must be set to `true` to fire event.
         *
         * @event PIXI.DisplayObject#tap
         * @param {PIXI.interaction.InteractionEvent} event - Interaction event
         */

        /**
         * Fired when a touch point is removed outside of the display object that initially
         * registered a [touchstart]{@link PIXI.DisplayObject#event:touchstart}.
         * DisplayObject's `interactive` property must be set to `true` to fire event.
         *
         * @event PIXI.DisplayObject#touchendoutside
         * @param {PIXI.interaction.InteractionEvent} event - Interaction event
         */

        /**
         * Fired when a touch point is moved along the display object.
         * DisplayObject's `interactive` property must be set to `true` to fire event.
         *
         * @event PIXI.DisplayObject#touchmove
         * @param {PIXI.interaction.InteractionEvent} event - Interaction event
         */
    }

    /**
     * Hit tests a point against the display tree, returning the first interactive object that is hit.
     *
     * @param {PIXI.Point} globalPoint - A point to hit test with, in global space.
     * @param {PIXI.Container} [root] - The root display object to start from. If omitted, defaults
     * to the last rendered root of the associated renderer.
     * @return {PIXI.DisplayObject} The hit display object, if any.
     */
    hitTest(globalPoint, root)
    {
        // clear the target for our hit test
        hitTestEvent.target = null;
        // assign the global point
        hitTestEvent.data.global = globalPoint;
        // ensure safety of the root
        if (!root)
        {
            root = this.renderer._lastObjectRendered;
        }
        // run the hit test
        this.processInteractive(hitTestEvent, root, null, true);
        // return our found object - it'll be null if we didn't hit anything

        return hitTestEvent.target;
    }

    /**
     * Sets the DOM element which will receive mouse/touch events. This is useful for when you have
     * other DOM elements on top of the renderers Canvas element. With this you'll be bale to deletegate
     * another DOM element to receive those events.
     *
     * @param {HTMLCanvasElement} element - the DOM element which will receive mouse and touch events.
     * @param {number} [resolution=1] - The resolution / device pixel ratio of the new element (relative to the canvas).
     * @private
     */
    setTargetElement(element, resolution = 1)
    {
        this.removeEvents();

        this.interactionDOMElement = element;

        this.resolution = resolution;

        this.addEvents();
    }

    /**
     * Registers all the DOM events
     *
     * @private
     */
    addEvents()
    {
        if (!this.interactionDOMElement)
        {
            return;
        }

        Ticker.shared.add(this.update, this, UPDATE_PRIORITY.INTERACTION);

        if (window.navigator.msPointerEnabled)
        {
            this.interactionDOMElement.style['-ms-content-zooming'] = 'none';
            this.interactionDOMElement.style['-ms-touch-action'] = 'none';
        }
        else if (this.supportsPointerEvents)
        {
            this.interactionDOMElement.style['touch-action'] = 'none';
        }

        /**
         * These events are added first, so that if pointer events are normalised, they are fired
         * in the same order as non-normalised events. ie. pointer event 1st, mouse / touch 2nd
         */
        if (this.supportsPointerEvents)
        {
            window.document.addEventListener('pointermove', this.onPointerMove, true);
            this.interactionDOMElement.addEventListener('pointerdown', this.onPointerDown, true);
            // pointerout is fired in addition to pointerup (for touch events) and pointercancel
            // we already handle those, so for the purposes of what we do in onPointerOut, we only
            // care about the pointerleave event
            this.interactionDOMElement.addEventListener('pointerleave', this.onPointerOut, true);
            this.interactionDOMElement.addEventListener('pointerover', this.onPointerOver, true);
            window.addEventListener('pointercancel', this.onPointerCancel, true);
            window.addEventListener('pointerup', this.onPointerUp, true);
        }
        else
        {
            window.document.addEventListener('mousemove', this.onPointerMove, true);
            this.interactionDOMElement.addEventListener('mousedown', this.onPointerDown, true);
            this.interactionDOMElement.addEventListener('mouseout', this.onPointerOut, true);
            this.interactionDOMElement.addEventListener('mouseover', this.onPointerOver, true);
            window.addEventListener('mouseup', this.onPointerUp, true);
        }

        // always look directly for touch events so that we can provide original data
        // In a future version we should change this to being just a fallback and rely solely on
        // PointerEvents whenever available
        if (this.supportsTouchEvents)
        {
            this.interactionDOMElement.addEventListener('touchstart', this.onPointerDown, true);
            this.interactionDOMElement.addEventListener('touchcancel', this.onPointerCancel, true);
            this.interactionDOMElement.addEventListener('touchend', this.onPointerUp, true);
            this.interactionDOMElement.addEventListener('touchmove', this.onPointerMove, true);
        }

        this.eventsAdded = true;
    }

    /**
     * Removes all the DOM events that were previously registered
     *
     * @private
     */
    removeEvents()
    {
        if (!this.interactionDOMElement)
        {
            return;
        }

        Ticker.shared.remove(this.update, this);

        if (window.navigator.msPointerEnabled)
        {
            this.interactionDOMElement.style['-ms-content-zooming'] = '';
            this.interactionDOMElement.style['-ms-touch-action'] = '';
        }
        else if (this.supportsPointerEvents)
        {
            this.interactionDOMElement.style['touch-action'] = '';
        }

        if (this.supportsPointerEvents)
        {
            window.document.removeEventListener('pointermove', this.onPointerMove, true);
            this.interactionDOMElement.removeEventListener('pointerdown', this.onPointerDown, true);
            this.interactionDOMElement.removeEventListener('pointerleave', this.onPointerOut, true);
            this.interactionDOMElement.removeEventListener('pointerover', this.onPointerOver, true);
            window.removeEventListener('pointercancel', this.onPointerCancel, true);
            window.removeEventListener('pointerup', this.onPointerUp, true);
        }
        else
        {
            window.document.removeEventListener('mousemove', this.onPointerMove, true);
            this.interactionDOMElement.removeEventListener('mousedown', this.onPointerDown, true);
            this.interactionDOMElement.removeEventListener('mouseout', this.onPointerOut, true);
            this.interactionDOMElement.removeEventListener('mouseover', this.onPointerOver, true);
            window.removeEventListener('mouseup', this.onPointerUp, true);
        }

        if (this.supportsTouchEvents)
        {
            this.interactionDOMElement.removeEventListener('touchstart', this.onPointerDown, true);
            this.interactionDOMElement.removeEventListener('touchcancel', this.onPointerCancel, true);
            this.interactionDOMElement.removeEventListener('touchend', this.onPointerUp, true);
            this.interactionDOMElement.removeEventListener('touchmove', this.onPointerMove, true);
        }

        this.interactionDOMElement = null;

        this.eventsAdded = false;
    }

    /**
     * Updates the state of interactive objects.
     * Invoked by a throttled ticker update from {@link PIXI.Ticker.shared}.
     *
     * @param {number} deltaTime - time delta since last tick
     */
    update(deltaTime)
    {
        this._deltaTime += deltaTime;

        if (this._deltaTime < this.interactionFrequency)
        {
            return;
        }

        this._deltaTime = 0;

        if (!this.interactionDOMElement)
        {
            return;
        }

        // if the user move the mouse this check has already been done using the mouse move!
        if (this.didMove)
        {
            this.didMove = false;

            return;
        }

        this.cursor = null;

        // Resets the flag as set by a stopPropagation call. This flag is usually reset by a user interaction of any kind,
        // but there was a scenario of a display object moving under a static mouse cursor.
        // In this case, mouseover and mouseevents would not pass the flag test in dispatchEvent function
        for (const k in this.activeInteractionData)
        {
            // eslint-disable-next-line no-prototype-builtins
            if (this.activeInteractionData.hasOwnProperty(k))
            {
                const interactionData = this.activeInteractionData[k];

                if (interactionData.originalEvent && interactionData.pointerType !== 'touch')
                {
                    const interactionEvent = this.configureInteractionEventForDOMEvent(
                        this.eventData,
                        interactionData.originalEvent,
                        interactionData
                    );

                    this.processInteractive(
                        interactionEvent,
                        this.renderer._lastObjectRendered,
                        this.processPointerOverOut,
                        true
                    );
                }
            }
        }

        this.setCursorMode(this.cursor);

        // TODO
    }

    /**
     * Sets the current cursor mode, handling any callbacks or CSS style changes.
     *
     * @param {string} mode - cursor mode, a key from the cursorStyles dictionary
     */
    setCursorMode(mode)
    {
        mode = mode || 'default';
        // if the mode didn't actually change, bail early
        if (this.currentCursorMode === mode)
        {
            return;
        }
        this.currentCursorMode = mode;
        const style = this.cursorStyles[mode];

        // only do things if there is a cursor style for it
        if (style)
        {
            switch (typeof style)
            {
                case 'string':
                    // string styles are handled as cursor CSS
                    this.interactionDOMElement.style.cursor = style;
                    break;
                case 'function':
                    // functions are just called, and passed the cursor mode
                    style(mode);
                    break;
                case 'object':
                    // if it is an object, assume that it is a dictionary of CSS styles,
                    // apply it to the interactionDOMElement
                    Object.assign(this.interactionDOMElement.style, style);
                    break;
            }
        }
        else if (typeof mode === 'string' && !Object.prototype.hasOwnProperty.call(this.cursorStyles, mode))
        {
            // if it mode is a string (not a Symbol) and cursorStyles doesn't have any entry
            // for the mode, then assume that the dev wants it to be CSS for the cursor.
            this.interactionDOMElement.style.cursor = mode;
        }
    }

    /**
     * Dispatches an event on the display object that was interacted with
     *
     * @param {PIXI.Container|PIXI.Sprite|PIXI.TilingSprite} displayObject - the display object in question
     * @param {string} eventString - the name of the event (e.g, mousedown)
     * @param {object} eventData - the event data object
     * @private
     */
    dispatchEvent(displayObject, eventString, eventData)
    {
        if (!eventData.stopped)
        {
            eventData.currentTarget = displayObject;
            eventData.type = eventString;

            displayObject.emit(eventString, eventData);

            if (displayObject[eventString])
            {
                displayObject[eventString](eventData);
            }
        }
    }

    /**
     * Maps x and y coords from a DOM object and maps them correctly to the PixiJS view. The
     * resulting value is stored in the point. This takes into account the fact that the DOM
     * element could be scaled and positioned anywhere on the screen.
     *
     * @param  {PIXI.Point} point - the point that the result will be stored in
     * @param  {number} x - the x coord of the position to map
     * @param  {number} y - the y coord of the position to map
     */
    mapPositionToPoint(point, x, y)
    {
        let rect;

        // IE 11 fix
        if (!this.interactionDOMElement.parentElement)
        {
            rect = { x: 0, y: 0, width: 0, height: 0 };
        }
        else
        {
            rect = this.interactionDOMElement.getBoundingClientRect();
        }

        const resolutionMultiplier = navigator.isCocoonJS ? this.resolution : (1.0 / this.resolution);

        point.x = ((x - rect.left) * (this.interactionDOMElement.width / rect.width)) * resolutionMultiplier;
        point.y = ((y - rect.top) * (this.interactionDOMElement.height / rect.height)) * resolutionMultiplier;
    }

    /**
     * This function is provides a neat way of crawling through the scene graph and running a
     * specified function on all interactive objects it finds. It will also take care of hit
     * testing the interactive objects and passes the hit across in the function.
     *
     * @private
     * @param {PIXI.interaction.InteractionEvent} interactionEvent - event containing the point that
     *  is tested for collision
     * @param {PIXI.Container|PIXI.Sprite|PIXI.TilingSprite} displayObject - the displayObject
     *  that will be hit test (recursively crawls its children)
     * @param {Function} [func] - the function that will be called on each interactive object. The
     *  interactionEvent, displayObject and hit will be passed to the function
     * @param {boolean} [hitTest] - this indicates if the objects inside should be hit test against the point
     * @param {boolean} [interactive] - Whether the displayObject is interactive
     * @return {boolean} returns true if the displayObject hit the point
     */
    processInteractive(interactionEvent, displayObject, func, hitTest, interactive)
    {
        if (!displayObject || !displayObject.visible)
        {
            return false;
        }

        const point = interactionEvent.data.global;

        // Took a little while to rework this function correctly! But now it is done and nice and optimised. ^_^
        //
        // This function will now loop through all objects and then only hit test the objects it HAS
        // to, not all of them. MUCH faster..
        // An object will be hit test if the following is true:
        //
        // 1: It is interactive.
        // 2: It belongs to a parent that is interactive AND one of the parents children have not already been hit.
        //
        // As another little optimisation once an interactive object has been hit we can carry on
        // through the scenegraph, but we know that there will be no more hits! So we can avoid extra hit tests
        // A final optimisation is that an object is not hit test directly if a child has already been hit.

        interactive = displayObject.interactive || interactive;

        let hit = false;
        let interactiveParent = interactive;

        // if the displayobject has a hitArea, then it does not need to hitTest children.
        if (displayObject.hitArea)
        {
            interactiveParent = false;
        }
        // it has a mask! Then lets hit test that before continuing
        else if (hitTest && displayObject._mask)
        {
            if (!displayObject._mask.containsPoint(point))
            {
                hitTest = false;
            }
        }

        // ** FREE TIP **! If an object is not interactive or has no buttons in it
        // (such as a game scene!) set interactiveChildren to false for that displayObject.
        // This will allow PixiJS to completely ignore and bypass checking the displayObjects children.
        if (displayObject.interactiveChildren && displayObject.children)
        {
            const children = displayObject.children;

            for (let i = children.length - 1; i >= 0; i--)
            {
                const child = children[i];

                // time to get recursive.. if this function will return if something is hit..
                const childHit = this.processInteractive(interactionEvent, child, func, hitTest, interactiveParent);

                if (childHit)
                {
                    // its a good idea to check if a child has lost its parent.
                    // this means it has been removed whilst looping so its best
                    if (!child.parent)
                    {
                        continue;
                    }

                    // we no longer need to hit test any more objects in this container as we we
                    // now know the parent has been hit
                    interactiveParent = false;

                    // If the child is interactive , that means that the object hit was actually
                    // interactive and not just the child of an interactive object.
                    // This means we no longer need to hit test anything else. We still need to run
                    // through all objects, but we don't need to perform any hit tests.

                    if (childHit)
                    {
                        if (interactionEvent.target)
                        {
                            hitTest = false;
                        }
                        hit = true;
                    }
                }
            }
        }

        // no point running this if the item is not interactive or does not have an interactive parent.
        if (interactive)
        {
            // if we are hit testing (as in we have no hit any objects yet)
            // We also don't need to worry about hit testing if once of the displayObjects children
            // has already been hit - but only if it was interactive, otherwise we need to keep
            // looking for an interactive child, just in case we hit one
            if (hitTest && !interactionEvent.target)
            {
                if (displayObject.hitArea)
                {
                    displayObject.worldTransform.applyInverse(point, this._tempPoint);
                    if (displayObject.hitArea.contains(this._tempPoint.x, this._tempPoint.y))
                    {
                        hit = true;
                    }
                }
                else if (displayObject.containsPoint)
                {
                    if (displayObject.containsPoint(point))
                    {
                        hit = true;
                    }
                }
            }

            if (displayObject.interactive)
            {
                if (hit && !interactionEvent.target)
                {
                    interactionEvent.target = displayObject;
                }

                if (func)
                {
                    func(interactionEvent, displayObject, !!hit);
                }
            }
        }

        return hit;
    }

    /**
     * Is called when the pointer button is pressed down on the renderer element
     *
     * @private
     * @param {PointerEvent} originalEvent - The DOM event of a pointer button being pressed down
     */
    onPointerDown(originalEvent)
    {
        // if we support touch events, then only use those for touch events, not pointer events
        if (this.supportsTouchEvents && originalEvent.pointerType === 'touch') return;

        const events = this.normalizeToPointerData(originalEvent);

        /**
         * No need to prevent default on natural pointer events, as there are no side effects
         * Normalized events, however, may have the double mousedown/touchstart issue on the native android browser,
         * so still need to be prevented.
         */

        // Guaranteed that there will be at least one event in events, and all events must have the same pointer type

        if (this.autoPreventDefault && events[0].isNormalized)
        {
            originalEvent.preventDefault();
        }

        const eventLen = events.length;

        for (let i = 0; i < eventLen; i++)
        {
            const event = events[i];

            const interactionData = this.getInteractionDataForPointerId(event);

            const interactionEvent = this.configureInteractionEventForDOMEvent(this.eventData, event, interactionData);

            interactionEvent.data.originalEvent = originalEvent;

            this.processInteractive(interactionEvent, this.renderer._lastObjectRendered, this.processPointerDown, true);

            this.emit('pointerdown', interactionEvent);
            if (event.pointerType === 'touch')
            {
                this.emit('touchstart', interactionEvent);
            }
            // emit a mouse event for "pen" pointers, the way a browser would emit a fallback event
            else if (event.pointerType === 'mouse' || event.pointerType === 'pen')
            {
                const isRightButton = event.button === 2;

                this.emit(isRightButton ? 'rightdown' : 'mousedown', this.eventData);
            }
        }
    }

    /**
     * Processes the result of the pointer down check and dispatches the event if need be
     *
     * @private
     * @param {PIXI.interaction.InteractionEvent} interactionEvent - The interaction event wrapping the DOM event
     * @param {PIXI.Container|PIXI.Sprite|PIXI.TilingSprite} displayObject - The display object that was tested
     * @param {boolean} hit - the result of the hit test on the display object
     */
    processPointerDown(interactionEvent, displayObject, hit)
    {
        const data = interactionEvent.data;
        const id = interactionEvent.data.identifier;

        if (hit)
        {
            if (!displayObject.trackedPointers[id])
            {
                displayObject.trackedPointers[id] = new InteractionTrackingData(id);
            }
            this.dispatchEvent(displayObject, 'pointerdown', interactionEvent);

            if (data.pointerType === 'touch')
            {
                this.dispatchEvent(displayObject, 'touchstart', interactionEvent);
            }
            else if (data.pointerType === 'mouse' || data.pointerType === 'pen')
            {
                const isRightButton = data.button === 2;

                if (isRightButton)
                {
                    displayObject.trackedPointers[id].rightDown = true;
                }
                else
                {
                    displayObject.trackedPointers[id].leftDown = true;
                }

                this.dispatchEvent(displayObject, isRightButton ? 'rightdown' : 'mousedown', interactionEvent);
            }
        }
    }

    /**
     * Is called when the pointer button is released on the renderer element
     *
     * @private
     * @param {PointerEvent} originalEvent - The DOM event of a pointer button being released
     * @param {boolean} cancelled - true if the pointer is cancelled
     * @param {Function} func - Function passed to {@link processInteractive}
     */
    onPointerComplete(originalEvent, cancelled, func)
    {
        const events = this.normalizeToPointerData(originalEvent);

        const eventLen = events.length;

        // if the event wasn't targeting our canvas, then consider it to be pointerupoutside
        // in all cases (unless it was a pointercancel)
        const eventAppend = originalEvent.target !== this.interactionDOMElement ? 'outside' : '';

        for (let i = 0; i < eventLen; i++)
        {
            const event = events[i];

            const interactionData = this.getInteractionDataForPointerId(event);

            const interactionEvent = this.configureInteractionEventForDOMEvent(this.eventData, event, interactionData);

            interactionEvent.data.originalEvent = originalEvent;

            // perform hit testing for events targeting our canvas or cancel events
            this.processInteractive(interactionEvent, this.renderer._lastObjectRendered, func, cancelled || !eventAppend);

            this.emit(cancelled ? 'pointercancel' : `pointerup${eventAppend}`, interactionEvent);

            if (event.pointerType === 'mouse' || event.pointerType === 'pen')
            {
                const isRightButton = event.button === 2;

                this.emit(isRightButton ? `rightup${eventAppend}` : `mouseup${eventAppend}`, interactionEvent);
            }
            else if (event.pointerType === 'touch')
            {
                this.emit(cancelled ? 'touchcancel' : `touchend${eventAppend}`, interactionEvent);
                this.releaseInteractionDataForPointerId(event.pointerId, interactionData);
            }
        }
    }

    /**
     * Is called when the pointer button is cancelled
     *
     * @private
     * @param {PointerEvent} event - The DOM event of a pointer button being released
     */
    onPointerCancel(event)
    {
        // if we support touch events, then only use those for touch events, not pointer events
        if (this.supportsTouchEvents && event.pointerType === 'touch') return;

        this.onPointerComplete(event, true, this.processPointerCancel);
    }

    /**
     * Processes the result of the pointer cancel check and dispatches the event if need be
     *
     * @private
     * @param {PIXI.interaction.InteractionEvent} interactionEvent - The interaction event wrapping the DOM event
     * @param {PIXI.Container|PIXI.Sprite|PIXI.TilingSprite} displayObject - The display object that was tested
     */
    processPointerCancel(interactionEvent, displayObject)
    {
        const data = interactionEvent.data;

        const id = interactionEvent.data.identifier;

        if (displayObject.trackedPointers[id] !== undefined)
        {
            delete displayObject.trackedPointers[id];
            this.dispatchEvent(displayObject, 'pointercancel', interactionEvent);

            if (data.pointerType === 'touch')
            {
                this.dispatchEvent(displayObject, 'touchcancel', interactionEvent);
            }
        }
    }

    /**
     * Is called when the pointer button is released on the renderer element
     *
     * @private
     * @param {PointerEvent} event - The DOM event of a pointer button being released
     */
    onPointerUp(event)
    {
        // if we support touch events, then only use those for touch events, not pointer events
        if (this.supportsTouchEvents && event.pointerType === 'touch') return;

        this.onPointerComplete(event, false, this.processPointerUp);
    }

    /**
     * Processes the result of the pointer up check and dispatches the event if need be
     *
     * @private
     * @param {PIXI.interaction.InteractionEvent} interactionEvent - The interaction event wrapping the DOM event
     * @param {PIXI.Container|PIXI.Sprite|PIXI.TilingSprite} displayObject - The display object that was tested
     * @param {boolean} hit - the result of the hit test on the display object
     */
    processPointerUp(interactionEvent, displayObject, hit)
    {
        const data = interactionEvent.data;

        const id = interactionEvent.data.identifier;

        const trackingData = displayObject.trackedPointers[id];

        const isTouch = data.pointerType === 'touch';

        const isMouse = (data.pointerType === 'mouse' || data.pointerType === 'pen');

        // Mouse only
        if (isMouse)
        {
            const isRightButton = data.button === 2;

            const flags = InteractionTrackingData.FLAGS;

            const test = isRightButton ? flags.RIGHT_DOWN : flags.LEFT_DOWN;

            const isDown = trackingData !== undefined && (trackingData.flags & test);

            if (hit)
            {
                this.dispatchEvent(displayObject, isRightButton ? 'rightup' : 'mouseup', interactionEvent);

                if (isDown)
                {
                    this.dispatchEvent(displayObject, isRightButton ? 'rightclick' : 'click', interactionEvent);
                }
            }
            else if (isDown)
            {
                this.dispatchEvent(displayObject, isRightButton ? 'rightupoutside' : 'mouseupoutside', interactionEvent);
            }
            // update the down state of the tracking data
            if (trackingData)
            {
                if (isRightButton)
                {
                    trackingData.rightDown = false;
                }
                else
                {
                    trackingData.leftDown = false;
                }
            }
        }

        // Pointers and Touches, and Mouse
        if (hit)
        {
            this.dispatchEvent(displayObject, 'pointerup', interactionEvent);
            if (isTouch) this.dispatchEvent(displayObject, 'touchend', interactionEvent);

            if (trackingData)
            {
                this.dispatchEvent(displayObject, 'pointertap', interactionEvent);
                if (isTouch)
                {
                    this.dispatchEvent(displayObject, 'tap', interactionEvent);
                    // touches are no longer over (if they ever were) when we get the touchend
                    // so we should ensure that we don't keep pretending that they are
                    trackingData.over = false;
                }
            }
        }
        else if (trackingData)
        {
            this.dispatchEvent(displayObject, 'pointerupoutside', interactionEvent);
            if (isTouch) this.dispatchEvent(displayObject, 'touchendoutside', interactionEvent);
        }
        // Only remove the tracking data if there is no over/down state still associated with it
        if (trackingData && trackingData.none)
        {
            delete displayObject.trackedPointers[id];
        }
    }

    /**
     * Is called when the pointer moves across the renderer element
     *
     * @private
     * @param {PointerEvent} originalEvent - The DOM event of a pointer moving
     */
    onPointerMove(originalEvent)
    {
        // if we support touch events, then only use those for touch events, not pointer events
        if (this.supportsTouchEvents && originalEvent.pointerType === 'touch') return;

        const events = this.normalizeToPointerData(originalEvent);

        if (events[0].pointerType === 'mouse')
        {
            this.didMove = true;

            this.cursor = null;
        }

        const eventLen = events.length;

        for (let i = 0; i < eventLen; i++)
        {
            const event = events[i];

            const interactionData = this.getInteractionDataForPointerId(event);

            const interactionEvent = this.configureInteractionEventForDOMEvent(this.eventData, event, interactionData);

            interactionEvent.data.originalEvent = originalEvent;

            const interactive = event.pointerType === 'touch' ? this.moveWhenInside : true;

            this.processInteractive(
                interactionEvent,
                this.renderer._lastObjectRendered,
                this.processPointerMove,
                interactive
            );
            this.emit('pointermove', interactionEvent);
            if (event.pointerType === 'touch') this.emit('touchmove', interactionEvent);
            if (event.pointerType === 'mouse' || event.pointerType === 'pen') this.emit('mousemove', interactionEvent);
        }

        if (events[0].pointerType === 'mouse')
        {
            this.setCursorMode(this.cursor);

            // TODO BUG for parents interactive object (border order issue)
        }
    }

    /**
     * Processes the result of the pointer move check and dispatches the event if need be
     *
     * @private
     * @param {PIXI.interaction.InteractionEvent} interactionEvent - The interaction event wrapping the DOM event
     * @param {PIXI.Container|PIXI.Sprite|PIXI.TilingSprite} displayObject - The display object that was tested
     * @param {boolean} hit - the result of the hit test on the display object
     */
    processPointerMove(interactionEvent, displayObject, hit)
    {
        const data = interactionEvent.data;

        const isTouch = data.pointerType === 'touch';

        const isMouse = (data.pointerType === 'mouse' || data.pointerType === 'pen');

        if (isMouse)
        {
            this.processPointerOverOut(interactionEvent, displayObject, hit);
        }

        if (!this.moveWhenInside || hit)
        {
            this.dispatchEvent(displayObject, 'pointermove', interactionEvent);
            if (isTouch) this.dispatchEvent(displayObject, 'touchmove', interactionEvent);
            if (isMouse) this.dispatchEvent(displayObject, 'mousemove', interactionEvent);
        }
    }

    /**
     * Is called when the pointer is moved out of the renderer element
     *
     * @private
     * @param {PointerEvent} originalEvent - The DOM event of a pointer being moved out
     */
    onPointerOut(originalEvent)
    {
        // if we support touch events, then only use those for touch events, not pointer events
        if (this.supportsTouchEvents && originalEvent.pointerType === 'touch') return;

        const events = this.normalizeToPointerData(originalEvent);

        // Only mouse and pointer can call onPointerOut, so events will always be length 1
        const event = events[0];

        if (event.pointerType === 'mouse')
        {
            this.mouseOverRenderer = false;
            this.setCursorMode(null);
        }

        const interactionData = this.getInteractionDataForPointerId(event);

        const interactionEvent = this.configureInteractionEventForDOMEvent(this.eventData, event, interactionData);

        interactionEvent.data.originalEvent = event;

        this.processInteractive(interactionEvent, this.renderer._lastObjectRendered, this.processPointerOverOut, false);

        this.emit('pointerout', interactionEvent);
        if (event.pointerType === 'mouse' || event.pointerType === 'pen')
        {
            this.emit('mouseout', interactionEvent);
        }
        else
        {
            // we can get touchleave events after touchend, so we want to make sure we don't
            // introduce memory leaks
            this.releaseInteractionDataForPointerId(interactionData.identifier);
        }
    }

    /**
     * Processes the result of the pointer over/out check and dispatches the event if need be
     *
     * @private
     * @param {PIXI.interaction.InteractionEvent} interactionEvent - The interaction event wrapping the DOM event
     * @param {PIXI.Container|PIXI.Sprite|PIXI.TilingSprite} displayObject - The display object that was tested
     * @param {boolean} hit - the result of the hit test on the display object
     */
    processPointerOverOut(interactionEvent, displayObject, hit)
    {
        const data = interactionEvent.data;

        const id = interactionEvent.data.identifier;

        const isMouse = (data.pointerType === 'mouse' || data.pointerType === 'pen');

        let trackingData = displayObject.trackedPointers[id];

        // if we just moused over the display object, then we need to track that state
        if (hit && !trackingData)
        {
            trackingData = displayObject.trackedPointers[id] = new InteractionTrackingData(id);
        }

        if (trackingData === undefined) return;

        if (hit && this.mouseOverRenderer)
        {
            if (!trackingData.over)
            {
                trackingData.over = true;
                this.dispatchEvent(displayObject, 'pointerover', interactionEvent);
                if (isMouse)
                {
                    this.dispatchEvent(displayObject, 'mouseover', interactionEvent);
                }
            }

            // only change the cursor if it has not already been changed (by something deeper in the
            // display tree)
            if (isMouse && this.cursor === null)
            {
                this.cursor = displayObject.cursor;
            }
        }
        else if (trackingData.over)
        {
            trackingData.over = false;
            this.dispatchEvent(displayObject, 'pointerout', this.eventData);
            if (isMouse)
            {
                this.dispatchEvent(displayObject, 'mouseout', interactionEvent);
            }
            // if there is no mouse down information for the pointer, then it is safe to delete
            if (trackingData.none)
            {
                delete displayObject.trackedPointers[id];
            }
        }
    }

    /**
     * Is called when the pointer is moved into the renderer element
     *
     * @private
     * @param {PointerEvent} originalEvent - The DOM event of a pointer button being moved into the renderer view
     */
    onPointerOver(originalEvent)
    {
        const events = this.normalizeToPointerData(originalEvent);

        // Only mouse and pointer can call onPointerOver, so events will always be length 1
        const event = events[0];

        const interactionData = this.getInteractionDataForPointerId(event);

        const interactionEvent = this.configureInteractionEventForDOMEvent(this.eventData, event, interactionData);

        interactionEvent.data.originalEvent = event;

        if (event.pointerType === 'mouse')
        {
            this.mouseOverRenderer = true;
        }

        this.emit('pointerover', interactionEvent);
        if (event.pointerType === 'mouse' || event.pointerType === 'pen')
        {
            this.emit('mouseover', interactionEvent);
        }
    }

    /**
     * Get InteractionData for a given pointerId. Store that data as well
     *
     * @private
     * @param {PointerEvent} event - Normalized pointer event, output from normalizeToPointerData
     * @return {PIXI.interaction.InteractionData} - Interaction data for the given pointer identifier
     */
    getInteractionDataForPointerId(event)
    {
        const pointerId = event.pointerId;

        let interactionData;

        if (pointerId === MOUSE_POINTER_ID || event.pointerType === 'mouse')
        {
            interactionData = this.mouse;
        }
        else if (this.activeInteractionData[pointerId])
        {
            interactionData = this.activeInteractionData[pointerId];
        }
        else
        {
            interactionData = this.interactionDataPool.pop() || new InteractionData();
            interactionData.identifier = pointerId;
            this.activeInteractionData[pointerId] = interactionData;
        }
        // copy properties from the event, so that we can make sure that touch/pointer specific
        // data is available
        interactionData._copyEvent(event);

        return interactionData;
    }

    /**
     * Return unused InteractionData to the pool, for a given pointerId
     *
     * @private
     * @param {number} pointerId - Identifier from a pointer event
     */
    releaseInteractionDataForPointerId(pointerId)
    {
        const interactionData = this.activeInteractionData[pointerId];

        if (interactionData)
        {
            delete this.activeInteractionData[pointerId];
            interactionData._reset();
            this.interactionDataPool.push(interactionData);
        }
    }

    /**
     * Configure an InteractionEvent to wrap a DOM PointerEvent and InteractionData
     *
     * @private
     * @param {PIXI.interaction.InteractionEvent} interactionEvent - The event to be configured
     * @param {PointerEvent} pointerEvent - The DOM event that will be paired with the InteractionEvent
     * @param {PIXI.interaction.InteractionData} interactionData - The InteractionData that will be paired
     *        with the InteractionEvent
     * @return {PIXI.interaction.InteractionEvent} the interaction event that was passed in
     */
    configureInteractionEventForDOMEvent(interactionEvent, pointerEvent, interactionData)
    {
        interactionEvent.data = interactionData;

        this.mapPositionToPoint(interactionData.global, pointerEvent.clientX, pointerEvent.clientY);

        // This is the way InteractionManager processed touch events before the refactoring, so I've kept
        // it here. But it doesn't make that much sense to me, since mapPositionToPoint already factors
        // in this.resolution, so this just divides by this.resolution twice for touch events...
        if (navigator.isCocoonJS && pointerEvent.pointerType === 'touch')
        {
            interactionData.global.x = interactionData.global.x / this.resolution;
            interactionData.global.y = interactionData.global.y / this.resolution;
        }

        // Not really sure why this is happening, but it's how a previous version handled things
        if (pointerEvent.pointerType === 'touch')
        {
            pointerEvent.globalX = interactionData.global.x;
            pointerEvent.globalY = interactionData.global.y;
        }

        interactionData.originalEvent = pointerEvent;
        interactionEvent._reset();

        return interactionEvent;
    }

    /**
     * Ensures that the original event object contains all data that a regular pointer event would have
     *
     * @private
     * @param {TouchEvent|MouseEvent|PointerEvent} event - The original event data from a touch or mouse event
     * @return {PointerEvent[]} An array containing a single normalized pointer event, in the case of a pointer
     *  or mouse event, or a multiple normalized pointer events if there are multiple changed touches
     */
    normalizeToPointerData(event)
    {
        const normalizedEvents = [];

        if (this.supportsTouchEvents && event instanceof TouchEvent)
        {
            for (let i = 0, li = event.changedTouches.length; i < li; i++)
            {
                const touch = event.changedTouches[i];

                if (typeof touch.button === 'undefined') touch.button = event.touches.length ? 1 : 0;
                if (typeof touch.buttons === 'undefined') touch.buttons = event.touches.length ? 1 : 0;
                if (typeof touch.isPrimary === 'undefined')
                {
                    touch.isPrimary = event.touches.length === 1 && event.type === 'touchstart';
                }
                if (typeof touch.width === 'undefined') touch.width = touch.radiusX || 1;
                if (typeof touch.height === 'undefined') touch.height = touch.radiusY || 1;
                if (typeof touch.tiltX === 'undefined') touch.tiltX = 0;
                if (typeof touch.tiltY === 'undefined') touch.tiltY = 0;
                if (typeof touch.pointerType === 'undefined') touch.pointerType = 'touch';
                if (typeof touch.pointerId === 'undefined') touch.pointerId = touch.identifier || 0;
                if (typeof touch.pressure === 'undefined') touch.pressure = touch.force || 0.5;
                touch.twist = 0;
                touch.tangentialPressure = 0;
                // TODO: Remove these, as layerX/Y is not a standard, is deprecated, has uneven
                // support, and the fill ins are not quite the same
                // offsetX/Y might be okay, but is not the same as clientX/Y when the canvas's top
                // left is not 0,0 on the page
                if (typeof touch.layerX === 'undefined') touch.layerX = touch.offsetX = touch.clientX;
                if (typeof touch.layerY === 'undefined') touch.layerY = touch.offsetY = touch.clientY;

                // mark the touch as normalized, just so that we know we did it
                touch.isNormalized = true;

                normalizedEvents.push(touch);
            }
        }
        // apparently PointerEvent subclasses MouseEvent, so yay
        else if (event instanceof MouseEvent && (!this.supportsPointerEvents || !(event instanceof window.PointerEvent)))
        {
            if (typeof event.isPrimary === 'undefined') event.isPrimary = true;
            if (typeof event.width === 'undefined') event.width = 1;
            if (typeof event.height === 'undefined') event.height = 1;
            if (typeof event.tiltX === 'undefined') event.tiltX = 0;
            if (typeof event.tiltY === 'undefined') event.tiltY = 0;
            if (typeof event.pointerType === 'undefined') event.pointerType = 'mouse';
            if (typeof event.pointerId === 'undefined') event.pointerId = MOUSE_POINTER_ID;
            if (typeof event.pressure === 'undefined') event.pressure = 0.5;
            event.twist = 0;
            event.tangentialPressure = 0;

            // mark the mouse event as normalized, just so that we know we did it
            event.isNormalized = true;

            normalizedEvents.push(event);
        }
        else
        {
            normalizedEvents.push(event);
        }

        return normalizedEvents;
    }

    /**
     * Destroys the interaction manager
     *
     */
    destroy()
    {
        this.removeEvents();

        this.removeAllListeners();

        this.renderer = null;

        this.mouse = null;

        this.eventData = null;

        this.interactionDOMElement = null;

        this.onPointerDown = null;
        this.processPointerDown = null;

        this.onPointerUp = null;
        this.processPointerUp = null;

        this.onPointerCancel = null;
        this.processPointerCancel = null;

        this.onPointerMove = null;
        this.processPointerMove = null;

        this.onPointerOut = null;
        this.processPointerOverOut = null;

        this.onPointerOver = null;

        this._tempPoint = null;
    }
}<|MERGE_RESOLUTION|>--- conflicted
+++ resolved
@@ -1,9 +1,4 @@
-<<<<<<< HEAD
-import { shared, UPDATE_PRIORITY } from '@pixi/ticker';
-=======
-import { WebGLRenderer, CanvasRenderer } from '@pixi/core';
 import { Ticker, UPDATE_PRIORITY } from '@pixi/ticker';
->>>>>>> 5b1bc68c
 import { Point } from '@pixi/math';
 import { DisplayObject } from '@pixi/display';
 import { mixins } from '@pixi/utils';
