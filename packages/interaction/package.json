--- conflicted
+++ resolved
@@ -1,16 +1,9 @@
 {
   "name": "@pixi/interaction",
-<<<<<<< HEAD
-  "version": "5.3.4",
-  "main": "lib/interaction.js",
-  "module": "lib/interaction.es.js",
-  "bundle": "dist/interaction.js",
-=======
   "version": "5.4.0-rc.3",
   "main": "dist/cjs/interaction.js",
   "module": "dist/esm/interaction.js",
   "bundle": "dist/browser/interaction.js",
->>>>>>> fed4c5b9
   "description": "Plugin for handling mouse, touch and pointer events",
   "author": "Mat Groves",
   "contributors": [
@@ -32,21 +25,6 @@
     "*.d.ts"
   ],
   "dependencies": {
-<<<<<<< HEAD
-    "@pixi/core": "5.3.4",
-    "@pixi/display": "5.3.4",
-    "@pixi/math": "5.3.4",
-    "@pixi/ticker": "5.3.4",
-    "@pixi/utils": "5.3.4"
-  },
-  "devDependencies": {
-    "@pixi/canvas-display": "5.3.4",
-    "@pixi/canvas-graphics": "5.3.4",
-    "@pixi/canvas-renderer": "5.3.4",
-    "@pixi/canvas-sprite": "5.3.4",
-    "@pixi/graphics": "5.3.4",
-    "@pixi/sprite": "5.3.4"
-=======
     "@pixi/core": "5.4.0-rc.3",
     "@pixi/display": "5.4.0-rc.3",
     "@pixi/math": "5.4.0-rc.3",
@@ -60,6 +38,5 @@
     "@pixi/canvas-sprite": "5.4.0-rc.3",
     "@pixi/graphics": "5.4.0-rc.3",
     "@pixi/sprite": "5.4.0-rc.3"
->>>>>>> fed4c5b9
   }
 }