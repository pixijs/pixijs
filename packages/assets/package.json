--- conflicted
+++ resolved
@@ -45,20 +45,9 @@
     "url": "https://github.com/pixijs/pixi.js/issues"
   },
   "peerDependencies": {
-<<<<<<< HEAD
-    "@pixi/constants": "6.5.1",
-    "@pixi/core": "6.5.1",
-    "@pixi/settings": "6.5.1",
-    "@pixi/utils": "6.5.1"
-=======
-    "@pixi/basis": "6.5.2",
-    "@pixi/compressed-textures": "6.5.2",
     "@pixi/constants": "6.5.2",
     "@pixi/core": "6.5.2",
     "@pixi/settings": "6.5.2",
-    "@pixi/spritesheet": "6.5.2",
-    "@pixi/text-bitmap": "6.5.2",
     "@pixi/utils": "6.5.2"
->>>>>>> 0b4e269b
   }
 }