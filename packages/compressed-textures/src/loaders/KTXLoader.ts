<<<<<<< HEAD
import { ALPHA_MODES, MIPMAP_MODES } from '@pixi/constants';
import { BaseTexture, ExtensionMetadata, ExtensionType, Texture } from '@pixi/core';
=======
import { ALPHA_MODES, FORMATS, MIPMAP_MODES, TYPES } from '@pixi/constants';
import type { ExtensionMetadata } from '@pixi/core';
import { BaseTexture, BufferResource, ExtensionType, Texture } from '@pixi/core';
import type { CompressedLevelBuffer } from '../resources/CompressedTextureResource';
import { CompressedTextureResource } from '../resources/CompressedTextureResource';
>>>>>>> 85ba270d
import { LoaderResource } from '@pixi/loaders';
import { registerCompressedTextures } from './registerCompressedTextures';
import { parseKTX } from '../parsers';

// Set KTX files to be loaded as an ArrayBuffer
LoaderResource.setExtensionXhrType('ktx', LoaderResource.XHR_RESPONSE_TYPE.BUFFER);

/**
 * Loader plugin for handling KTX texture container files.
 *
 * This KTX loader does not currently support the following features:
 * * cube textures
 * * 3D textures
 * * endianness conversion for big-endian machines
 * * embedded *.basis files
 *
 * It does supports the following features:
 * * multiple textures per file
 * * mipmapping (only for compressed formats)
 * * vendor-specific key/value data parsing (enable {@link PIXI.KTXLoader.loadKeyValueData})
 * @class
 * @memberof PIXI
 * @implements {PIXI.ILoaderPlugin}
 */
export class KTXLoader
{
    /** @ignore */
    static extension: ExtensionMetadata = ExtensionType.Loader;

    /**
     * If set to `true`, {@link PIXI.KTXLoader} will parse key-value data in KTX textures. This feature relies
     * on the [Encoding Standard]{@link https://encoding.spec.whatwg.org}.
     *
     * The key-value data will be available on the base-textures as {@code PIXI.BaseTexture.ktxKeyValueData}. They
     * will hold a reference to the texture data buffer, so make sure to delete key-value data once you are done
     * using it.
     */
    static loadKeyValueData = false;

    /**
     * Called after a KTX file is loaded.
     *
     * This will parse the KTX file header and add a {@code BaseTexture} to the texture
     * cache.
     * @see PIXI.Loader.loaderMiddleware
     * @param resource - loader resource that is checked to see if it is a KTX file
     * @param next - callback Function to call when done
     */
    public static use(resource: LoaderResource, next: (...args: any[]) => void): void
    {
        if (resource.extension === 'ktx' && resource.data)
        {
            try
            {
                const url = resource.name || resource.url;
                const { compressed, uncompressed, kvData } = parseKTX(url, resource.data, this.loadKeyValueData);

                if (compressed)
                {
                    const result = registerCompressedTextures(
                        url,
                        compressed,
                        resource.metadata,
                    );

                    if (kvData && result.textures)
                    {
                        for (const textureId in result.textures)
                        {
                            result.textures[textureId].baseTexture.ktxKeyValueData = kvData;
                        }
                    }

                    Object.assign(resource, result);
                }
                else if (uncompressed)
                {
                    const textures: Record<string, Texture> = {};

                    uncompressed.forEach((image, i) =>
                    {
                        const texture = new Texture(new BaseTexture(
                            image.resource,
                            {
                                mipmap: MIPMAP_MODES.OFF,
                                alphaMode: ALPHA_MODES.NO_PREMULTIPLIED_ALPHA,
                                type: image.type,
                                format: image.format,
                            }
                        ));
                        const cacheID = `${url}-${i + 1}`;

                        if (kvData) texture.baseTexture.ktxKeyValueData = kvData;

                        BaseTexture.addToCache(texture.baseTexture, cacheID);
                        Texture.addToCache(texture, cacheID);

                        if (i === 0)
                        {
                            textures[url] = texture;
                            BaseTexture.addToCache(texture.baseTexture, url);
                            Texture.addToCache(texture, url);
                        }

                        textures[cacheID] = texture;
                    });

                    Object.assign(resource, { textures });
                }
            }
            catch (err)
            {
                next(err);

                return;
            }
        }

        next();
    }
}<|MERGE_RESOLUTION|>--- conflicted
+++ resolved
@@ -1,13 +1,6 @@
-<<<<<<< HEAD
 import { ALPHA_MODES, MIPMAP_MODES } from '@pixi/constants';
-import { BaseTexture, ExtensionMetadata, ExtensionType, Texture } from '@pixi/core';
-=======
-import { ALPHA_MODES, FORMATS, MIPMAP_MODES, TYPES } from '@pixi/constants';
 import type { ExtensionMetadata } from '@pixi/core';
-import { BaseTexture, BufferResource, ExtensionType, Texture } from '@pixi/core';
-import type { CompressedLevelBuffer } from '../resources/CompressedTextureResource';
-import { CompressedTextureResource } from '../resources/CompressedTextureResource';
->>>>>>> 85ba270d
+import { BaseTexture, ExtensionType, Texture } from '@pixi/core';
 import { LoaderResource } from '@pixi/loaders';
 import { registerCompressedTextures } from './registerCompressedTextures';
 import { parseKTX } from '../parsers';
