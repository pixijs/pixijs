--- conflicted
+++ resolved
@@ -1,12 +1,8 @@
 import { LoaderResource } from '@pixi/loaders';
 import { registerCompressedTextures } from './registerCompressedTextures';
-<<<<<<< HEAD
-import { ExtensionMetadata, ExtensionType } from '@pixi/core';
-import { parseDDS } from '../parsers';
-=======
 import type { ExtensionMetadata } from '@pixi/core';
 import { ExtensionType } from '@pixi/core';
->>>>>>> 85ba270d
+import { parseDDS } from '../parsers';
 
 // Set DDS files to be loaded as an ArrayBuffer
 LoaderResource.setExtensionXhrType('dds', LoaderResource.XHR_RESPONSE_TYPE.BUFFER);
