--- conflicted
+++ resolved
@@ -35,16 +35,9 @@
     "url": "https://github.com/pixijs/pixi.js/issues"
   },
   "dependencies": {
-<<<<<<< HEAD
-    "@pixi/constants": "6.0.2",
-    "@pixi/core": "6.0.2",
-    "@pixi/loaders": "6.0.2",
-    "@pixi/utils": "6.0.2"
-=======
     "@pixi/constants": "6.0.3",
     "@pixi/core": "6.0.3",
     "@pixi/loaders": "6.0.3",
     "@pixi/utils": "6.0.3"
->>>>>>> 23d31cc7
   }
 }