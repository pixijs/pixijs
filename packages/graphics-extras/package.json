--- conflicted
+++ resolved
@@ -32,15 +32,8 @@
     "dist",
     "*.d.ts"
   ],
-<<<<<<< HEAD
   "pixiRequirements": [
     "@pixi/core",
     "@pixi/graphics"
   ]
-=======
-  "peerDependencies": {
-    "@pixi/graphics": "6.5.3",
-    "@pixi/math": "6.5.3"
-  }
->>>>>>> 28e6b284
 }