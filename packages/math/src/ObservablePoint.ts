import type { IPoint } from './IPoint';

/**
 * The Point object represents a location in a two-dimensional coordinate system, where x represents
 * the horizontal axis and y represents the vertical axis.
 *
 * An ObservablePoint is a point that triggers a callback when the point's position is changed.
 *
 * @class
 * @memberof PIXI
 * @implements IPoint
 */
export class ObservablePoint<T = any> implements IPoint
{
    public cb: (this: T) => any;
    public scope: any;
    _x: number;
    _y: number;

    /**
     * @param {Function} cb - callback when changed
     * @param {object} scope - owner of callback
     * @param {number} [x=0] - position of the point on the x axis
     * @param {number} [y=0] - position of the point on the y axis
     */
    constructor(cb: (this: T) => any, scope: T, x = 0, y = 0)
    {
        this._x = x;
        this._y = y;

        this.cb = cb;
        this.scope = scope;
    }

    /**
     * Creates a clone of this point.
     * The callback and scope params can be overidden otherwise they will default
     * to the clone object's values.
     *
     * @override
     * @param {Function} [cb=null] - callback when changed
     * @param {object} [scope=null] - owner of callback
     * @return {PIXI.ObservablePoint} a copy of the point
     */
    clone(cb = this.cb, scope = this.scope): ObservablePoint
    {
        return new ObservablePoint(cb, scope, this._x, this._y);
    }

    /**
     * Sets the point to a new x and y position.
     * If y is omitted, both x and y will be set to x.
     *
     * @param {number} [x=0] - position of the point on the x axis
     * @param {number} [y=x] - position of the point on the y axis
     * @returns {this} Returns itself.
     */
    set(x = 0, y = x): this
    {
        if (this._x !== x || this._y !== y)
        {
            this._x = x;
            this._y = y;
            this.cb.call(this.scope);
        }

        return this;
    }

    /**
     * Copies x and y from the given point
     *
     * @param {PIXI.IPoint} p - The point to copy from.
     * @returns {this} Returns itself.
     */
    copyFrom(p: IPoint): this
    {
        if (this._x !== p.x || this._y !== p.y)
        {
            this._x = p.x;
            this._y = p.y;
            this.cb.call(this.scope);
        }

        return this;
    }

    /**
     * Copies x and y into the given point
     *
     * @param {PIXI.IPoint} p - The point to copy.
     * @returns {PIXI.IPoint} Given point with values updated
     */
    copyTo<T extends IPoint>(p: T): T
    {
        p.set(this._x, this._y);

        return p;
    }

    /**
     * Returns true if the given point is equal to this point
     *
     * @param {PIXI.IPoint} p - The point to check
     * @returns {boolean} Whether the given point equal to this point
     */
    equals(p: IPoint): boolean
    {
        return (p.x === this._x) && (p.y === this._y);
    }

    /**
     * The position of the displayObject on the x axis relative to the local coordinates of the parent.
     *
     * @member {number}
     */
    get x(): number
    {
        return this._x;
    }

<<<<<<< HEAD
    set x(value: number)
=======
    set x(value)
>>>>>>> 438819e6
    {
        if (this._x !== value)
        {
            this._x = value;
            this.cb.call(this.scope);
        }
    }

    /**
     * The position of the displayObject on the x axis relative to the local coordinates of the parent.
     *
     * @member {number}
     */
    get y(): number
    {
        return this._y;
    }

<<<<<<< HEAD
    set y(value: number)
=======
    set y(value)
>>>>>>> 438819e6
    {
        if (this._y !== value)
        {
            this._y = value;
            this.cb.call(this.scope);
        }
    }
}<|MERGE_RESOLUTION|>--- conflicted
+++ resolved
@@ -119,11 +119,7 @@
         return this._x;
     }
 
-<<<<<<< HEAD
-    set x(value: number)
-=======
     set x(value)
->>>>>>> 438819e6
     {
         if (this._x !== value)
         {
@@ -142,11 +138,7 @@
         return this._y;
     }
 
-<<<<<<< HEAD
-    set y(value: number)
-=======
     set y(value)
->>>>>>> 438819e6
     {
         if (this._y !== value)
         {
