--- conflicted
+++ resolved
@@ -273,11 +273,7 @@
         return this._rotation;
     }
 
-<<<<<<< HEAD
-    set rotation(value: number)
-=======
     set rotation(value)
->>>>>>> 438819e6
     {
         if (this._rotation !== value)
         {
