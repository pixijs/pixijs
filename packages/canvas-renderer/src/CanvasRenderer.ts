--- conflicted
+++ resolved
@@ -581,12 +581,7 @@
      */
 }
 
-<<<<<<< HEAD
-extensions.handle(
-    ExtensionType.CanvasRendererPlugin,
-    (extension) => { CanvasRenderer.__plugins[extension.name] = extension.ref; },
-    (extension) => { delete CanvasRenderer.__plugins[extension.name]; }
-);
+extensions.handleByMap(ExtensionType.CanvasRendererPlugin, CanvasRenderer.__plugins);
 extensions.handle(
     ExtensionType.CanvasRendererSystem,
     (extension) => { CanvasRenderer.__systems[extension.name] = extension.ref; },
@@ -598,7 +593,4 @@
     CanvasMaskSystem,
     CanvasContextSystem,
     CanvasObjectRendererSystem
-);
-=======
-extensions.handleByMap(ExtensionType.CanvasRendererPlugin, CanvasRenderer.__plugins);
->>>>>>> 4776c290
+);