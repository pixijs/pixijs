import { BLEND_MODES } from '@pixi/constants';
import { Texture } from '@pixi/core';
import { Container } from '@pixi/display';
import { ObservablePoint, Point, Rectangle } from '@pixi/math';
import { settings } from '@pixi/settings';
import { sign } from '@pixi/utils';

import type { IBaseTextureOptions, Renderer, TextureSource } from '@pixi/core';
import type { IDestroyOptions } from '@pixi/display';
import type { IPoint } from '@pixi/math';

const tempPoint = new Point();
const indices = new Uint16Array([0, 1, 2, 0, 2, 3]);

export type SpriteSource = TextureSource|Texture;

export interface Sprite extends GlobalMixins.Sprite, Container {}

/**
 * The Sprite object is the base for all textured objects that are rendered to the screen
*
 * A sprite can be created directly from an image like this:
 *
 * ```js
 * let sprite = PIXI.Sprite.from('assets/image.png');
 * ```
 *
 * The more efficient way to create sprites is using a {@link PIXI.Spritesheet},
 * as swapping base textures when rendering to the screen is inefficient.
 *
 * ```js
 * PIXI.Loader.shared.add("assets/spritesheet.json").load(setup);
 *
 * function setup() {
 *   let sheet = PIXI.Loader.shared.resources["assets/spritesheet.json"].spritesheet;
 *   let sprite = new PIXI.Sprite(sheet.textures["image.png"]);
 *   ...
 * }
 * ```
 *
 * @class
 * @extends PIXI.Container
 * @memberof PIXI
 */
export class Sprite extends Container
{
    public blendMode: BLEND_MODES;
    public indices: Uint16Array;
    public pluginName: string;

    _width: number;
    _height: number;
    _texture: Texture;
<<<<<<< HEAD
    _textureID: number;
    _cachedTint: number;
=======
    _cachedTint: number;
    protected _textureID: number;
>>>>>>> 89305c5c
    protected _textureTrimmedID: number;
    protected uvs: Float32Array;
    protected _anchor: ObservablePoint;
    protected vertexData: Float32Array;

    private vertexTrimmedData: Float32Array;
    private _roundPixels: boolean;
    private _transformID: number;
    private _transformTrimmedID: number;
    private _tint: number;

    // eslint-disable-next-line @typescript-eslint/ban-ts-ignore
    // @ts-ignore
    _tintRGB: number;

    /**
     * @param {PIXI.Texture} [texture] - The texture for this sprite.
     */
    constructor(texture: Texture)
    {
        super();

        /**
         * The anchor point defines the normalized coordinates
         * in the texture that map to the position of this
         * sprite.
         *
         * By default, this is `(0,0)` (or `texture.defaultAnchor`
         * if you have modified that), which means the position
         * `(x,y)` of this `Sprite` will be the top-left corner.
         *
         * Note: Updating `texture.defaultAnchor` after
         * constructing a `Sprite` does _not_ update its anchor.
         *
         * {@link https://docs.cocos2d-x.org/cocos2d-x/en/sprites/manipulation.html}
         *
         * @default `texture.defaultAnchor`
         * @member {PIXI.ObservablePoint}
         * @private
         */
        this._anchor = new ObservablePoint(
            this._onAnchorUpdate,
            this,
            (texture ? texture.defaultAnchor.x : 0),
            (texture ? texture.defaultAnchor.y : 0)
        );

        /**
         * The texture that the sprite is using
         *
         * @private
         * @member {PIXI.Texture}
         */
        this._texture = null;

        /**
         * The width of the sprite (this is initially set by the texture)
         *
         * @protected
         * @member {number}
         */
        this._width = 0;

        /**
         * The height of the sprite (this is initially set by the texture)
         *
         * @protected
         * @member {number}
         */
        this._height = 0;

        /**
         * The tint applied to the sprite. This is a hex value. A value of 0xFFFFFF will remove any tint effect.
         *
         * @private
         * @member {number}
         * @default 0xFFFFFF
         */
        this._tint = null;

        /**
         * The tint applied to the sprite. This is a RGB value. A value of 0xFFFFFF will remove any tint effect.
         *
         * @private
         * @member {number}
         * @default 16777215
         */
        this._tintRGB = null;

        this.tint = 0xFFFFFF;

        /**
         * The blend mode to be applied to the sprite. Apply a value of `PIXI.BLEND_MODES.NORMAL` to reset the blend mode.
         *
         * @member {number}
         * @default PIXI.BLEND_MODES.NORMAL
         * @see PIXI.BLEND_MODES
         */
        this.blendMode = BLEND_MODES.NORMAL;

        /**
         * Cached tint value so we can tell when the tint is changed.
         * Value is used for 2d CanvasRenderer.
         *
         * @protected
         * @member {number}
         * @default 0xFFFFFF
         */
        this._cachedTint = 0xFFFFFF;

        /**
         * this is used to store the uvs data of the sprite, assigned at the same time
         * as the vertexData in calculateVertices()
         *
         * @private
         * @member {Float32Array}
         */
        this.uvs = null;

        // call texture setter
        this.texture = texture || Texture.EMPTY;

        /**
         * this is used to store the vertex data of the sprite (basically a quad)
         *
         * @private
         * @member {Float32Array}
         */
        this.vertexData = new Float32Array(8);

        /**
         * This is used to calculate the bounds of the object IF it is a trimmed sprite
         *
         * @private
         * @member {Float32Array}
         */
        this.vertexTrimmedData = null;

        this._transformID = -1;
        this._textureID = -1;

        this._transformTrimmedID = -1;
        this._textureTrimmedID = -1;

        // Batchable stuff..
        // TODO could make this a mixin?
        this.indices = indices;

        /**
         * Plugin that is responsible for rendering this element.
         * Allows to customize the rendering process without overriding '_render' & '_renderCanvas' methods.
         *
         * @member {string}
         * @default 'batch'
         */
        this.pluginName = 'batch';

        /**
         * used to fast check if a sprite is.. a sprite!
         * @member {boolean}
         */
        this.isSprite = true;

        /**
         * Internal roundPixels field
         *
         * @member {boolean}
         * @private
         */
        this._roundPixels = settings.ROUND_PIXELS;
    }

    /**
     * When the texture is updated, this event will fire to update the scale and frame
     *
     * @protected
     */
    protected _onTextureUpdate(): void
    {
        this._textureID = -1;
        this._textureTrimmedID = -1;
        this._cachedTint = 0xFFFFFF;

        // so if _width is 0 then width was not set..
        if (this._width)
        {
            this.scale.x = sign(this.scale.x) * this._width / this._texture.orig.width;
        }

        if (this._height)
        {
            this.scale.y = sign(this.scale.y) * this._height / this._texture.orig.height;
        }
    }

    /**
     * Called when the anchor position updates.
     *
     * @private
     */
    private _onAnchorUpdate(): void
    {
        this._transformID = -1;
        this._transformTrimmedID = -1;
    }

    /**
     * calculates worldTransform * vertices, store it in vertexData
     */
    public calculateVertices(): void
    {
        const texture = this._texture;

        if (this._transformID === this.transform._worldID && this._textureID === texture._updateID)
        {
            return;
        }

        // update texture UV here, because base texture can be changed without calling `_onTextureUpdate`
        if (this._textureID !== texture._updateID)
        {
            this.uvs = this._texture._uvs.uvsFloat32;
        }

        this._transformID = this.transform._worldID;
        this._textureID = texture._updateID;

        // set the vertex data

        const wt = this.transform.worldTransform;
        const a = wt.a;
        const b = wt.b;
        const c = wt.c;
        const d = wt.d;
        const tx = wt.tx;
        const ty = wt.ty;
        const vertexData = this.vertexData;
        const trim = texture.trim;
        const orig = texture.orig;
        const anchor = this._anchor;

        let w0 = 0;
        let w1 = 0;
        let h0 = 0;
        let h1 = 0;

        if (trim)
        {
            // if the sprite is trimmed and is not a tilingsprite then we need to add the extra
            // space before transforming the sprite coords.
            w1 = trim.x - (anchor._x * orig.width);
            w0 = w1 + trim.width;

            h1 = trim.y - (anchor._y * orig.height);
            h0 = h1 + trim.height;
        }
        else
        {
            w1 = -anchor._x * orig.width;
            w0 = w1 + orig.width;

            h1 = -anchor._y * orig.height;
            h0 = h1 + orig.height;
        }

        // xy
        vertexData[0] = (a * w1) + (c * h1) + tx;
        vertexData[1] = (d * h1) + (b * w1) + ty;

        // xy
        vertexData[2] = (a * w0) + (c * h1) + tx;
        vertexData[3] = (d * h1) + (b * w0) + ty;

        // xy
        vertexData[4] = (a * w0) + (c * h0) + tx;
        vertexData[5] = (d * h0) + (b * w0) + ty;

        // xy
        vertexData[6] = (a * w1) + (c * h0) + tx;
        vertexData[7] = (d * h0) + (b * w1) + ty;

        if (this._roundPixels)
        {
            const resolution = settings.RESOLUTION;

            for (let i = 0; i < vertexData.length; ++i)
            {
                vertexData[i] = Math.round((vertexData[i] * resolution | 0) / resolution);
            }
        }
    }

    /**
     * calculates worldTransform * vertices for a non texture with a trim. store it in vertexTrimmedData
     * This is used to ensure that the true width and height of a trimmed texture is respected
     */
    public calculateTrimmedVertices(): void
    {
        if (!this.vertexTrimmedData)
        {
            this.vertexTrimmedData = new Float32Array(8);
        }
        else if (this._transformTrimmedID === this.transform._worldID && this._textureTrimmedID === this._texture._updateID)
        {
            return;
        }

        this._transformTrimmedID = this.transform._worldID;
        this._textureTrimmedID = this._texture._updateID;

        // lets do some special trim code!
        const texture = this._texture;
        const vertexData = this.vertexTrimmedData;
        const orig = texture.orig;
        const anchor = this._anchor;

        // lets calculate the new untrimmed bounds..
        const wt = this.transform.worldTransform;
        const a = wt.a;
        const b = wt.b;
        const c = wt.c;
        const d = wt.d;
        const tx = wt.tx;
        const ty = wt.ty;

        const w1 = -anchor._x * orig.width;
        const w0 = w1 + orig.width;

        const h1 = -anchor._y * orig.height;
        const h0 = h1 + orig.height;

        // xy
        vertexData[0] = (a * w1) + (c * h1) + tx;
        vertexData[1] = (d * h1) + (b * w1) + ty;

        // xy
        vertexData[2] = (a * w0) + (c * h1) + tx;
        vertexData[3] = (d * h1) + (b * w0) + ty;

        // xy
        vertexData[4] = (a * w0) + (c * h0) + tx;
        vertexData[5] = (d * h0) + (b * w0) + ty;

        // xy
        vertexData[6] = (a * w1) + (c * h0) + tx;
        vertexData[7] = (d * h0) + (b * w1) + ty;
    }

    /**
    *
    * Renders the object using the WebGL renderer
    *
    * @protected
    * @param {PIXI.Renderer} renderer - The webgl renderer to use.
    */
    protected _render(renderer: Renderer): void
    {
        this.calculateVertices();

        renderer.batch.setObjectRenderer(renderer.plugins[this.pluginName]);
        renderer.plugins[this.pluginName].render(this);
    }

    /**
     * Updates the bounds of the sprite.
     *
     * @protected
     */
    protected _calculateBounds(): void
    {
        const trim = this._texture.trim;
        const orig = this._texture.orig;

        // First lets check to see if the current texture has a trim..
        if (!trim || (trim.width === orig.width && trim.height === orig.height))
        {
            // no trim! lets use the usual calculations..
            this.calculateVertices();
            this._bounds.addQuad(this.vertexData);
        }
        else
        {
            // lets calculate a special trimmed bounds...
            this.calculateTrimmedVertices();
            this._bounds.addQuad(this.vertexTrimmedData);
        }
    }

    /**
     * Gets the local bounds of the sprite object.
     *
     * @param {PIXI.Rectangle} [rect] - The output rectangle.
     * @return {PIXI.Rectangle} The bounds.
     */
    public getLocalBounds(rect: Rectangle): Rectangle
    {
        // we can do a fast local bounds if the sprite has no children!
        if (this.children.length === 0)
        {
            this._bounds.minX = this._texture.orig.width * -this._anchor._x;
            this._bounds.minY = this._texture.orig.height * -this._anchor._y;
            this._bounds.maxX = this._texture.orig.width * (1 - this._anchor._x);
            this._bounds.maxY = this._texture.orig.height * (1 - this._anchor._y);

            if (!rect)
            {
                if (!this._localBoundsRect)
                {
                    this._localBoundsRect = new Rectangle();
                }

                rect = this._localBoundsRect;
            }

            return this._bounds.getRectangle(rect);
        }

        return super.getLocalBounds.call(this, rect);
    }

    /**
     * Tests if a point is inside this sprite
     *
     * @param {PIXI.IPoint} point - the point to test
     * @return {boolean} the result of the test
     */
    public containsPoint(point: IPoint): boolean
    {
        this.worldTransform.applyInverse(point, tempPoint);

        const width = this._texture.orig.width;
        const height = this._texture.orig.height;
        const x1 = -width * this.anchor.x;
        let y1 = 0;

        if (tempPoint.x >= x1 && tempPoint.x < x1 + width)
        {
            y1 = -height * this.anchor.y;

            if (tempPoint.y >= y1 && tempPoint.y < y1 + height)
            {
                return true;
            }
        }

        return false;
    }

    /**
     * Destroys this sprite and optionally its texture and children
     *
     * @param {object|boolean} [options] - Options parameter. A boolean will act as if all options
     *  have been set to that value
     * @param {boolean} [options.children=false] - if set to true, all the children will have their destroy
     *      method called as well. 'options' will be passed on to those calls.
     * @param {boolean} [options.texture=false] - Should it destroy the current texture of the sprite as well
     * @param {boolean} [options.baseTexture=false] - Should it destroy the base texture of the sprite as well
     */
    public destroy(options: IDestroyOptions|boolean): void
    {
        super.destroy(options);

        this._texture.off('update', this._onTextureUpdate, this);

        this._anchor = null;

        const destroyTexture = typeof options === 'boolean' ? options : options && options.texture;

        if (destroyTexture)
        {
            const destroyBaseTexture = typeof options === 'boolean' ? options : options && options.baseTexture;

            this._texture.destroy(!!destroyBaseTexture);
        }

        this._texture = null;
    }

    // some helper functions..

    /**
     * Helper function that creates a new sprite based on the source you provide.
     * The source can be - frame id, image url, video url, canvas element, video element, base texture
     *
     * @static
     * @param {string|PIXI.Texture|HTMLCanvasElement|HTMLVideoElement} source - Source to create texture from
     * @param {object} [options] - See {@link PIXI.BaseTexture}'s constructor for options.
     * @return {PIXI.Sprite} The newly created sprite
     */
    static from(source: SpriteSource, options: IBaseTextureOptions): Sprite
    {
        const texture = (source instanceof Texture)
            ? source
            : Texture.from(source, options);

        return new Sprite(texture);
    }

    /**
     * If true PixiJS will Math.floor() x/y values when rendering, stopping pixel interpolation.
     * Advantages can include sharper image quality (like text) and faster rendering on canvas.
     * The main disadvantage is movement of objects may appear less smooth.
     * To set the global default, change {@link PIXI.settings.ROUND_PIXELS}
     *
     * @member {boolean}
     * @default false
     */
    set roundPixels(value)
    {
        if (this._roundPixels !== value)
        {
            this._transformID = -1;
        }
        this._roundPixels = value;
    }

    get roundPixels(): boolean
    {
        return this._roundPixels;
    }

    /**
     * The width of the sprite, setting this will actually modify the scale to achieve the value set
     *
     * @member {number}
     */
    get width(): number
    {
        return Math.abs(this.scale.x) * this._texture.orig.width;
    }

    set width(value) // eslint-disable-line require-jsdoc
    {
        const s = sign(this.scale.x) || 1;

        this.scale.x = s * value / this._texture.orig.width;
        this._width = value;
    }

    /**
     * The height of the sprite, setting this will actually modify the scale to achieve the value set
     *
     * @member {number}
     */
    get height(): number
    {
        return Math.abs(this.scale.y) * this._texture.orig.height;
    }

    set height(value) // eslint-disable-line require-jsdoc
    {
        const s = sign(this.scale.y) || 1;

        this.scale.y = s * value / this._texture.orig.height;
        this._height = value;
    }

    /**
     * The anchor sets the origin point of the text. The default value is taken from the {@link PIXI.Texture|Texture}
     * and passed to the constructor.
     *
     * The default is `(0,0)`, this means the text's origin is the top left.
     *
     * Setting the anchor to `(0.5,0.5)` means the text's origin is centered.
     *
     * Setting the anchor to `(1,1)` would mean the text's origin point will be the bottom right corner.
     *
     * If you pass only single parameter, it will set both x and y to the same value as shown in the example below.
     *
     * @example
     * const sprite = new PIXI.Sprite(texture);
     * sprite.anchor.set(0.5); // This will set the origin to center. (0.5) is same as (0.5, 0.5).
     *
     * @member {PIXI.ObservablePoint}
     */
    get anchor(): ObservablePoint
    {
        return this._anchor;
    }

    set anchor(value) // eslint-disable-line require-jsdoc
    {
        this._anchor.copyFrom(value);
    }

    /**
     * The tint applied to the sprite. This is a hex value.
     * A value of 0xFFFFFF will remove any tint effect.
     *
     * @member {number}
     * @default 0xFFFFFF
     */
    get tint(): number
    {
        return this._tint;
    }

    set tint(value) // eslint-disable-line require-jsdoc
    {
        this._tint = value;
        this._tintRGB = (value >> 16) + (value & 0xff00) + ((value & 0xff) << 16);
    }

    /**
     * The texture that the sprite is using
     *
     * @member {PIXI.Texture}
     */
    get texture(): Texture
    {
        return this._texture;
    }

    set texture(value) // eslint-disable-line require-jsdoc
    {
        if (this._texture === value)
        {
            return;
        }

        if (this._texture)
        {
            this._texture.off('update', this._onTextureUpdate, this);
        }

        this._texture = value || Texture.EMPTY;
        this._cachedTint = 0xFFFFFF;

        this._textureID = -1;
        this._textureTrimmedID = -1;

        if (value)
        {
            // wait for the texture to load
            if (value.baseTexture.valid)
            {
                this._onTextureUpdate();
            }
            else
            {
                value.once('update', this._onTextureUpdate, this);
            }
        }
    }
}<|MERGE_RESOLUTION|>--- conflicted
+++ resolved
@@ -51,13 +51,8 @@
     _width: number;
     _height: number;
     _texture: Texture;
-<<<<<<< HEAD
     _textureID: number;
     _cachedTint: number;
-=======
-    _cachedTint: number;
-    protected _textureID: number;
->>>>>>> 89305c5c
     protected _textureTrimmedID: number;
     protected uvs: Float32Array;
     protected _anchor: ObservablePoint;
