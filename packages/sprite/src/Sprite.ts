--- conflicted
+++ resolved
@@ -64,11 +64,7 @@
     private _transformTrimmedID: number;
     private _tint: number;
 
-<<<<<<< HEAD
-    // Internal-only property
-=======
     // Internal-only properties
->>>>>>> e43cfe31
     _tintRGB: number;
 
     /**
