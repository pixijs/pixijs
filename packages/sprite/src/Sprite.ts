import { BLEND_MODES } from '@pixi/constants';
import { Texture } from '@pixi/core';
import { Container } from '@pixi/display';
import { ObservablePoint, Point, Rectangle } from '@pixi/math';
import { settings } from '@pixi/settings';
import { sign } from '@pixi/utils';

import type { IBaseTextureOptions, Renderer, TextureSource } from '@pixi/core';
import type { IDestroyOptions } from '@pixi/display';
import type { IPoint } from '@pixi/math';

const tempPoint = new Point();
const indices = new Uint16Array([0, 1, 2, 0, 2, 3]);

export type SpriteSource = TextureSource|Texture;

export interface Sprite extends GlobalMixins.Sprite, Container {}

/**
 * The Sprite object is the base for all textured objects that are rendered to the screen
*
 * A sprite can be created directly from an image like this:
 *
 * ```js
 * let sprite = PIXI.Sprite.from('assets/image.png');
 * ```
 *
 * The more efficient way to create sprites is using a {@link PIXI.Spritesheet},
 * as swapping base textures when rendering to the screen is inefficient.
 *
 * ```js
 * PIXI.Loader.shared.add("assets/spritesheet.json").load(setup);
 *
 * function setup() {
 *   let sheet = PIXI.Loader.shared.resources["assets/spritesheet.json"].spritesheet;
 *   let sprite = new PIXI.Sprite(sheet.textures["image.png"]);
 *   ...
 * }
 * ```
 *
 * @class
 * @extends PIXI.Container
 * @memberof PIXI
 */
export class Sprite extends Container
{
    public blendMode: BLEND_MODES;
    public indices: Uint16Array;
    public pluginName: string;

    _width: number;
    _height: number;
    _texture: Texture;
    _textureID: number;
    _cachedTint: number;
    protected _textureTrimmedID: number;
    protected uvs: Float32Array;
    protected _anchor: ObservablePoint;
    protected vertexData: Float32Array;

    private vertexTrimmedData: Float32Array;
    private _roundPixels: boolean;
    private _transformID: number;
    private _transformTrimmedID: number;
    private _tint: number;

    // Internal-only property
    _tintRGB: number;

    /**
     * @param {PIXI.Texture} [texture] - The texture for this sprite.
     */
    constructor(texture: Texture)
    {
        super();

        /**
         * The anchor point defines the normalized coordinates
         * in the texture that map to the position of this
         * sprite.
         *
         * By default, this is `(0,0)` (or `texture.defaultAnchor`
         * if you have modified that), which means the position
         * `(x,y)` of this `Sprite` will be the top-left corner.
         *
         * Note: Updating `texture.defaultAnchor` after
         * constructing a `Sprite` does _not_ update its anchor.
         *
         * {@link https://docs.cocos2d-x.org/cocos2d-x/en/sprites/manipulation.html}
         *
         * @default `texture.defaultAnchor`
         * @member {PIXI.ObservablePoint}
         * @private
         */
        this._anchor = new ObservablePoint(
            this._onAnchorUpdate,
            this,
            (texture ? texture.defaultAnchor.x : 0),
            (texture ? texture.defaultAnchor.y : 0)
        );

        /**
         * The texture that the sprite is using
         *
         * @private
         * @member {PIXI.Texture}
         */
        this._texture = null;

        /**
         * The width of the sprite (this is initially set by the texture)
         *
         * @protected
         * @member {number}
         */
        this._width = 0;

        /**
         * The height of the sprite (this is initially set by the texture)
         *
         * @protected
         * @member {number}
         */
        this._height = 0;

        /**
         * The tint applied to the sprite. This is a hex value. A value of 0xFFFFFF will remove any tint effect.
         *
         * @private
         * @member {number}
         * @default 0xFFFFFF
         */
        this._tint = null;

        /**
         * The tint applied to the sprite. This is a RGB value. A value of 0xFFFFFF will remove any tint effect.
         *
         * @private
         * @member {number}
         * @default 16777215
         */
        this._tintRGB = null;

        this.tint = 0xFFFFFF;

        /**
         * The blend mode to be applied to the sprite. Apply a value of `PIXI.BLEND_MODES.NORMAL` to reset the blend mode.
         *
         * @member {number}
         * @default PIXI.BLEND_MODES.NORMAL
         * @see PIXI.BLEND_MODES
         */
        this.blendMode = BLEND_MODES.NORMAL;

        /**
         * Cached tint value so we can tell when the tint is changed.
         * Value is used for 2d CanvasRenderer.
         *
         * @protected
         * @member {number}
         * @default 0xFFFFFF
         */
        this._cachedTint = 0xFFFFFF;

        /**
         * this is used to store the uvs data of the sprite, assigned at the same time
         * as the vertexData in calculateVertices()
         *
         * @private
         * @member {Float32Array}
         */
        this.uvs = null;

        // call texture setter
        this.texture = texture || Texture.EMPTY;

        /**
         * this is used to store the vertex data of the sprite (basically a quad)
         *
         * @private
         * @member {Float32Array}
         */
        this.vertexData = new Float32Array(8);

        /**
         * This is used to calculate the bounds of the object IF it is a trimmed sprite
         *
         * @private
         * @member {Float32Array}
         */
        this.vertexTrimmedData = null;

        this._transformID = -1;
        this._textureID = -1;

        this._transformTrimmedID = -1;
        this._textureTrimmedID = -1;

        // Batchable stuff..
        // TODO could make this a mixin?
        this.indices = indices;

        /**
         * Plugin that is responsible for rendering this element.
         * Allows to customize the rendering process without overriding '_render' & '_renderCanvas' methods.
         *
         * @member {string}
         * @default 'batch'
         */
        this.pluginName = 'batch';

        /**
         * used to fast check if a sprite is.. a sprite!
         * @member {boolean}
         */
        this.isSprite = true;

        /**
         * Internal roundPixels field
         *
         * @member {boolean}
         * @private
         */
        this._roundPixels = settings.ROUND_PIXELS;
    }

    /**
     * When the texture is updated, this event will fire to update the scale and frame
     *
     * @protected
     */
    protected _onTextureUpdate(): void
    {
        this._textureID = -1;
        this._textureTrimmedID = -1;
        this._cachedTint = 0xFFFFFF;

        // so if _width is 0 then width was not set..
        if (this._width)
        {
            this.scale.x = sign(this.scale.x) * this._width / this._texture.orig.width;
        }

        if (this._height)
        {
            this.scale.y = sign(this.scale.y) * this._height / this._texture.orig.height;
        }
    }

    /**
     * Called when the anchor position updates.
     *
     * @private
     */
    private _onAnchorUpdate(): void
    {
        this._transformID = -1;
        this._transformTrimmedID = -1;
    }

    /**
     * calculates worldTransform * vertices, store it in vertexData
     */
    public calculateVertices(): void
    {
        const texture = this._texture;

        if (this._transformID === this.transform._worldID && this._textureID === texture._updateID)
        {
            return;
        }

        // update texture UV here, because base texture can be changed without calling `_onTextureUpdate`
        if (this._textureID !== texture._updateID)
        {
            this.uvs = this._texture._uvs.uvsFloat32;
        }

        this._transformID = this.transform._worldID;
        this._textureID = texture._updateID;

        // set the vertex data

        const wt = this.transform.worldTransform;
        const a = wt.a;
        const b = wt.b;
        const c = wt.c;
        const d = wt.d;
        const tx = wt.tx;
        const ty = wt.ty;
        const vertexData = this.vertexData;
        const trim = texture.trim;
        const orig = texture.orig;
        const anchor = this._anchor;

        let w0 = 0;
        let w1 = 0;
        let h0 = 0;
        let h1 = 0;

        if (trim)
        {
            // if the sprite is trimmed and is not a tilingsprite then we need to add the extra
            // space before transforming the sprite coords.
            w1 = trim.x - (anchor._x * orig.width);
            w0 = w1 + trim.width;

            h1 = trim.y - (anchor._y * orig.height);
            h0 = h1 + trim.height;
        }
        else
        {
            w1 = -anchor._x * orig.width;
            w0 = w1 + orig.width;

            h1 = -anchor._y * orig.height;
            h0 = h1 + orig.height;
        }

        // xy
        vertexData[0] = (a * w1) + (c * h1) + tx;
        vertexData[1] = (d * h1) + (b * w1) + ty;

        // xy
        vertexData[2] = (a * w0) + (c * h1) + tx;
        vertexData[3] = (d * h1) + (b * w0) + ty;

        // xy
        vertexData[4] = (a * w0) + (c * h0) + tx;
        vertexData[5] = (d * h0) + (b * w0) + ty;

        // xy
        vertexData[6] = (a * w1) + (c * h0) + tx;
        vertexData[7] = (d * h0) + (b * w1) + ty;

        if (this._roundPixels)
        {
            const resolution = settings.RESOLUTION;

            for (let i = 0; i < vertexData.length; ++i)
            {
                vertexData[i] = Math.round((vertexData[i] * resolution | 0) / resolution);
            }
        }
    }

    /**
     * calculates worldTransform * vertices for a non texture with a trim. store it in vertexTrimmedData
     * This is used to ensure that the true width and height of a trimmed texture is respected
     */
    public calculateTrimmedVertices(): void
    {
        if (!this.vertexTrimmedData)
        {
            this.vertexTrimmedData = new Float32Array(8);
        }
        else if (this._transformTrimmedID === this.transform._worldID && this._textureTrimmedID === this._texture._updateID)
        {
            return;
        }

        this._transformTrimmedID = this.transform._worldID;
        this._textureTrimmedID = this._texture._updateID;

        // lets do some special trim code!
        const texture = this._texture;
        const vertexData = this.vertexTrimmedData;
        const orig = texture.orig;
        const anchor = this._anchor;

        // lets calculate the new untrimmed bounds..
        const wt = this.transform.worldTransform;
        const a = wt.a;
        const b = wt.b;
        const c = wt.c;
        const d = wt.d;
        const tx = wt.tx;
        const ty = wt.ty;

        const w1 = -anchor._x * orig.width;
        const w0 = w1 + orig.width;

        const h1 = -anchor._y * orig.height;
        const h0 = h1 + orig.height;

        // xy
        vertexData[0] = (a * w1) + (c * h1) + tx;
        vertexData[1] = (d * h1) + (b * w1) + ty;

        // xy
        vertexData[2] = (a * w0) + (c * h1) + tx;
        vertexData[3] = (d * h1) + (b * w0) + ty;

        // xy
        vertexData[4] = (a * w0) + (c * h0) + tx;
        vertexData[5] = (d * h0) + (b * w0) + ty;

        // xy
        vertexData[6] = (a * w1) + (c * h0) + tx;
        vertexData[7] = (d * h0) + (b * w1) + ty;
    }

    /**
    *
    * Renders the object using the WebGL renderer
    *
    * @protected
    * @param {PIXI.Renderer} renderer - The webgl renderer to use.
    */
    protected _render(renderer: Renderer): void
    {
        this.calculateVertices();

        renderer.batch.setObjectRenderer(renderer.plugins[this.pluginName]);
        renderer.plugins[this.pluginName].render(this);
    }

    /**
     * Updates the bounds of the sprite.
     *
     * @protected
     */
    protected _calculateBounds(): void
    {
        const trim = this._texture.trim;
        const orig = this._texture.orig;

        // First lets check to see if the current texture has a trim..
        if (!trim || (trim.width === orig.width && trim.height === orig.height))
        {
            // no trim! lets use the usual calculations..
            this.calculateVertices();
            this._bounds.addQuad(this.vertexData);
        }
        else
        {
            // lets calculate a special trimmed bounds...
            this.calculateTrimmedVertices();
            this._bounds.addQuad(this.vertexTrimmedData);
        }
    }

    /**
     * Gets the local bounds of the sprite object.
     *
     * @param {PIXI.Rectangle} [rect] - The output rectangle.
     * @return {PIXI.Rectangle} The bounds.
     */
    public getLocalBounds(rect: Rectangle): Rectangle
    {
        // we can do a fast local bounds if the sprite has no children!
        if (this.children.length === 0)
        {
            this._bounds.minX = this._texture.orig.width * -this._anchor._x;
            this._bounds.minY = this._texture.orig.height * -this._anchor._y;
            this._bounds.maxX = this._texture.orig.width * (1 - this._anchor._x);
            this._bounds.maxY = this._texture.orig.height * (1 - this._anchor._y);

            if (!rect)
            {
                if (!this._localBoundsRect)
                {
                    this._localBoundsRect = new Rectangle();
                }

                rect = this._localBoundsRect;
            }

            return this._bounds.getRectangle(rect);
        }

        return super.getLocalBounds.call(this, rect);
    }

    /**
     * Tests if a point is inside this sprite
     *
     * @param {PIXI.IPoint} point - the point to test
     * @return {boolean} the result of the test
     */
    public containsPoint(point: IPoint): boolean
    {
        this.worldTransform.applyInverse(point, tempPoint);

        const width = this._texture.orig.width;
        const height = this._texture.orig.height;
        const x1 = -width * this.anchor.x;
        let y1 = 0;

        if (tempPoint.x >= x1 && tempPoint.x < x1 + width)
        {
            y1 = -height * this.anchor.y;

            if (tempPoint.y >= y1 && tempPoint.y < y1 + height)
            {
                return true;
            }
        }

        return false;
    }

    /**
     * Destroys this sprite and optionally its texture and children
     *
     * @param {object|boolean} [options] - Options parameter. A boolean will act as if all options
     *  have been set to that value
     * @param {boolean} [options.children=false] - if set to true, all the children will have their destroy
     *      method called as well. 'options' will be passed on to those calls.
     * @param {boolean} [options.texture=false] - Should it destroy the current texture of the sprite as well
     * @param {boolean} [options.baseTexture=false] - Should it destroy the base texture of the sprite as well
     */
    public destroy(options: IDestroyOptions|boolean): void
    {
        super.destroy(options);

        this._texture.off('update', this._onTextureUpdate, this);

        this._anchor = null;

        const destroyTexture = typeof options === 'boolean' ? options : options && options.texture;

        if (destroyTexture)
        {
            const destroyBaseTexture = typeof options === 'boolean' ? options : options && options.baseTexture;

            this._texture.destroy(!!destroyBaseTexture);
        }

        this._texture = null;
    }

    // some helper functions..

    /**
     * Helper function that creates a new sprite based on the source you provide.
     * The source can be - frame id, image url, video url, canvas element, video element, base texture
     *
     * @static
     * @param {string|PIXI.Texture|HTMLCanvasElement|HTMLVideoElement} source - Source to create texture from
     * @param {object} [options] - See {@link PIXI.BaseTexture}'s constructor for options.
     * @return {PIXI.Sprite} The newly created sprite
     */
    static from(source: SpriteSource, options: IBaseTextureOptions): Sprite
    {
        const texture = (source instanceof Texture)
            ? source
            : Texture.from(source, options);

        return new Sprite(texture);
    }

    /**
     * If true PixiJS will Math.floor() x/y values when rendering, stopping pixel interpolation.
     * Advantages can include sharper image quality (like text) and faster rendering on canvas.
     * The main disadvantage is movement of objects may appear less smooth.
     * To set the global default, change {@link PIXI.settings.ROUND_PIXELS}
     *
     * @member {boolean}
     * @default false
     */
    set roundPixels(value: boolean)
    {
        if (this._roundPixels !== value)
        {
            this._transformID = -1;
        }
        this._roundPixels = value;
    }

    get roundPixels(): boolean
    {
        return this._roundPixels;
    }

    /**
     * The width of the sprite, setting this will actually modify the scale to achieve the value set
     *
     * @member {number}
     */
    get width(): number
    {
        return Math.abs(this.scale.x) * this._texture.orig.width;
    }

<<<<<<< HEAD
    set width(value: number)
=======
    set width(value)
>>>>>>> 438819e6
    {
        const s = sign(this.scale.x) || 1;

        this.scale.x = s * value / this._texture.orig.width;
        this._width = value;
    }

    /**
     * The height of the sprite, setting this will actually modify the scale to achieve the value set
     *
     * @member {number}
     */
    get height(): number
    {
        return Math.abs(this.scale.y) * this._texture.orig.height;
    }

<<<<<<< HEAD
    set height(value: number)
=======
    set height(value)
>>>>>>> 438819e6
    {
        const s = sign(this.scale.y) || 1;

        this.scale.y = s * value / this._texture.orig.height;
        this._height = value;
    }

    /**
     * The anchor sets the origin point of the text. The default value is taken from the {@link PIXI.Texture|Texture}
     * and passed to the constructor.
     *
     * The default is `(0,0)`, this means the text's origin is the top left.
     *
     * Setting the anchor to `(0.5,0.5)` means the text's origin is centered.
     *
     * Setting the anchor to `(1,1)` would mean the text's origin point will be the bottom right corner.
     *
     * If you pass only single parameter, it will set both x and y to the same value as shown in the example below.
     *
     * @example
     * const sprite = new PIXI.Sprite(texture);
     * sprite.anchor.set(0.5); // This will set the origin to center. (0.5) is same as (0.5, 0.5).
     *
     * @member {PIXI.ObservablePoint}
     */
    get anchor(): ObservablePoint
    {
        return this._anchor;
    }

<<<<<<< HEAD
    set anchor(value: ObservablePoint)
=======
    set anchor(value)
>>>>>>> 438819e6
    {
        this._anchor.copyFrom(value);
    }

    /**
     * The tint applied to the sprite. This is a hex value.
     * A value of 0xFFFFFF will remove any tint effect.
     *
     * @member {number}
     * @default 0xFFFFFF
     */
    get tint(): number
    {
        return this._tint;
    }

<<<<<<< HEAD
    set tint(value: number)
=======
    set tint(value)
>>>>>>> 438819e6
    {
        this._tint = value;
        this._tintRGB = (value >> 16) + (value & 0xff00) + ((value & 0xff) << 16);
    }

    /**
     * The texture that the sprite is using
     *
     * @member {PIXI.Texture}
     */
    get texture(): Texture
    {
        return this._texture;
    }

<<<<<<< HEAD
    set texture(value: Texture)
=======
    set texture(value)
>>>>>>> 438819e6
    {
        if (this._texture === value)
        {
            return;
        }

        if (this._texture)
        {
            this._texture.off('update', this._onTextureUpdate, this);
        }

        this._texture = value || Texture.EMPTY;
        this._cachedTint = 0xFFFFFF;

        this._textureID = -1;
        this._textureTrimmedID = -1;

        if (value)
        {
            // wait for the texture to load
            if (value.baseTexture.valid)
            {
                this._onTextureUpdate();
            }
            else
            {
                value.once('update', this._onTextureUpdate, this);
            }
        }
    }
}<|MERGE_RESOLUTION|>--- conflicted
+++ resolved
@@ -583,11 +583,7 @@
         return Math.abs(this.scale.x) * this._texture.orig.width;
     }
 
-<<<<<<< HEAD
-    set width(value: number)
-=======
     set width(value)
->>>>>>> 438819e6
     {
         const s = sign(this.scale.x) || 1;
 
@@ -605,11 +601,7 @@
         return Math.abs(this.scale.y) * this._texture.orig.height;
     }
 
-<<<<<<< HEAD
-    set height(value: number)
-=======
     set height(value)
->>>>>>> 438819e6
     {
         const s = sign(this.scale.y) || 1;
 
@@ -640,11 +632,7 @@
         return this._anchor;
     }
 
-<<<<<<< HEAD
-    set anchor(value: ObservablePoint)
-=======
     set anchor(value)
->>>>>>> 438819e6
     {
         this._anchor.copyFrom(value);
     }
@@ -661,11 +649,7 @@
         return this._tint;
     }
 
-<<<<<<< HEAD
-    set tint(value: number)
-=======
     set tint(value)
->>>>>>> 438819e6
     {
         this._tint = value;
         this._tintRGB = (value >> 16) + (value & 0xff00) + ((value & 0xff) << 16);
@@ -681,11 +665,7 @@
         return this._texture;
     }
 
-<<<<<<< HEAD
-    set texture(value: Texture)
-=======
     set texture(value)
->>>>>>> 438819e6
     {
         if (this._texture === value)
         {
