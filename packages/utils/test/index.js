const utils = require('../');

describe('PIXI.utils', function ()
{
    describe('uid', function ()
    {
        it('should exist', function ()
        {
            expect(utils.uid)
                .to.be.a('function');
        });

        it('should return a number', function ()
        {
            expect(utils.uid())
                .to.be.a('number');
        });
    });

    describe('hex2rgb', function ()
    {
        it('should exist', function ()
        {
            expect(utils.hex2rgb)
                .to.be.a('function');
        });

        // it('should properly convert number to rgb array');
    });

    describe('hex2string', function ()
    {
        it('should exist', function ()
        {
            expect(utils.hex2string)
                .to.be.a('function');
        });

        // it('should properly convert number to hex color string');
    });

    describe('rgb2hex', function ()
    {
        it('should exist', function ()
        {
            expect(utils.rgb2hex)
                .to.be.a('function');
        });

        it('should calculate correctly', function ()
        {
            expect(utils.rgb2hex([0.3, 0.2, 0.1])).to.equals(0x4c3319);
        });

        // it('should properly convert rgb array to hex color string');
    });

    describe('getResolutionOfUrl', function ()
    {
        it('should exist', function ()
        {
            expect(utils.getResolutionOfUrl)
                .to.be.a('function');
        });

        // it('should return the correct resolution based on a URL');
    });

    describe('decomposeDataUri', function ()
    {
        it('should exist', function ()
        {
            expect(utils.decomposeDataUri)
                .to.be.a('function');
        });

        it('should decompose a data URI', function ()
        {
            const dataUri = utils.decomposeDataUri('data:image/png;base64,94Z9RWUN77ZW');

            expect(dataUri)
                .to.be.an('object');
            expect(dataUri.mediaType)
                .to.equal('image');
            expect(dataUri.subType)
                .to.equal('png');
            expect(dataUri.encoding)
                .to.equal('base64');
            expect(dataUri.data)
                .to.equal('94Z9RWUN77ZW');
        });

        it('should return undefined for anything else', function ()
        {
            const dataUri = utils.decomposeDataUri('foo');

            expect(dataUri)
                .to.be.an('undefined');
        });
    });

<<<<<<< HEAD
    describe('getSvgSize', function ()
    {
        it('should exist', function ()
        {
            expect(utils.getSvgSize)
                .to.be.a('function');
        });

        it('should return a size object with width and height from an SVG string', function ()
        {
            const svgSize = utils.getSvgSize('<svg height="32" width="64"></svg>');

            expect(svgSize)
                .to.be.an('object');
            expect(svgSize.width)
                .to.equal(64);
            expect(svgSize.height)
                .to.equal(32);
        });

        it('should return a size object from an SVG string with inverted quotes', function ()
        {
            const svgSize = utils.getSvgSize("<svg height='32' width='64'></svg>"); // eslint-disable-line quotes

            expect(svgSize)
                .to.be.an('object');
            expect(svgSize.width)
                .to.equal(64);
            expect(svgSize.height)
                .to.equal(32);
        });

        it('should work with px values', function ()
        {
            const svgSize = utils.getSvgSize('<svg height="32px" width="64px"></svg>');

            expect(svgSize)
                .to.be.an('object');
            expect(svgSize.width)
                .to.equal(64);
            expect(svgSize.height)
                .to.equal(32);
        });

        it('should return an empty object when width and/or height is missing', function ()
        {
            const svgSize = utils.getSvgSize('<svg width="64"></svg>');

            expect(Object.keys(svgSize).length)
                .to.equal(0);
=======
    describe('getUrlFileExtension', function ()
    {
        it('should exist', function ()
        {
            expect(utils.getUrlFileExtension)
                .to.be.a('function');
        });

        it('should return extension of URL in lower case', function ()
        {
            const imageType = utils.getUrlFileExtension('http://foo.bar/baz.PNG');

            expect(imageType)
                .to.equal('png');
        });

        it('should return extension of URL when absolute', function ()
        {
            const imageType = utils.getUrlFileExtension('/you/baz.PNG');

            expect(imageType)
                .to.equal('png');
        });

        it('should return extension of URL when relative', function ()
        {
            const imageType = utils.getUrlFileExtension('me/baz.PNG');

            expect(imageType)
                .to.equal('png');
        });

        it('should return extension of URL when just an extension', function ()
        {
            const imageType = utils.getUrlFileExtension('.PNG');

            expect(imageType)
                .to.equal('png');
        });

        it('should work with a hash on the url', function ()
        {
            const imageType = utils.getUrlFileExtension('http://foo.bar/baz.PNG#derp');

            expect(imageType)
                .to.equal('png');
        });

        it('should work with a hash path on the url', function ()
        {
            const imageType = utils.getUrlFileExtension('http://foo.bar/baz.PNG#derp/this/is/a/path/me.jpg');

            expect(imageType)
                .to.equal('png');
        });

        it('should work with a query string on the url', function ()
        {
            const imageType = utils.getUrlFileExtension('http://foo.bar/baz.PNG?v=1&file=me.jpg');

            expect(imageType)
                .to.equal('png');
        });

        it('should work with a hash and query string on the url', function ()
        {
            const imageType = utils.getUrlFileExtension('http://foo.bar/baz.PNG?v=1&file=me.jpg#not-today');

            expect(imageType)
                .to.equal('png');
        });

        it('should work with a hash path and query string on the url', function ()
        {
            const imageType = utils.getUrlFileExtension('http://foo.bar/baz.PNG?v=1&file=me.jpg#path/s/not-today.svg');

            expect(imageType)
                .to.equal('png');
>>>>>>> 4f6701a9
        });
    });

    describe('sayHello', function ()
    {
        it('should exist', function ()
        {
            expect(utils.sayHello)
                .to.be.a('function');
        });
    });

    describe('isWebGLSupported', function ()
    {
        it('should exist', function ()
        {
            expect(utils.isWebGLSupported)
                .to.be.a('function');
        });
    });

    describe('sign', function ()
    {
        it('should return 0 for 0', function ()
        {
            expect(utils.sign(0))
                .to.be.equal(0);
        });

        it('should return -1 for negative numbers', function ()
        {
            for (let i = 0; i < 10; i += 1)
            {
                expect(utils.sign(-Math.random()))
                    .to.be.equal(-1);
            }
        });

        it('should return 1 for positive numbers', function ()
        {
            for (let i = 0; i < 10; i += 1)
            {
                expect(utils.sign(Math.random() + 0.000001))
                    .to.be.equal(1);
            }
        });
    });

    describe('.removeItems', function ()
    {
        it('should exist', function ()
        {
            expect(utils.removeItems).to.be.a('function');
        });
    });

    describe('EventEmitter', function ()
    {
        it('should exist', function ()
        {
            expect(utils.EventEmitter).to.be.a('function');
        });
    });

    describe('isMobile', function ()
    {
        it('should exist', function ()
        {
            expect(utils.isMobile).to.be.an('object');
        });

        it('should return a boolean for .any', function ()
        {
            expect(utils.isMobile.any).to.be.a('boolean');
        });
    });
});<|MERGE_RESOLUTION|>--- conflicted
+++ resolved
@@ -99,140 +99,6 @@
         });
     });
 
-<<<<<<< HEAD
-    describe('getSvgSize', function ()
-    {
-        it('should exist', function ()
-        {
-            expect(utils.getSvgSize)
-                .to.be.a('function');
-        });
-
-        it('should return a size object with width and height from an SVG string', function ()
-        {
-            const svgSize = utils.getSvgSize('<svg height="32" width="64"></svg>');
-
-            expect(svgSize)
-                .to.be.an('object');
-            expect(svgSize.width)
-                .to.equal(64);
-            expect(svgSize.height)
-                .to.equal(32);
-        });
-
-        it('should return a size object from an SVG string with inverted quotes', function ()
-        {
-            const svgSize = utils.getSvgSize("<svg height='32' width='64'></svg>"); // eslint-disable-line quotes
-
-            expect(svgSize)
-                .to.be.an('object');
-            expect(svgSize.width)
-                .to.equal(64);
-            expect(svgSize.height)
-                .to.equal(32);
-        });
-
-        it('should work with px values', function ()
-        {
-            const svgSize = utils.getSvgSize('<svg height="32px" width="64px"></svg>');
-
-            expect(svgSize)
-                .to.be.an('object');
-            expect(svgSize.width)
-                .to.equal(64);
-            expect(svgSize.height)
-                .to.equal(32);
-        });
-
-        it('should return an empty object when width and/or height is missing', function ()
-        {
-            const svgSize = utils.getSvgSize('<svg width="64"></svg>');
-
-            expect(Object.keys(svgSize).length)
-                .to.equal(0);
-=======
-    describe('getUrlFileExtension', function ()
-    {
-        it('should exist', function ()
-        {
-            expect(utils.getUrlFileExtension)
-                .to.be.a('function');
-        });
-
-        it('should return extension of URL in lower case', function ()
-        {
-            const imageType = utils.getUrlFileExtension('http://foo.bar/baz.PNG');
-
-            expect(imageType)
-                .to.equal('png');
-        });
-
-        it('should return extension of URL when absolute', function ()
-        {
-            const imageType = utils.getUrlFileExtension('/you/baz.PNG');
-
-            expect(imageType)
-                .to.equal('png');
-        });
-
-        it('should return extension of URL when relative', function ()
-        {
-            const imageType = utils.getUrlFileExtension('me/baz.PNG');
-
-            expect(imageType)
-                .to.equal('png');
-        });
-
-        it('should return extension of URL when just an extension', function ()
-        {
-            const imageType = utils.getUrlFileExtension('.PNG');
-
-            expect(imageType)
-                .to.equal('png');
-        });
-
-        it('should work with a hash on the url', function ()
-        {
-            const imageType = utils.getUrlFileExtension('http://foo.bar/baz.PNG#derp');
-
-            expect(imageType)
-                .to.equal('png');
-        });
-
-        it('should work with a hash path on the url', function ()
-        {
-            const imageType = utils.getUrlFileExtension('http://foo.bar/baz.PNG#derp/this/is/a/path/me.jpg');
-
-            expect(imageType)
-                .to.equal('png');
-        });
-
-        it('should work with a query string on the url', function ()
-        {
-            const imageType = utils.getUrlFileExtension('http://foo.bar/baz.PNG?v=1&file=me.jpg');
-
-            expect(imageType)
-                .to.equal('png');
-        });
-
-        it('should work with a hash and query string on the url', function ()
-        {
-            const imageType = utils.getUrlFileExtension('http://foo.bar/baz.PNG?v=1&file=me.jpg#not-today');
-
-            expect(imageType)
-                .to.equal('png');
-        });
-
-        it('should work with a hash path and query string on the url', function ()
-        {
-            const imageType = utils.getUrlFileExtension('http://foo.bar/baz.PNG?v=1&file=me.jpg#path/s/not-today.svg');
-
-            expect(imageType)
-                .to.equal('png');
->>>>>>> 4f6701a9
-        });
-    });
-
     describe('sayHello', function ()
     {
         it('should exist', function ()
