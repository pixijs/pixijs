--- conflicted
+++ resolved
@@ -36,14 +36,9 @@
     "*.d.ts"
   ],
   "dependencies": {
-<<<<<<< HEAD
-    "@pixi/color": "7.1.0",
-    "@pixi/constants": "7.1.0",
-    "@pixi/settings": "7.1.0",
-=======
+    "@pixi/color": "7.1.1",
     "@pixi/constants": "7.1.1",
     "@pixi/settings": "7.1.1",
->>>>>>> 99b26d1d
     "@types/earcut": "^2.1.0",
     "earcut": "^2.2.4",
     "eventemitter3": "^4.0.0",
