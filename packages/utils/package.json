--- conflicted
+++ resolved
@@ -36,20 +36,13 @@
     "*.d.ts"
   ],
   "dependencies": {
-    "@pixi/constants": "6.5.2",
-    "@pixi/settings": "6.5.2",
+    "@pixi/constants": "6.5.3",
+    "@pixi/settings": "6.5.3",
     "@types/earcut": "^2.1.0",
     "earcut": "^2.2.4",
     "eventemitter3": "^3.1.0",
     "url": "^0.11.0"
   },
-<<<<<<< HEAD
-=======
-  "peerDependencies": {
-    "@pixi/constants": "6.5.3",
-    "@pixi/settings": "6.5.3"
-  },
->>>>>>> 28e6b284
   "devDependencies": {
     "css-color-names": "^1.0.1"
   }
