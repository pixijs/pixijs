--- conflicted
+++ resolved
@@ -58,10 +58,6 @@
 export * from './data';
 export * from './media';
 export * from './network';
-<<<<<<< HEAD
-=======
-export * from './plugin';
->>>>>>> 4f6701a9
 export * from './const';
 export * from './deprecation';
 
