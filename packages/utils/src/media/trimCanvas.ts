import { getCanvasBoundingBox } from '@pixi/utils';

import type { ICanvas } from '@pixi/settings';

/**
 * Trim transparent borders from a canvas.
 * @memberof PIXI.utils
 * @param {PIXI.ICanvas} canvas - The canvas to trim.
 * @returns The trimmed canvas data.
 */
export function trimCanvas(canvas: ICanvas): { width: number, height: number, data: ImageData | null }
{
    const boundingBox = getCanvasBoundingBox(canvas);
    const { width, height } = boundingBox;
    let data = null;

<<<<<<< HEAD
    let { width, height } = canvas;

    const context = canvas.getContext('2d', {
        willReadFrequently: true,
    });

    if (context === null)
    {
        throw new TypeError('Canvas rendering context is null');
    }
    const imageData = context.getImageData(0, 0, width, height);
    const data = imageData.data;

    let top = 0;
    let bottom = height - 1;
    let left = 0;
    let right = width - 1;

    while (top < height && checkRow(data, width, top)) ++top;
    if (top === height)
=======
    if (!boundingBox.isEmpty())
>>>>>>> 00868aa3
    {
        const context = canvas.getContext('2d');

        data = context.getImageData(
            boundingBox.left,
            boundingBox.top,
            width,
            height
        );
    }

<<<<<<< HEAD
    return {
        width,
        height,
        data: context.getImageData(left, top, width, height),
    };
=======
    return { width, height, data };
>>>>>>> 00868aa3
}<|MERGE_RESOLUTION|>--- conflicted
+++ resolved
@@ -14,32 +14,14 @@
     const { width, height } = boundingBox;
     let data = null;
 
-<<<<<<< HEAD
-    let { width, height } = canvas;
-
-    const context = canvas.getContext('2d', {
-        willReadFrequently: true,
-    });
-
-    if (context === null)
-    {
-        throw new TypeError('Canvas rendering context is null');
-    }
-    const imageData = context.getImageData(0, 0, width, height);
-    const data = imageData.data;
-
-    let top = 0;
-    let bottom = height - 1;
-    let left = 0;
-    let right = width - 1;
-
-    while (top < height && checkRow(data, width, top)) ++top;
-    if (top === height)
-=======
     if (!boundingBox.isEmpty())
->>>>>>> 00868aa3
     {
         const context = canvas.getContext('2d');
+
+        if (context === null)
+        {
+            throw new TypeError('Failed to get canvas 2D context');
+        }
 
         data = context.getImageData(
             boundingBox.left,
@@ -49,13 +31,5 @@
         );
     }
 
-<<<<<<< HEAD
-    return {
-        width,
-        height,
-        data: context.getImageData(left, top, width, height),
-    };
-=======
     return { width, height, data };
->>>>>>> 00868aa3
 }