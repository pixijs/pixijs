--- conflicted
+++ resolved
@@ -11,14 +11,9 @@
 {
     (): void;
 }
-<<<<<<< HEAD
-interface IUploadHook {
+interface IUploadHook
+{
     (helper: IRenderer | BasePrepare, item: IDisplayObjectExtended): boolean;
-=======
-interface IUploadHook
-{
-    (helper: AbstractRenderer | BasePrepare, item: IDisplayObjectExtended): boolean;
->>>>>>> 01bda795
 }
 
 interface IFindHook
