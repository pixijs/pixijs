--- conflicted
+++ resolved
@@ -29,12 +29,8 @@
 
     public batchable: boolean;
     public pluginName: string;
-<<<<<<< HEAD
-    // Internal-only property
-=======
 
     // Internal-only properties
->>>>>>> e43cfe31
     _tintRGB: number;
 
     private _colorDirty: boolean;
