import { TYPES } from '@pixi/constants';
import { Buffer, Geometry } from '@pixi/core';

import type { IArrayBuffer } from '@pixi/core';

/**
 * Standard 2D geometry used in PixiJS.
 *
 * Geometry can be defined without passing in a style or data if required.
 *
 * ```js
 * const geometry = new PIXI.Geometry();
 *
 * geometry.addAttribute('positions', [0, 0, 100, 0, 100, 100, 0, 100], 2);
 * geometry.addAttribute('uvs', [0,0,1,0,1,1,0,1], 2);
 * geometry.addIndex([0,1,2,1,3,2]);
 *
 * ```
 * @class
 * @memberof PIXI
 * @extends PIXI.Geometry
 */
export class MeshGeometry extends Geometry
{
<<<<<<< HEAD
    // Internal-only property:
=======
    // Internal-only properties
>>>>>>> e43cfe31
    _updateId: number;

    /**
     * @param {Float32Array|number[]} [vertices] - Positional data on geometry.
     * @param {Float32Array|number[]} [uvs] - Texture UVs.
     * @param {Uint16Array|number[]} [index] - IndexBuffer
     */
    constructor(vertices?: IArrayBuffer, uvs?: IArrayBuffer, index?: IArrayBuffer)
    {
        super();

        const verticesBuffer = new Buffer(vertices);
        const uvsBuffer = new Buffer(uvs, true);
        const indexBuffer = new Buffer(index, true, true);

        this.addAttribute('aVertexPosition', verticesBuffer, 2, false, TYPES.FLOAT)
            .addAttribute('aTextureCoord', uvsBuffer, 2, false, TYPES.FLOAT)
            .addIndex(indexBuffer);

        /**
         * Dirty flag to limit update calls on Mesh. For example,
         * limiting updates on a single Mesh instance with a shared Geometry
         * within the render loop.
         * @private
         * @member {number}
         * @default -1
         */
        this._updateId = -1;
    }

    /**
     * If the vertex position is updated.
     * @member {number}
     * @readonly
     * @private
     */
    get vertexDirtyId(): number
    {
        return this.buffers[0]._updateID;
    }
}<|MERGE_RESOLUTION|>--- conflicted
+++ resolved
@@ -22,11 +22,7 @@
  */
 export class MeshGeometry extends Geometry
 {
-<<<<<<< HEAD
-    // Internal-only property:
-=======
     // Internal-only properties
->>>>>>> e43cfe31
     _updateId: number;
 
     /**
