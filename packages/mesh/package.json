--- conflicted
+++ resolved
@@ -25,13 +25,8 @@
     "@pixi/constants": "^5.0.0-alpha.3",
     "@pixi/core": "^5.0.0-alpha.3",
     "@pixi/display": "^5.0.0-alpha.3",
-<<<<<<< HEAD
     "@pixi/math": "^5.0.0-alpha.3",
-    "@pixi/settings": "^5.0.0-alpha.3",
-    "@pixi/utils": "^5.0.0-alpha.3"
-=======
-    "@pixi/math": "^5.0.0-alpha.3"
->>>>>>> fecda18e
+    "@pixi/settings": "^5.0.0-alpha.3"
   },
   "devDependencies": {
     "floss": "^2.1.3"
