import { settings } from './settings';
import { UPDATE_PRIORITY } from './const';
import { TickerListener } from './TickerListener';

export type TickerCallback<T> = (this: T, dt: number) => any;

/**
 * A Ticker class that runs an update loop that other objects listen to.
 *
 * This class is composed around listeners meant for execution on the next requested animation frame.
 * Animation frames are requested only when necessary, e.g. When the ticker is started and the emitter has listeners.
 *
 * @class
 * @memberof PIXI
 */
export class Ticker
{
    static _shared: Ticker;
    static _system: Ticker;

    public autoStart: boolean;
    public deltaTime: number;
    public deltaMS: number;
    public elapsedMS: number;
    public lastTime: number;
    public speed: number;
    public started: boolean;

    private _head: TickerListener;
    private _requestId: number;
    private _maxElapsedMS: number;
    private _minElapsedMS: number;
    private _protected: boolean;
    private _lastFrame: number;
    private _tick: (time: number) => any;

    constructor()
    {
        /**
         * The first listener. All new listeners added are chained on this.
         * @private
         * @type {TickerListener}
         */
        this._head = new TickerListener(null, null, Infinity);

        /**
         * Internal current frame request ID
         * @type {?number}
         * @private
         */
        this._requestId = null;

        /**
         * Internal value managed by minFPS property setter and getter.
         * This is the maximum allowed milliseconds between updates.
         * @type {number}
         * @private
         */
        this._maxElapsedMS = 100;

        /**
         * Internal value managed by maxFPS property setter and getter.
         * This is the minimum allowed milliseconds between updates.
         * @type {number}
         * @private
         */
        this._minElapsedMS = 0;

        /**
         * Whether or not this ticker should invoke the method
         * {@link PIXI.Ticker#start} automatically
         * when a listener is added.
         *
         * @member {boolean}
         * @default false
         */
        this.autoStart = false;

        /**
         * Scalar time value from last frame to this frame.
         * This value is capped by setting {@link PIXI.Ticker#minFPS}
         * and is scaled with {@link PIXI.Ticker#speed}.
         * **Note:** The cap may be exceeded by scaling.
         *
         * @member {number}
         * @default 1
         */
        this.deltaTime = 1;

        /**
         * Scaler time elapsed in milliseconds from last frame to this frame.
         * This value is capped by setting {@link PIXI.Ticker#minFPS}
         * and is scaled with {@link PIXI.Ticker#speed}.
         * **Note:** The cap may be exceeded by scaling.
         * If the platform supports DOMHighResTimeStamp,
         * this value will have a precision of 1 µs.
         * Defaults to target frame time
         *
         * @member {number}
         * @default 16.66
         */
        this.deltaMS = 1 / settings.TARGET_FPMS;

        /**
         * Time elapsed in milliseconds from last frame to this frame.
         * Opposed to what the scalar {@link PIXI.Ticker#deltaTime}
         * is based, this value is neither capped nor scaled.
         * If the platform supports DOMHighResTimeStamp,
         * this value will have a precision of 1 µs.
         * Defaults to target frame time
         *
         * @member {number}
         * @default 16.66
         */
        this.elapsedMS = 1 / settings.TARGET_FPMS;

        /**
         * The last time {@link PIXI.Ticker#update} was invoked.
         * This value is also reset internally outside of invoking
         * update, but only when a new animation frame is requested.
         * If the platform supports DOMHighResTimeStamp,
         * this value will have a precision of 1 µs.
         *
         * @member {number}
         * @default -1
         */
        this.lastTime = -1;

        /**
         * Factor of current {@link PIXI.Ticker#deltaTime}.
         * @example
         * // Scales ticker.deltaTime to what would be
         * // the equivalent of approximately 120 FPS
         * ticker.speed = 2;
         *
         * @member {number}
         * @default 1
         */
        this.speed = 1;

        /**
         * Whether or not this ticker has been started.
         * `true` if {@link PIXI.Ticker#start} has been called.
         * `false` if {@link PIXI.Ticker#stop} has been called.
         * While `false`, this value may change to `true` in the
         * event of {@link PIXI.Ticker#autoStart} being `true`
         * and a listener is added.
         *
         * @member {boolean}
         * @default false
         */
        this.started = false;

        /**
         * If enabled, deleting is disabled.
         * @member {boolean}
         * @default false
         * @private
         */
        this._protected = false;

        /**
         * The last time keyframe was executed.
         * Maintains a relatively fixed interval with the previous value.
         * @member {number}
         * @default -1
         * @private
         */
        this._lastFrame = -1;

        /**
         * Internal tick method bound to ticker instance.
         * This is because in early 2015, Function.bind
         * is still 60% slower in high performance scenarios.
         * Also separating frame requests from update method
         * so listeners may be called at any time and with
         * any animation API, just invoke ticker.update(time).
         *
         * @private
         * @param {number} time - Time since last tick.
         */
        this._tick = (time: number): void =>
        {
            this._requestId = null;

            if (this.started)
            {
                // Invoke listeners now
                this.update(time);
                // Listener side effects may have modified ticker state.
                if (this.started && this._requestId === null && this._head.next)
                {
                    this._requestId = requestAnimationFrame(this._tick);
                }
            }
        };
    }

    /**
     * Conditionally requests a new animation frame.
     * If a frame has not already been requested, and if the internal
     * emitter has listeners, a new frame is requested.
     *
     * @private
     */
    private _requestIfNeeded(): void
    {
        if (this._requestId === null && this._head.next)
        {
            // ensure callbacks get correct delta
            this.lastTime = performance.now();
            this._lastFrame = this.lastTime;
            this._requestId = requestAnimationFrame(this._tick);
        }
    }

    /**
     * Conditionally cancels a pending animation frame.
     *
     * @private
     */
    private _cancelIfNeeded(): void
    {
        if (this._requestId !== null)
        {
            cancelAnimationFrame(this._requestId);
            this._requestId = null;
        }
    }

    /**
     * Conditionally requests a new animation frame.
     * If the ticker has been started it checks if a frame has not already
     * been requested, and if the internal emitter has listeners. If these
     * conditions are met, a new frame is requested. If the ticker has not
     * been started, but autoStart is `true`, then the ticker starts now,
     * and continues with the previous conditions to request a new frame.
     *
     * @private
     */
    private _startIfPossible(): void
    {
        if (this.started)
        {
            this._requestIfNeeded();
        }
        else if (this.autoStart)
        {
            this.start();
        }
    }

    /**
     * Register a handler for tick events. Calls continuously unless
     * it is removed or the ticker is stopped.
     *
     * @param {Function} fn - The listener function to be added for updates
     * @param {*} [context] - The listener context
     * @param {number} [priority=PIXI.UPDATE_PRIORITY.NORMAL] - The priority for emitting
     * @returns {PIXI.Ticker} This instance of a ticker
     */
    add<T = any>(fn: TickerCallback<T>, context: T, priority = UPDATE_PRIORITY.NORMAL): this
    {
        return this._addListener(new TickerListener(fn, context, priority));
    }

    /**
     * Add a handler for the tick event which is only execute once.
     *
     * @param {Function} fn - The listener function to be added for one update
     * @param {*} [context] - The listener context
     * @param {number} [priority=PIXI.UPDATE_PRIORITY.NORMAL] - The priority for emitting
     * @returns {PIXI.Ticker} This instance of a ticker
     */
    addOnce<T = any>(fn: TickerCallback<T>, context: T, priority = UPDATE_PRIORITY.NORMAL): this
    {
        return this._addListener(new TickerListener(fn, context, priority, true));
    }

    /**
     * Internally adds the event handler so that it can be sorted by priority.
     * Priority allows certain handler (user, AnimatedSprite, Interaction) to be run
     * before the rendering.
     *
     * @private
     * @param {TickerListener} listener - Current listener being added.
     * @returns {PIXI.Ticker} This instance of a ticker
     */
    private _addListener(listener: TickerListener): this
    {
        // For attaching to head
        let current = this._head.next;
        let previous = this._head;

        // Add the first item
        if (!current)
        {
            listener.connect(previous);
        }
        else
        {
            // Go from highest to lowest priority
            while (current)
            {
                if (listener.priority > current.priority)
                {
                    listener.connect(previous);
                    break;
                }
                previous = current;
                current = current.next;
            }

            // Not yet connected
            if (!listener.previous)
            {
                listener.connect(previous);
            }
        }

        this._startIfPossible();

        return this;
    }

    /**
     * Removes any handlers matching the function and context parameters.
     * If no handlers are left after removing, then it cancels the animation frame.
     *
     * @param {Function} fn - The listener function to be removed
     * @param {*} [context] - The listener context to be removed
     * @returns {PIXI.Ticker} This instance of a ticker
     */
    remove<T = any>(fn: TickerCallback<T>, context: T): this
    {
        let listener = this._head.next;

        while (listener)
        {
            // We found a match, lets remove it
            // no break to delete all possible matches
            // incase a listener was added 2+ times
            if (listener.match(fn, context))
            {
                listener = listener.destroy();
            }
            else
            {
                listener = listener.next;
            }
        }

        if (!this._head.next)
        {
            this._cancelIfNeeded();
        }

        return this;
    }

    /**
     * The number of listeners on this ticker, calculated by walking through linked list
     *
     * @readonly
     * @member {number}
     */
    get count(): number
    {
        if (!this._head)
        {
            return 0;
        }

        let count = 0;
        let current = this._head;

        while ((current = current.next))
        {
            count++;
        }

        return count;
    }

    /**
     * Starts the ticker. If the ticker has listeners
     * a new animation frame is requested at this point.
     */
    start(): void
    {
        if (!this.started)
        {
            this.started = true;
            this._requestIfNeeded();
        }
    }

    /**
     * Stops the ticker. If the ticker has requested
     * an animation frame it is canceled at this point.
     */
    stop(): void
    {
        if (this.started)
        {
            this.started = false;
            this._cancelIfNeeded();
        }
    }

    /**
     * Destroy the ticker and don't use after this. Calling
     * this method removes all references to internal events.
     */
    destroy(): void
    {
        if (!this._protected)
        {
            this.stop();

            let listener = this._head.next;

            while (listener)
            {
                listener = listener.destroy(true);
            }

            this._head.destroy();
            this._head = null;
        }
    }

    /**
     * Triggers an update. An update entails setting the
     * current {@link PIXI.Ticker#elapsedMS},
     * the current {@link PIXI.Ticker#deltaTime},
     * invoking all listeners with current deltaTime,
     * and then finally setting {@link PIXI.Ticker#lastTime}
     * with the value of currentTime that was provided.
     * This method will be called automatically by animation
     * frame callbacks if the ticker instance has been started
     * and listeners are added.
     *
     * @param {number} [currentTime=performance.now()] - the current time of execution
     */
    update(currentTime = performance.now()): void
    {
        let elapsedMS;

        // If the difference in time is zero or negative, we ignore most of the work done here.
        // If there is no valid difference, then should be no reason to let anyone know about it.
        // A zero delta, is exactly that, nothing should update.
        //
        // The difference in time can be negative, and no this does not mean time traveling.
        // This can be the result of a race condition between when an animation frame is requested
        // on the current JavaScript engine event loop, and when the ticker's start method is invoked
        // (which invokes the internal _requestIfNeeded method). If a frame is requested before
        // _requestIfNeeded is invoked, then the callback for the animation frame the ticker requests,
        // can receive a time argument that can be less than the lastTime value that was set within
        // _requestIfNeeded. This difference is in microseconds, but this is enough to cause problems.
        //
        // This check covers this browser engine timing issue, as well as if consumers pass an invalid
        // currentTime value. This may happen if consumers opt-out of the autoStart, and update themselves.

        if (currentTime > this.lastTime)
        {
            // Save uncapped elapsedMS for measurement
            elapsedMS = this.elapsedMS = currentTime - this.lastTime;

            // cap the milliseconds elapsed used for deltaTime
            if (elapsedMS > this._maxElapsedMS)
            {
                elapsedMS = this._maxElapsedMS;
            }

            elapsedMS *= this.speed;

            // If not enough time has passed, exit the function.
            // Get ready for next frame by setting _lastFrame, but based on _minElapsedMS
            // adjustment to ensure a relatively stable interval.
            if (this._minElapsedMS)
            {
                const delta = currentTime - this._lastFrame | 0;

                if (delta < this._minElapsedMS)
                {
                    return;
                }

                this._lastFrame = currentTime - (delta % this._minElapsedMS);
            }

            this.deltaMS = elapsedMS;
            this.deltaTime = this.deltaMS * settings.TARGET_FPMS;

            // Cache a local reference, in-case ticker is destroyed
            // during the emit, we can still check for head.next
            const head = this._head;

            // Invoke listeners added to internal emitter
            let listener = head.next;

            while (listener)
            {
                listener = listener.emit(this.deltaTime);
            }

            if (!head.next)
            {
                this._cancelIfNeeded();
            }
        }
        else
        {
            this.deltaTime = this.deltaMS = this.elapsedMS = 0;
        }

        this.lastTime = currentTime;
    }

    /**
     * The frames per second at which this ticker is running.
     * The default is approximately 60 in most modern browsers.
     * **Note:** This does not factor in the value of
     * {@link PIXI.Ticker#speed}, which is specific
     * to scaling {@link PIXI.Ticker#deltaTime}.
     *
     * @member {number}
     * @readonly
     */
    get FPS(): number
    {
        return 1000 / this.elapsedMS;
    }

    /**
     * Manages the maximum amount of milliseconds allowed to
     * elapse between invoking {@link PIXI.Ticker#update}.
     * This value is used to cap {@link PIXI.Ticker#deltaTime},
     * but does not effect the measured value of {@link PIXI.Ticker#FPS}.
     * When setting this property it is clamped to a value between
     * `0` and `PIXI.settings.TARGET_FPMS * 1000`.
     *
     * @member {number}
     * @default 10
     */
    get minFPS(): number
    {
        return 1000 / this._maxElapsedMS;
    }

<<<<<<< HEAD
    set minFPS(fps: number)
=======
    set minFPS(fps)
>>>>>>> 438819e6
    {
        // Minimum must be below the maxFPS
        const minFPS = Math.min(this.maxFPS, fps);

        // Must be at least 0, but below 1 / settings.TARGET_FPMS
        const minFPMS = Math.min(Math.max(0, minFPS) / 1000, settings.TARGET_FPMS);

        this._maxElapsedMS = 1 / minFPMS;
    }

    /**
     * Manages the minimum amount of milliseconds required to
     * elapse between invoking {@link PIXI.Ticker#update}.
     * This will effect the measured value of {@link PIXI.Ticker#FPS}.
     * If it is set to `0`, then there is no limit; PixiJS will render as many frames as it can.
     * Otherwise it will be at least `minFPS`
     *
     * @member {number}
     * @default 0
     */
    get maxFPS(): number
    {
        if (this._minElapsedMS)
        {
            return Math.round(1000 / this._minElapsedMS);
        }

        return 0;
    }

    set maxFPS(fps: number)
    {
        if (fps === 0)
        {
            this._minElapsedMS = 0;
        }
        else
        {
            // Max must be at least the minFPS
            const maxFPS = Math.max(this.minFPS, fps);

            this._minElapsedMS = 1 / (maxFPS / 1000);
        }
    }

    /**
     * The shared ticker instance used by {@link PIXI.AnimatedSprite} and by
     * {@link PIXI.VideoResource} to update animation frames / video textures.
     *
     * It may also be used by {@link PIXI.Application} if created with the `sharedTicker` option property set to true.
     *
     * The property {@link PIXI.Ticker#autoStart} is set to `true` for this instance.
     * Please follow the examples for usage, including how to opt-out of auto-starting the shared ticker.
     *
     * @example
     * let ticker = PIXI.Ticker.shared;
     * // Set this to prevent starting this ticker when listeners are added.
     * // By default this is true only for the PIXI.Ticker.shared instance.
     * ticker.autoStart = false;
     * // FYI, call this to ensure the ticker is stopped. It should be stopped
     * // if you have not attempted to render anything yet.
     * ticker.stop();
     * // Call this when you are ready for a running shared ticker.
     * ticker.start();
     *
     * @example
     * // You may use the shared ticker to render...
     * let renderer = PIXI.autoDetectRenderer();
     * let stage = new PIXI.Container();
     * document.body.appendChild(renderer.view);
     * ticker.add(function (time) {
     *     renderer.render(stage);
     * });
     *
     * @example
     * // Or you can just update it manually.
     * ticker.autoStart = false;
     * ticker.stop();
     * function animate(time) {
     *     ticker.update(time);
     *     renderer.render(stage);
     *     requestAnimationFrame(animate);
     * }
     * animate(performance.now());
     *
     * @member {PIXI.Ticker}
     * @static
     */
    static get shared(): Ticker
    {
        if (!Ticker._shared)
        {
            const shared = Ticker._shared = new Ticker();

            shared.autoStart = true;
            shared._protected = true;
        }

        return Ticker._shared;
    }

    /**
     * The system ticker instance used by {@link PIXI.InteractionManager} and by
     * {@link PIXI.BasePrepare} for core timing functionality that shouldn't usually need to be paused,
     * unlike the `shared` ticker which drives visual animations and rendering which may want to be paused.
     *
     * The property {@link PIXI.Ticker#autoStart} is set to `true` for this instance.
     *
     * @member {PIXI.Ticker}
     * @static
     */
    static get system(): Ticker
    {
        if (!Ticker._system)
        {
            const system = Ticker._system = new Ticker();

            system.autoStart = true;
            system._protected = true;
        }

        return Ticker._system;
    }
}<|MERGE_RESOLUTION|>--- conflicted
+++ resolved
@@ -549,11 +549,7 @@
         return 1000 / this._maxElapsedMS;
     }
 
-<<<<<<< HEAD
-    set minFPS(fps: number)
-=======
     set minFPS(fps)
->>>>>>> 438819e6
     {
         // Minimum must be below the maxFPS
         const minFPS = Math.min(this.maxFPS, fps);
