--- conflicted
+++ resolved
@@ -18,25 +18,17 @@
 import type { Texture } from '../textures/Texture';
 import type { BLEND_MODES } from '@pixi/constants';
 
-<<<<<<< HEAD
-export interface IRenderableElement {
-=======
 /**
  * Interface for elements like Sprite, Mesh etc. for batching.
  */
 export interface IBatchableElement {
->>>>>>> 438819e6
     _texture: Texture;
     vertexData: Float32Array;
     indices: Uint16Array | Uint32Array | Array<number>;
     uvs: Float32Array;
     worldAlpha: number;
     _tintRGB: number;
-<<<<<<< HEAD
-    blendMode: BLEND_MODES
-=======
     blendMode: BLEND_MODES;
->>>>>>> 438819e6
 }
 
 /**
@@ -63,11 +55,7 @@
     protected vertexSize: number;
     protected _vertexCount: number;
     protected _indexCount: number;
-<<<<<<< HEAD
-    protected _bufferedElements: Array<IRenderableElement>;
-=======
     protected _bufferedElements: Array<IBatchableElement>;
->>>>>>> 438819e6
     protected _bufferedTextures: Array<BaseTexture>;
     protected _bufferSize: number;
     protected _shader: Shader;
@@ -383,11 +371,7 @@
      * @param {PIXI.DisplayObject} element - the element to render when
      *    using this renderer
      */
-<<<<<<< HEAD
-    render(element: IRenderableElement): void
-=======
     render(element: IBatchableElement): void
->>>>>>> 438819e6
     {
         if (!element._texture.valid)
         {
@@ -757,11 +741,7 @@
      * @param {number} aIndex - number of floats already in the attribute buffer
      * @param {number} iIndex - number of indices already in `indexBuffer`
      */
-<<<<<<< HEAD
-    packInterleavedGeometry(element: IRenderableElement, attributeBuffer: ViewableBuffer, indexBuffer: Uint16Array,
-=======
     packInterleavedGeometry(element: IBatchableElement, attributeBuffer: ViewableBuffer, indexBuffer: Uint16Array,
->>>>>>> 438819e6
         aIndex: number, iIndex: number): void
     {
         const {
