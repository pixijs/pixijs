--- conflicted
+++ resolved
@@ -68,10 +68,6 @@
      *
      * @param {PIXI.DisplayObject} object - The object to render.
      */
-<<<<<<< HEAD
-    /* eslint-disable-next-line @typescript-eslint/no-unused-vars, @typescript-eslint/explicit-module-boundary-types */
-=======
->>>>>>> 438819e6
     render(_object: any): void
     {
         // render the object
