import { BaseTexture } from '../textures/BaseTexture';
import { Framebuffer } from '../framebuffer/Framebuffer';
<<<<<<< HEAD
import { MSAA_QUALITY } from '@pixi/constants';
=======
import { MIPMAP_MODES } from '@pixi/constants';
>>>>>>> 0f932bee

import type { IBaseTextureOptions } from '../textures/BaseTexture';
import type { MaskData } from '../mask/MaskData';

export interface BaseRenderTexture extends GlobalMixins.BaseRenderTexture, BaseTexture {}

/**
 * A BaseRenderTexture is a special texture that allows any PixiJS display object to be rendered to it.
 *
 * __Hint__: All DisplayObjects (i.e. Sprites) that render to a BaseRenderTexture should be preloaded
 * otherwise black rectangles will be drawn instead.
 *
 * A BaseRenderTexture takes a snapshot of any Display Object given to its render method. The position
 * and rotation of the given Display Objects is ignored. For example:
 *
 * ```js
 * let renderer = PIXI.autoDetectRenderer();
 * let baseRenderTexture = new PIXI.BaseRenderTexture({ width: 800, height: 600 });
 * let renderTexture = new PIXI.RenderTexture(baseRenderTexture);
 * let sprite = PIXI.Sprite.from("spinObj_01.png");
 *
 * sprite.position.x = 800/2;
 * sprite.position.y = 600/2;
 * sprite.anchor.x = 0.5;
 * sprite.anchor.y = 0.5;
 *
 * renderer.render(sprite, {renderTexture});
 * ```
 *
 * The Sprite in this case will be rendered using its local transform. To render this sprite at 0,0
 * you can clear the transform
 *
 * ```js
 *
 * sprite.setTransform()
 *
 * let baseRenderTexture = new PIXI.BaseRenderTexture({ width: 100, height: 100 });
 * let renderTexture = new PIXI.RenderTexture(baseRenderTexture);
 *
 * renderer.render(sprite, {renderTexture});  // Renders to center of RenderTexture
 * ```
 *
 * @class
 * @extends PIXI.BaseTexture
 * @memberof PIXI
 */
export class BaseRenderTexture extends BaseTexture
{
    public clearColor: number[];
    public framebuffer: Framebuffer;
    maskStack: Array<MaskData>;
    filterStack: Array<any>;

    /**
     * @param {object} [options]
     * @param {number} [options.width=100] - The width of the base render texture.
     * @param {number} [options.height=100] - The height of the base render texture.
<<<<<<< HEAD
     * @param {PIXI.SCALE_MODES} [options.scaleMode] - See {@link PIXI.SCALE_MODES} for possible values.
     * @param {number} [options.resolution=1] - The resolution / device pixel ratio of the texture being generated.
     * @param {PIXI.MSAA_QUALITY} [options.multisample=PIXI.MSAA_QUALITY.NONE] - The number of samples of the frame buffer.
=======
     * @param {PIXI.SCALE_MODES} [options.scaleMode=PIXI.settings.SCALE_MODE] - See {@link PIXI.SCALE_MODES}
     *   for possible values.
     * @param {number} [options.resolution=PIXI.settings.RESOLUTION] - The resolution / device pixel ratio
     *   of the texture being generated.
>>>>>>> 0f932bee
     */
    constructor(options?: IBaseTextureOptions)
    {
        if (typeof options === 'number')
        {
            /* eslint-disable prefer-rest-params */
            // Backward compatibility of signature
            const width = arguments[0];
            const height = arguments[1];
            const scaleMode = arguments[2];
            const resolution = arguments[3];

            options = { width, height, scaleMode, resolution };
            /* eslint-enable prefer-rest-params */
        }

        super(null, options);

        const { width, height, multisample } = options || {};

        // Set defaults
        this.mipmap = MIPMAP_MODES.OFF;
        this.width = Math.ceil(width) || 100;
        this.height = Math.ceil(height) || 100;
        this.valid = true;

        this.clearColor = [0, 0, 0, 0];

        this.framebuffer = new Framebuffer(this.width * this.resolution, this.height * this.resolution)
            .addColorTexture(0, this);
        this.framebuffer.multisample = multisample !== undefined ? multisample : MSAA_QUALITY.NONE;

        // TODO - could this be added the systems?

        /**
         * The data structure for the stencil masks.
         *
         * @member {PIXI.MaskData[]}
         */
        this.maskStack = [];

        /**
         * The data structure for the filters.
         *
         * @member {Object[]}
         */
        this.filterStack = [{}];
    }

    /**
     * Resizes the BaseRenderTexture.
     *
     * @param {number} width - The width to resize to.
     * @param {number} height - The height to resize to.
     */
    resize(width: number, height: number): void
    {
        width = Math.ceil(width);
        height = Math.ceil(height);
        this.framebuffer.resize(width * this.resolution, height * this.resolution);
    }

    /**
     * Frees the texture and framebuffer from WebGL memory without destroying this texture object.
     * This means you can still use the texture later which will upload it to GPU
     * memory again.
     *
     * @fires PIXI.BaseTexture#dispose
     */
    dispose(): void
    {
        this.framebuffer.dispose();

        super.dispose();
    }

    /**
     * Destroys this texture.
     */
    destroy(): void
    {
        super.destroy();

        this.framebuffer.destroyDepthTexture();
        this.framebuffer = null;
    }
}<|MERGE_RESOLUTION|>--- conflicted
+++ resolved
@@ -1,10 +1,6 @@
 import { BaseTexture } from '../textures/BaseTexture';
 import { Framebuffer } from '../framebuffer/Framebuffer';
-<<<<<<< HEAD
-import { MSAA_QUALITY } from '@pixi/constants';
-=======
-import { MIPMAP_MODES } from '@pixi/constants';
->>>>>>> 0f932bee
+import { MIPMAP_MODES, MSAA_QUALITY } from '@pixi/constants';
 
 import type { IBaseTextureOptions } from '../textures/BaseTexture';
 import type { MaskData } from '../mask/MaskData';
@@ -62,16 +58,11 @@
      * @param {object} [options]
      * @param {number} [options.width=100] - The width of the base render texture.
      * @param {number} [options.height=100] - The height of the base render texture.
-<<<<<<< HEAD
-     * @param {PIXI.SCALE_MODES} [options.scaleMode] - See {@link PIXI.SCALE_MODES} for possible values.
-     * @param {number} [options.resolution=1] - The resolution / device pixel ratio of the texture being generated.
-     * @param {PIXI.MSAA_QUALITY} [options.multisample=PIXI.MSAA_QUALITY.NONE] - The number of samples of the frame buffer.
-=======
      * @param {PIXI.SCALE_MODES} [options.scaleMode=PIXI.settings.SCALE_MODE] - See {@link PIXI.SCALE_MODES}
      *   for possible values.
      * @param {number} [options.resolution=PIXI.settings.RESOLUTION] - The resolution / device pixel ratio
      *   of the texture being generated.
->>>>>>> 0f932bee
+     * @param {PIXI.MSAA_QUALITY} [options.multisample=PIXI.MSAA_QUALITY.NONE] - The number of samples of the frame buffer.
      */
     constructor(options?: IBaseTextureOptions)
     {
