import { System } from '../System';
import { Rectangle } from '@pixi/math';
import { BUFFER_BITS } from '@pixi/constants';

import type { Renderer } from '../Renderer';
import type { RenderTexture } from './RenderTexture';
import type { BaseRenderTexture } from './BaseRenderTexture';
import type { MaskData } from '../mask/MaskData';
import type { ISize } from '@pixi/math';

// Temporary rectangle for assigned sourceFrame or destinationFrame
const tempRect = new Rectangle();

// Temporary rectangle for renderTexture destinationFrame
const tempRect2 = new Rectangle();

/* eslint-disable max-len */
/**
 * System plugin to the renderer to manage render textures.
 *
 * Should be added after FramebufferSystem
 *
 * ### Frames
 *
 * The `RenderTextureSystem` holds a sourceFrame → destinationFrame projection. The following table explains the different
 * coordinate spaces used:
 *
 * | Frame                  | Description                                                      | Coordinate System                                       |
 * | ---------------------- | ---------------------------------------------------------------- | ------------------------------------------------------- |
 * | sourceFrame            | The rectangle inside of which display-objects are being rendered | **World Space**: The origin on the top-left             |
 * | destinationFrame       | The rectangle in the render-target (canvas or texture) into which contents should be rendered | If rendering to the canvas, this is in screen space and the origin is on the top-left. If rendering to a render-texture, this is in its base-texture's space with the origin on the bottom-left.  |
 * | viewportFrame          | The framebuffer viewport corresponding to the destination-frame  | **Window Coordinates**: The origin is always on the bottom-left. |
 *
 * @class
 * @extends PIXI.System
 * @memberof PIXI
 */
export class RenderTextureSystem extends System
{
/* eslint-enable max-len */

    public clearColor: number[];
    public defaultMaskStack: Array<MaskData>;
    public current: RenderTexture;
    public readonly sourceFrame: Rectangle;
    public readonly destinationFrame: Rectangle;
    public readonly viewportFrame: Rectangle;

    /**
     * @param {PIXI.Renderer} renderer - The renderer this System works for.
     */
    constructor(renderer: Renderer)
    {
        super(renderer);

        /**
         * The clear background color as rgba
         * @member {number[]}
         */
        this.clearColor = renderer._backgroundColorRgba;

        // TODO move this property somewhere else!
        /**
         * List of masks for the StencilSystem
         * @member {PIXI.Graphics[]}
         * @readonly
         */
        this.defaultMaskStack = [];

        // empty render texture?
        /**
         * Render texture
         * @member {PIXI.RenderTexture}
         * @readonly
         */
        this.current = null;

        /**
         * The source frame for the render-target's projection mapping.
         *
         * See {@link PIXI.ProjectionSystem#sourceFrame} for more details.
         *
         * @member {PIXI.Rectangle}
         * @readonly
         */
        this.sourceFrame = new Rectangle();

        /**
         * The destination frame for the render-target's projection mapping.
         *
         * See {@link PIXI.Projection#destinationFrame} for more details.
         *
         * @member {PIXI.Rectangle}
         * @readonly
         */
        this.destinationFrame = new Rectangle();

        /**
         * The viewport frame for the render-target's viewport binding. This is equal to the destination-frame
         * for render-textures, while it is y-flipped when rendering to the screen (i.e. its origin is always on
         * the bottom-left).
         *
         * @member {PIXI.Rectangle}
         * @readonly
         */
        this.viewportFrame = new Rectangle();
    }

    /**
     * Bind the current render texture
     *
     * @param {PIXI.RenderTexture} [renderTexture] - RenderTexture to bind, by default its `null`, the screen
     * @param {PIXI.Rectangle} [sourceFrame] - part of screen that is mapped to the renderTexture
     * @param {PIXI.Rectangle} [destinationFrame] - part of renderTexture, by default it has the same size as sourceFrame
     */
    bind(renderTexture: RenderTexture = null, sourceFrame?: Rectangle, destinationFrame?: Rectangle): void
    {
        const renderer = this.renderer;

        this.current = renderTexture;

        let baseTexture: BaseRenderTexture;
        let framebuffer;
        let resolution;

        if (renderTexture)
        {
            baseTexture = renderTexture.baseTexture as BaseRenderTexture;

            resolution = baseTexture.resolution;

            if (!sourceFrame)
            {
                tempRect.width = renderTexture.frame.width;
                tempRect.height = renderTexture.frame.height;

                sourceFrame = tempRect;
            }

            if (!destinationFrame)
            {
                tempRect2.x = renderTexture.frame.x;
                tempRect2.y = renderTexture.frame.y;
                tempRect2.width = sourceFrame.width;
                tempRect2.height = sourceFrame.height;

                destinationFrame = tempRect2;
            }

            framebuffer = baseTexture.framebuffer;
        }
        else
        {
            resolution = renderer.resolution;

            if (!sourceFrame)
            {
                tempRect.width = renderer.screen.width;
                tempRect.height = renderer.screen.height;

                sourceFrame = tempRect;
            }

            if (!destinationFrame)
            {
                destinationFrame = tempRect;

                destinationFrame.width = sourceFrame.width;
                destinationFrame.height = sourceFrame.height;
            }
        }

        const viewportFrame = this.viewportFrame;

        viewportFrame.x = destinationFrame.x * resolution;
        viewportFrame.y = destinationFrame.y * resolution;
        viewportFrame.width = destinationFrame.width * resolution;
        viewportFrame.height = destinationFrame.height * resolution;

        if (!renderTexture)
        {
<<<<<<< HEAD
            viewportFrame.y = renderer.height - (viewportFrame.y + viewportFrame.height);
=======
            viewportFrame.y = (renderer.screen.height * resolution) - (viewportFrame.y + viewportFrame.height);
>>>>>>> 88b488ca
        }

        this.renderer.framebuffer.bind(framebuffer, viewportFrame);
        this.renderer.projection.update(destinationFrame, sourceFrame, resolution, !framebuffer);

        if (renderTexture)
        {
            this.renderer.mask.setMaskStack(baseTexture.maskStack);
        }
        else
        {
            this.renderer.mask.setMaskStack(this.defaultMaskStack);
        }

        this.sourceFrame.copyFrom(sourceFrame);
        this.destinationFrame.copyFrom(destinationFrame);
    }

    /**
     * Erases the render texture and fills the drawing area with a colour
     *
     * @param {number[]} [clearColor] - The color as rgba, default to use the renderer backgroundColor
     * @param {PIXI.BUFFER_BITS} [mask=BUFFER_BITS.COLOR | BUFFER_BITS.DEPTH] - Bitwise OR of masks
     *  that indicate the buffers to be cleared, by default COLOR and DEPTH buffers.
     * @return {PIXI.Renderer} Returns itself.
     */
    clear(clearColor?: number[], mask?: BUFFER_BITS): void
    {
        if (this.current)
        {
            clearColor = clearColor || (this.current.baseTexture as BaseRenderTexture).clearColor;
        }
        else
        {
            clearColor = clearColor || this.clearColor;
        }

        const destinationFrame = this.destinationFrame;
        const baseFrame: ISize = this.current ? this.current.baseTexture : this.renderer.screen;
        const clearMask = destinationFrame.width !== baseFrame.width || destinationFrame.height !== baseFrame.height;

        if (clearMask)
        {
            const { x, y, width, height } = this.viewportFrame;

            // TODO: ScissorSystem should cache whether the scissor test is enabled or not.
            this.renderer.gl.enable(this.renderer.gl.SCISSOR_TEST);
            this.renderer.gl.scissor(x, y, width, height);
        }

        this.renderer.framebuffer.clear(clearColor[0], clearColor[1], clearColor[2], clearColor[3], mask);

        if (clearMask)
        {
            // Restore the scissor box
            this.renderer.scissor.pop();
        }
    }

    resize(): void // screenWidth, screenHeight)
    {
        // resize the root only!
        this.bind(null);
    }

    /**
     * Resets renderTexture state
     */
    reset(): void
    {
        this.bind(null);
    }
}<|MERGE_RESOLUTION|>--- conflicted
+++ resolved
@@ -179,11 +179,7 @@
 
         if (!renderTexture)
         {
-<<<<<<< HEAD
-            viewportFrame.y = renderer.height - (viewportFrame.y + viewportFrame.height);
-=======
-            viewportFrame.y = (renderer.screen.height * resolution) - (viewportFrame.y + viewportFrame.height);
->>>>>>> 88b488ca
+            viewportFrame.y = renderer.view.height - (viewportFrame.y + viewportFrame.height);
         }
 
         this.renderer.framebuffer.bind(framebuffer, viewportFrame);
