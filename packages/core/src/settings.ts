--- conflicted
+++ resolved
@@ -1,13 +1,8 @@
 import { settings } from '@pixi/settings';
-<<<<<<< HEAD
-import type { MIPMAP_MODES, SCALE_MODES, WRAP_MODES } from '@pixi/constants';
+import type { MSAA_QUALITY, MIPMAP_MODES, SCALE_MODES, WRAP_MODES } from '@pixi/constants';
 import { ENV } from '@pixi/constants';
 import { BaseTexture } from './textures/BaseTexture';
-=======
-import type { MSAA_QUALITY } from '@pixi/constants';
-import { ENV } from '@pixi/constants';
 import { Filter } from './filters/Filter';
->>>>>>> f791f7c2
 import { deprecation } from '@pixi/utils';
 
 /**
@@ -41,7 +36,6 @@
  */
 settings.STRICT_TEXTURE_CACHE = false;
 
-<<<<<<< HEAD
 Object.defineProperties(settings, {
     /**
      * @static
@@ -135,9 +129,6 @@
         },
 
     },
-=======
-// Deprecations
-Object.defineProperties(settings, {
     /**
      * Default filter resolution.
      * @static
@@ -187,8 +178,6 @@
             Filter.multisample = value;
         },
     },
-
->>>>>>> f791f7c2
 });
 
 export { settings };