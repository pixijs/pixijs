--- conflicted
+++ resolved
@@ -650,12 +650,7 @@
 }
 
 // Handle registration of extensions
-<<<<<<< HEAD
-extensions.handle(
-    ExtensionType.RendererPlugin,
-    (extension) => { Renderer.__plugins[extension.name] = extension.ref; },
-    (extension) => { delete Renderer.__plugins[extension.name]; }
-);
+extensions.handleByMap(ExtensionType.RendererPlugin, Renderer.__plugins);
 extensions.handle(
     ExtensionType.RendererSystem,
     (extension) => { Renderer.__systems[extension.name] = extension.ref; },
@@ -688,7 +683,4 @@
     BatchSystem,
     ObjectRendererSystem,
     MultisampleSystem
-);
-=======
-extensions.handleByMap(ExtensionType.RendererPlugin, Renderer.__plugins);
->>>>>>> 4776c290
+);