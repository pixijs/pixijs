--- conflicted
+++ resolved
@@ -17,30 +17,6 @@
 import { UniformGroup } from './shader/UniformGroup';
 import type { Rectangle } from '@pixi/math';
 import { Matrix } from '@pixi/math';
-<<<<<<< HEAD
-import { Runner } from '@pixi/runner';
-import { BufferSystem } from './geometry/BufferSystem';
-import { RenderTexture } from './renderTexture/RenderTexture';
-
-import type { SCALE_MODES } from '@pixi/constants';
-import type { IRendererOptions, IRendererPlugins, IRendererRenderOptions,
-    IGenerateTextureOptions } from './AbstractRenderer';
-import type { ISystemConstructor } from './ISystem';
-import type { IRenderingContext } from './IRenderingContext';
-import type { IRenderableObject } from './IRenderableObject';
-import { extensions, ExtensionType } from './extensions';
-import { TransformFeedbackSystem } from './transformFeedback/TransformFeedbackSystem';
-
-export interface IRendererPluginConstructor
-{
-    new (renderer: Renderer, options?: any): IRendererPlugin;
-}
-
-export interface IRendererPlugin
-{
-    destroy(): void;
-}
-=======
 import type { BufferSystem } from './geometry/BufferSystem';
 import type { RenderTexture } from './renderTexture/RenderTexture';
 import type { ExtensionMetadata } from '@pixi/extensions';
@@ -56,13 +32,13 @@
 import { SystemManager } from './system/SystemManager';
 import type { IRenderableObject, IRenderer, IRendererOptions, IRendererRenderOptions, IRenderingContext } from './IRenderer';
 import type { StartupSystem, StartupOptions } from './startup/StartupSystem';
+import type { TransformFeedbackSystem } from './transformFeedback/TransformFeedbackSystem';
 
 // eslint-disable-next-line @typescript-eslint/no-empty-interface
 export interface Renderer extends GlobalMixins.Renderer {}
 
 // eslint-disable-next-line @typescript-eslint/no-empty-interface
 export interface Renderer extends GlobalMixins.Renderer {}
->>>>>>> eb9cfe04
 
 /**
  * The Renderer draws the scene and all its content onto a WebGL enabled canvas.
@@ -347,40 +323,6 @@
             projectionMatrix: new Matrix(),
         }, true);
 
-<<<<<<< HEAD
-        this.addSystem(MaskSystem, 'mask')
-            .addSystem(ContextSystem, 'context')
-            .addSystem(StateSystem, 'state')
-            .addSystem(ShaderSystem, 'shader')
-            .addSystem(TextureSystem, 'texture')
-            .addSystem(BufferSystem, 'buffer')
-            .addSystem(TransformFeedbackSystem, 'transformFeedback')
-            .addSystem(GeometrySystem, 'geometry')
-            .addSystem(FramebufferSystem, 'framebuffer')
-            .addSystem(ScissorSystem, 'scissor')
-            .addSystem(StencilSystem, 'stencil')
-            .addSystem(ProjectionSystem, 'projection')
-            .addSystem(TextureGCSystem, 'textureGC')
-            .addSystem(FilterSystem, 'filter')
-            .addSystem(RenderTextureSystem, 'renderTexture')
-            .addSystem(BatchSystem, 'batch');
-
-        this.initPlugins(Renderer.__plugins);
-
-        this.multisample = undefined;
-
-        /*
-         * The options passed in to create a new WebGL context.
-         */
-        if (options.context)
-        {
-            this.context.initFromContext(options.context);
-        }
-        else
-        {
-            this.context.initFromOptions({
-                alpha: !!this.useContextAlpha,
-=======
         const systemConfig = {
             runners: ['init', 'destroy', 'contextChange', 'reset', 'update', 'postrender', 'prerender', 'resize'],
             systems: Renderer.__systems,
@@ -397,6 +339,7 @@
                 'buffer',
                 'geometry',
                 'framebuffer',
+                'transformFeedback',
                 // high level pixi specific rendering
                 'mask',
                 'scissor',
@@ -429,7 +372,6 @@
                 view: options.view,
             },
             context: {
->>>>>>> eb9cfe04
                 antialias: options.antialias,
                 context: options.context,
                 powerPreference: options.powerPreference,
