import { System } from '../System';
import { Rectangle } from '@pixi/math';
import { ENV, BUFFER_BITS, MSAA_QUALITY } from '@pixi/constants';
import { settings } from '../settings';
import { Framebuffer } from './Framebuffer';
import { GLFramebuffer } from './GLFramebuffer';

import type { Renderer } from '../Renderer';
import type { IRenderingContext } from '../IRenderingContext';

const tempRectangle = new Rectangle();

/**
 * System plugin to the renderer to manage framebuffers.
 *
 * @class
 * @extends PIXI.System
 * @memberof PIXI.systems
 */
export class FramebufferSystem extends System
{
    public readonly managedFramebuffers: Array<Framebuffer>;
    public current: Framebuffer;
    public viewport: Rectangle;
    public hasMRT: boolean;
    public writeDepthTexture: boolean;
    protected CONTEXT_UID: number;
    protected gl: IRenderingContext;
    protected unknownFramebuffer: Framebuffer;
    protected msaaSamples: Array<number>;

    /**
     * @param {PIXI.Renderer} renderer - The renderer this System works for.
     */
    constructor(renderer: Renderer)
    {
        super(renderer);

        /**
         * A list of managed framebuffers
         * @member {PIXI.Framebuffer[]}
         * @readonly
         */
        this.managedFramebuffers = [];

        /**
         * Framebuffer value that shows that we don't know what is bound
         * @member {Framebuffer}
         * @readonly
         */
        this.unknownFramebuffer = new Framebuffer(10, 10);

        this.msaaSamples = null;
    }

    /**
     * Sets up the renderer context and necessary buffers.
     */
    protected contextChange(): void
    {
        const gl = this.gl = this.renderer.gl;

        this.CONTEXT_UID = this.renderer.CONTEXT_UID;
        this.current = this.unknownFramebuffer;
        this.viewport = new Rectangle();
        this.hasMRT = true;
        this.writeDepthTexture = true;

        this.disposeAll(true);

        // webgl2
        if (this.renderer.context.webGLVersion === 1)
        {
            // webgl 1!
            let nativeDrawBuffersExtension = this.renderer.context.extensions.drawBuffers;
            let nativeDepthTextureExtension = this.renderer.context.extensions.depthTexture;

            if (settings.PREFER_ENV === ENV.WEBGL_LEGACY)
            {
                nativeDrawBuffersExtension = null;
                nativeDepthTextureExtension = null;
            }

            if (nativeDrawBuffersExtension)
            {
                gl.drawBuffers = (activeTextures: number[]): void =>
                    nativeDrawBuffersExtension.drawBuffersWEBGL(activeTextures);
            }
            else
            {
                this.hasMRT = false;
                gl.drawBuffers = (): void =>
                {
                    // empty
                };
            }

            if (!nativeDepthTextureExtension)
            {
                this.writeDepthTexture = false;
            }
        }
        else
        {
            // WebGL2
            // cache possible MSAA samples
            this.msaaSamples = gl.getInternalformatParameter(gl.RENDERBUFFER, gl.RGBA8, gl.SAMPLES);
        }
    }

    /**
     * Bind a framebuffer
     *
     * @param {PIXI.Framebuffer} framebuffer
     * @param {PIXI.Rectangle} [frame] frame, default is framebuffer size
     */
    bind(framebuffer?: Framebuffer, frame?: Rectangle): void
    {
        const { gl } = this;

        if (framebuffer)
        {
            // TODO caching layer!

            const fbo = framebuffer.glFramebuffers[this.CONTEXT_UID] || this.initFramebuffer(framebuffer);

            if (this.current !== framebuffer)
            {
                this.current = framebuffer;
                gl.bindFramebuffer(gl.FRAMEBUFFER, fbo.framebuffer);
            }
            // make sure all textures are unbound..

            // now check for updates...
            if (fbo.dirtyId !== framebuffer.dirtyId)
            {
                fbo.dirtyId = framebuffer.dirtyId;

                if (fbo.dirtyFormat !== framebuffer.dirtyFormat)
                {
                    fbo.dirtyFormat = framebuffer.dirtyFormat;
                    this.updateFramebuffer(framebuffer);
                }
                else if (fbo.dirtySize !== framebuffer.dirtySize)
                {
                    fbo.dirtySize = framebuffer.dirtySize;
                    this.resizeFramebuffer(framebuffer);
                }
            }

            for (let i = 0; i < framebuffer.colorTextures.length; i++)
            {
<<<<<<< HEAD
                const tex = framebuffer.colorTextures[i];

                this.renderer.texture.unbind(tex.parentTextureArray || tex);
=======
                this.renderer.texture.unbind(framebuffer.colorTextures[i]);
>>>>>>> dea71188
            }

            if (framebuffer.depthTexture)
            {
                this.renderer.texture.unbind(framebuffer.depthTexture);
            }

            if (frame)
            {
                this.setViewport(frame.x, frame.y, frame.width, frame.height);
            }
            else
            {
                this.setViewport(0, 0, framebuffer.width, framebuffer.height);
            }
        }
        else
        {
            if (this.current)
            {
                this.current = null;
                gl.bindFramebuffer(gl.FRAMEBUFFER, null);
            }

            if (frame)
            {
                this.setViewport(frame.x, frame.y, frame.width, frame.height);
            }
            else
            {
                this.setViewport(0, 0, this.renderer.width, this.renderer.height);
            }
        }
    }

    /**
     * Set the WebGLRenderingContext's viewport.
     *
     * @param {Number} x - X position of viewport
     * @param {Number} y - Y position of viewport
     * @param {Number} width - Width of viewport
     * @param {Number} height - Height of viewport
     */
    setViewport(x: number, y: number, width: number, height: number): void
    {
        const v = this.viewport;

        if (v.width !== width || v.height !== height || v.x !== x || v.y !== y)
        {
            v.x = x;
            v.y = y;
            v.width = width;
            v.height = height;

            this.gl.viewport(x, y, width, height);
        }
    }

    /**
     * Get the size of the current width and height. Returns object with `width` and `height` values.
     *
     * @member {object}
     * @readonly
     */
    get size(): { x: number; y: number; width: number; height: number }
    {
        if (this.current)
        {
            // TODO store temp
            return { x: 0, y: 0, width: this.current.width, height: this.current.height };
        }

        return { x: 0, y: 0, width: this.renderer.width, height: this.renderer.height };
    }

    /**
     * Clear the color of the context
     *
     * @param {Number} r - Red value from 0 to 1
     * @param {Number} g - Green value from 0 to 1
     * @param {Number} b - Blue value from 0 to 1
     * @param {Number} a - Alpha value from 0 to 1
     * @param {PIXI.BUFFER_BITS} [mask=BUFFER_BITS.COLOR | BUFFER_BITS.DEPTH] - Bitwise OR of masks
     *  that indicate the buffers to be cleared, by default COLOR and DEPTH buffers.
     */
    clear(r: number, g: number, b: number, a: number, mask: BUFFER_BITS = BUFFER_BITS.COLOR | BUFFER_BITS.DEPTH): void
    {
        const { gl } = this;

        // TODO clear color can be set only one right?
        gl.clearColor(r, g, b, a);
        gl.clear(mask);
    }

    /**
     * Initialize framebuffer for this context
     *
     * @protected
     * @param {PIXI.Framebuffer} framebuffer
     * @returns {PIXI.GLFramebuffer} created GLFramebuffer
     */
    initFramebuffer(framebuffer: Framebuffer): GLFramebuffer
    {
        const { gl } = this;
        const fbo = new GLFramebuffer(gl.createFramebuffer());

        fbo.multisample = this.detectSamples(framebuffer.multisample);
        framebuffer.glFramebuffers[this.CONTEXT_UID] = fbo;

        this.managedFramebuffers.push(framebuffer);
        framebuffer.disposeRunner.add(this);

        return fbo;
    }

    /**
     * Resize the framebuffer
     *
     * @protected
     * @param {PIXI.Framebuffer} framebuffer
     */
    resizeFramebuffer(framebuffer: Framebuffer): void
    {
        const { gl } = this;

        const fbo = framebuffer.glFramebuffers[this.CONTEXT_UID];

        if (fbo.stencil)
        {
            gl.bindRenderbuffer(gl.RENDERBUFFER, fbo.stencil);
            gl.renderbufferStorage(gl.RENDERBUFFER, gl.DEPTH_STENCIL, framebuffer.width, framebuffer.height);
        }

        const colorTextures = framebuffer.colorTextures;

        for (let i = 0; i < colorTextures.length; i++)
        {
            this.renderer.texture.bind(colorTextures[i], 0);
        }

        if (framebuffer.depthTexture)
        {
            this.renderer.texture.bind(framebuffer.depthTexture, 0);
        }
    }

    /**
     * Update the framebuffer
     *
     * @protected
     * @param {PIXI.Framebuffer} framebuffer
     */
    updateFramebuffer(framebuffer: Framebuffer): void
    {
        const { gl } = this;

        const fbo = framebuffer.glFramebuffers[this.CONTEXT_UID];

        // bind the color texture
        const colorTextures = framebuffer.colorTextures;

        let count = colorTextures.length;

        if (!gl.drawBuffers)
        {
            count = Math.min(count, 1);
        }

        if (fbo.multisample > 1)
        {
            fbo.msaaBuffer = gl.createRenderbuffer();
            gl.bindRenderbuffer(gl.RENDERBUFFER, fbo.msaaBuffer);
            gl.renderbufferStorageMultisample(gl.RENDERBUFFER, fbo.multisample,
                gl.RGBA8, framebuffer.width, framebuffer.height);
            gl.framebufferRenderbuffer(gl.FRAMEBUFFER, gl.COLOR_ATTACHMENT0, gl.RENDERBUFFER, fbo.msaaBuffer);
        }

        const activeTextures = [];

        for (let i = 0; i < count; i++)
        {
            if (i === 0 && fbo.multisample > 1)
            {
                continue;
            }

            const texture = framebuffer.colorTextures[i];
            const parentTexture = texture.parentTextureArray || texture;

            this.renderer.texture.bind(parentTexture, 0);

            gl.framebufferTexture2D(gl.FRAMEBUFFER,
                gl.COLOR_ATTACHMENT0 + i,
                texture.target,
                parentTexture._glTextures[this.CONTEXT_UID].texture,
                0);

            activeTextures.push(gl.COLOR_ATTACHMENT0 + i);
        }

        if (activeTextures.length > 1)
        {
            gl.drawBuffers(activeTextures);
        }

        if (framebuffer.depthTexture)
        {
            const writeDepthTexture = this.writeDepthTexture;

            if (writeDepthTexture)
            {
                const depthTexture = framebuffer.depthTexture;

                this.renderer.texture.bind(depthTexture, 0);

                gl.framebufferTexture2D(gl.FRAMEBUFFER,
                    gl.DEPTH_ATTACHMENT,
                    gl.TEXTURE_2D,
                    depthTexture._glTextures[this.CONTEXT_UID].texture,
                    0);
            }
        }

        if (!fbo.stencil && (framebuffer.stencil || framebuffer.depth))
        {
            fbo.stencil = gl.createRenderbuffer();

            gl.bindRenderbuffer(gl.RENDERBUFFER, fbo.stencil);

            gl.renderbufferStorage(gl.RENDERBUFFER, gl.DEPTH_STENCIL, framebuffer.width, framebuffer.height);
            // TODO.. this is depth AND stencil?
            if (!framebuffer.depthTexture)
            { // you can't have both, so one should take priority if enabled
                gl.framebufferRenderbuffer(gl.FRAMEBUFFER, gl.DEPTH_STENCIL_ATTACHMENT, gl.RENDERBUFFER, fbo.stencil);
            }
        }
    }

    /**
     * Detects number of samples that is not more than a param but as close to it as possible
     *
     * @param {PIXI.MSAA_QUALITY} samples - number of samples
     * @returns {PIXI.MSAA_QUALITY} - recommended number of samples
     */
    protected detectSamples(samples: MSAA_QUALITY): MSAA_QUALITY
    {
        const { msaaSamples } = this;
        let res = MSAA_QUALITY.NONE;

        if (samples <= 1 || msaaSamples === null)
        {
            return res;
        }
        for (let i = 0; i < msaaSamples.length; i++)
        {
            if (msaaSamples[i] <= samples)
            {
                res = msaaSamples[i];
                break;
            }
        }

        if (res === 1)
        {
            res = MSAA_QUALITY.NONE;
        }

        return res;
    }

    /**
     * Only works with WebGL2
     *
     * blits framebuffer to another of the same or bigger size
     * after that target framebuffer is bound
     *
     * Fails with WebGL warning if blits multisample framebuffer to different size
     *
     * @param {PIXI.Framebuffer} [framebuffer] - by default it blits "into itself", from renderBuffer to texture.
     * @param {PIXI.Rectangle} [sourcePixels] - source rectangle in pixels
     * @param {PIXI.Rectangle} [destPixels] - dest rectangle in pixels, assumed to be the same as sourcePixels
     */
    public blit(framebuffer?: Framebuffer, sourcePixels?: Rectangle, destPixels?: Rectangle): void
    {
        const { current, renderer, gl, CONTEXT_UID } = this;

        if (renderer.context.webGLVersion !== 2)
        {
            return;
        }

        if (!current)
        {
            return;
        }
        const fbo = current.glFramebuffers[CONTEXT_UID];

        if (!fbo)
        {
            return;
        }
        if (!framebuffer)
        {
            if (fbo.multisample <= 1)
            {
                return;
            }
            if (!fbo.blitFramebuffer)
            {
                fbo.blitFramebuffer = new Framebuffer(current.width, current.height);
                fbo.blitFramebuffer.addColorTexture(0, current.colorTextures[0]);
            }
            framebuffer = fbo.blitFramebuffer;
            framebuffer.width = current.width;
            framebuffer.height = current.height;
        }

        if (!sourcePixels)
        {
            sourcePixels = tempRectangle;
            sourcePixels.width = current.width;
            sourcePixels.height = current.height;
        }
        if (!destPixels)
        {
            destPixels = sourcePixels;
        }

        const sameSize = sourcePixels.width === destPixels.width && sourcePixels.height === destPixels.height;

        this.bind(framebuffer);
        gl.bindFramebuffer(gl.READ_FRAMEBUFFER, fbo.framebuffer);
        gl.blitFramebuffer(sourcePixels.x, sourcePixels.y, sourcePixels.width, sourcePixels.height,
            destPixels.x, destPixels.y, destPixels.width, destPixels.height,
            gl.COLOR_BUFFER_BIT, sameSize ? gl.NEAREST : gl.LINEAR
        );
    }

    /**
     * Disposes framebuffer
     * @param {PIXI.Framebuffer} framebuffer - framebuffer that has to be disposed of
     * @param {boolean} [contextLost=false] - If context was lost, we suppress all delete function calls
     */
    disposeFramebuffer(framebuffer: Framebuffer, contextLost?: boolean): void
    {
        const fbo = framebuffer.glFramebuffers[this.CONTEXT_UID];
        const gl = this.gl;

        if (!fbo)
        {
            return;
        }

        delete framebuffer.glFramebuffers[this.CONTEXT_UID];

        const index = this.managedFramebuffers.indexOf(framebuffer);

        if (index >= 0)
        {
            this.managedFramebuffers.splice(index, 1);
        }

        framebuffer.disposeRunner.remove(this);

        if (!contextLost)
        {
            gl.deleteFramebuffer(fbo.framebuffer);

            if (fbo.stencil)
            {
                gl.deleteRenderbuffer(fbo.stencil);
            }
        }
    }

    /**
     * Disposes all framebuffers, but not textures bound to them
     * @param {boolean} [contextLost=false] - If context was lost, we suppress all delete function calls
     */
    disposeAll(contextLost?: boolean): void
    {
        const list = this.managedFramebuffers;

        (this.managedFramebuffers as any) = [];

        for (let i = 0; i < list.length; i++)
        {
            this.disposeFramebuffer(list[i], contextLost);
        }
    }

    /**
     * Forcing creation of stencil buffer for current framebuffer, if it wasn't done before.
     * Used by MaskSystem, when its time to use stencil mask for Graphics element.
     *
     * Its an alternative for public lazy `framebuffer.enableStencil`, in case we need stencil without rebind.
     *
     * @private
     */
    forceStencil(): void
    {
        const framebuffer = this.current;

        if (!framebuffer)
        {
            return;
        }

        const fbo = framebuffer.glFramebuffers[this.CONTEXT_UID];

        if (!fbo || fbo.stencil)
        {
            return;
        }
        framebuffer.enableStencil();

        const w = framebuffer.width;
        const h = framebuffer.height;
        const gl = this.gl;
        const stencil = gl.createRenderbuffer();

        gl.bindRenderbuffer(gl.RENDERBUFFER, stencil);
        gl.renderbufferStorage(gl.RENDERBUFFER, gl.DEPTH_STENCIL, w, h);

        fbo.stencil = stencil;
        gl.framebufferRenderbuffer(gl.FRAMEBUFFER, gl.DEPTH_STENCIL_ATTACHMENT, gl.RENDERBUFFER, stencil);
    }

    /**
     * resets framebuffer stored state, binds screen framebuffer
     *
     * should be called before renderTexture reset()
     */
    reset(): void
    {
        this.current = this.unknownFramebuffer;
        this.viewport = new Rectangle();
    }
}<|MERGE_RESOLUTION|>--- conflicted
+++ resolved
@@ -150,13 +150,9 @@
 
             for (let i = 0; i < framebuffer.colorTextures.length; i++)
             {
-<<<<<<< HEAD
                 const tex = framebuffer.colorTextures[i];
 
                 this.renderer.texture.unbind(tex.parentTextureArray || tex);
-=======
-                this.renderer.texture.unbind(framebuffer.colorTextures[i]);
->>>>>>> dea71188
             }
 
             if (framebuffer.depthTexture)
