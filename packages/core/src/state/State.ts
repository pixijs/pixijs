import { BLEND_MODES } from '@pixi/constants';

/* eslint-disable max-len */

const BLEND = 0;
const OFFSET = 1;
const CULLING = 2;
const DEPTH_TEST = 3;
const WINDING = 4;

/**
 * This is a WebGL state, and is is passed The WebGL StateManager.
 *
 * Each mesh rendered may require WebGL to be in a different state.
 * For example you may want different blend mode or to enable polygon offsets
 *
 * @class
 * @memberof PIXI
 */
export class State
{
    data: number;
    _blendMode: BLEND_MODES;
    _polygonOffset: number;

    constructor()
    {
        this.data = 0;

        this.blendMode = BLEND_MODES.NORMAL;
        this.polygonOffset = 0;

        this.blend = true;
        //  this.depthTest = true;
    }

    /**
     * Activates blending of the computed fragment color values
     *
     * @member {boolean}
     */
    get blend(): boolean
    {
        return !!(this.data & (1 << BLEND));
    }

<<<<<<< HEAD
    set blend(value: boolean)
=======
    set blend(value)
>>>>>>> 438819e6
    {
        if (!!(this.data & (1 << BLEND)) !== value)
        {
            this.data ^= (1 << BLEND);
        }
    }

    /**
     * Activates adding an offset to depth values of polygon's fragments
     *
     * @member {boolean}
     * @default false
     */
    get offsets(): boolean
    {
        return !!(this.data & (1 << OFFSET));
    }

<<<<<<< HEAD
    set offsets(value: boolean)
=======
    set offsets(value)
>>>>>>> 438819e6
    {
        if (!!(this.data & (1 << OFFSET)) !== value)
        {
            this.data ^= (1 << OFFSET);
        }
    }

    /**
     * Activates culling of polygons.
     *
     * @member {boolean}
     * @default false
     */
    get culling(): boolean
    {
        return !!(this.data & (1 << CULLING));
    }

<<<<<<< HEAD
    set culling(value: boolean)
=======
    set culling(value)
>>>>>>> 438819e6
    {
        if (!!(this.data & (1 << CULLING)) !== value)
        {
            this.data ^= (1 << CULLING);
        }
    }

    /**
     * Activates depth comparisons and updates to the depth buffer.
     *
     * @member {boolean}
     * @default false
     */
    get depthTest(): boolean
    {
        return !!(this.data & (1 << DEPTH_TEST));
    }

<<<<<<< HEAD
    set depthTest(value: boolean)
=======
    set depthTest(value)
>>>>>>> 438819e6
    {
        if (!!(this.data & (1 << DEPTH_TEST)) !== value)
        {
            this.data ^= (1 << DEPTH_TEST);
        }
    }

    /**
     * Specifies whether or not front or back-facing polygons can be culled.
     * @member {boolean}
     * @default false
     */
    get clockwiseFrontFace(): boolean
    {
        return !!(this.data & (1 << WINDING));
    }

<<<<<<< HEAD
    set clockwiseFrontFace(value: boolean)
=======
    set clockwiseFrontFace(value)
>>>>>>> 438819e6
    {
        if (!!(this.data & (1 << WINDING)) !== value)
        {
            this.data ^= (1 << WINDING);
        }
    }

    /**
     * The blend mode to be applied when this state is set. Apply a value of `PIXI.BLEND_MODES.NORMAL` to reset the blend mode.
     * Setting this mode to anything other than NO_BLEND will automatically switch blending on.
     *
     * @member {number}
     * @default PIXI.BLEND_MODES.NORMAL
     * @see PIXI.BLEND_MODES
     */
    get blendMode(): BLEND_MODES
    {
        return this._blendMode;
    }

<<<<<<< HEAD
    set blendMode(value: BLEND_MODES)
=======
    set blendMode(value)
>>>>>>> 438819e6
    {
        this.blend = (value !== BLEND_MODES.NONE);
        this._blendMode = value;
    }

    /**
     * The polygon offset. Setting this property to anything other than 0 will automatically enable polygon offset fill.
     *
     * @member {number}
     * @default 0
     */
    get polygonOffset(): number
    {
        return this._polygonOffset;
    }

<<<<<<< HEAD
    set polygonOffset(value: number)
=======
    set polygonOffset(value)
>>>>>>> 438819e6
    {
        this.offsets = !!value;
        this._polygonOffset = value;
    }

    static for2d(): State
    {
        const state = new State();

        state.depthTest = false;
        state.blend = true;

        return state;
    }
}
<|MERGE_RESOLUTION|>--- conflicted
+++ resolved
@@ -44,11 +44,7 @@
         return !!(this.data & (1 << BLEND));
     }
 
-<<<<<<< HEAD
-    set blend(value: boolean)
-=======
     set blend(value)
->>>>>>> 438819e6
     {
         if (!!(this.data & (1 << BLEND)) !== value)
         {
@@ -67,11 +63,7 @@
         return !!(this.data & (1 << OFFSET));
     }
 
-<<<<<<< HEAD
-    set offsets(value: boolean)
-=======
     set offsets(value)
->>>>>>> 438819e6
     {
         if (!!(this.data & (1 << OFFSET)) !== value)
         {
@@ -90,11 +82,7 @@
         return !!(this.data & (1 << CULLING));
     }
 
-<<<<<<< HEAD
-    set culling(value: boolean)
-=======
     set culling(value)
->>>>>>> 438819e6
     {
         if (!!(this.data & (1 << CULLING)) !== value)
         {
@@ -113,11 +101,7 @@
         return !!(this.data & (1 << DEPTH_TEST));
     }
 
-<<<<<<< HEAD
-    set depthTest(value: boolean)
-=======
     set depthTest(value)
->>>>>>> 438819e6
     {
         if (!!(this.data & (1 << DEPTH_TEST)) !== value)
         {
@@ -135,11 +119,7 @@
         return !!(this.data & (1 << WINDING));
     }
 
-<<<<<<< HEAD
-    set clockwiseFrontFace(value: boolean)
-=======
     set clockwiseFrontFace(value)
->>>>>>> 438819e6
     {
         if (!!(this.data & (1 << WINDING)) !== value)
         {
@@ -160,11 +140,7 @@
         return this._blendMode;
     }
 
-<<<<<<< HEAD
-    set blendMode(value: BLEND_MODES)
-=======
     set blendMode(value)
->>>>>>> 438819e6
     {
         this.blend = (value !== BLEND_MODES.NONE);
         this._blendMode = value;
@@ -181,11 +157,7 @@
         return this._polygonOffset;
     }
 
-<<<<<<< HEAD
-    set polygonOffset(value: number)
-=======
     set polygonOffset(value)
->>>>>>> 438819e6
     {
         this.offsets = !!value;
         this._polygonOffset = value;
