--- conflicted
+++ resolved
@@ -2,15 +2,11 @@
 
 import type { Renderer } from '../Renderer';
 import type { Buffer } from './Buffer';
-<<<<<<< HEAD
-import type { ISystem } from '../ISystem';
-import type { BUFFER_TYPE } from '@pixi/constants';
-=======
 import type { ISystem } from '../system/ISystem';
 import type { IRenderingContext } from '../IRenderer';
 import type { ExtensionMetadata } from '@pixi/extensions';
 import { extensions, ExtensionType } from '@pixi/extensions';
->>>>>>> eb9cfe04
+import type { BUFFER_TYPE } from '@pixi/constants';
 
 /**
  * System plugin to the renderer to manage buffers.
