import { GLBuffer } from './GLBuffer';
import { ENV } from '@pixi/constants';
import { settings } from '../settings';

import type { ISystem } from '../ISystem';
import type { DRAW_MODES } from '@pixi/constants';
import type { Renderer } from '../Renderer';
import type { IRenderingContext } from '../IRenderingContext';
import type { Geometry } from './Geometry';
import type { Shader } from '../shader/Shader';
import type { Program } from '../shader/Program';
import type { Dict } from '@pixi/utils';

const byteSizeMap: {[key: number]: number} = { 5126: 4, 5123: 2, 5121: 1 };

/**
 * System plugin to the renderer to manage geometry.
 *
 * @class
 * @extends PIXI.System
 * @memberof PIXI
 */
export class GeometrySystem implements ISystem
{
    public hasVao: boolean;
    public hasInstance: boolean;
    public canUseUInt32ElementIndex: boolean;
    protected CONTEXT_UID: number;
    protected gl: IRenderingContext;
    protected _activeGeometry: Geometry;
    protected _activeVao: WebGLVertexArrayObject;
    protected _boundBuffer: GLBuffer;
    readonly managedGeometries: {[key: number]: Geometry};
    readonly managedBuffers: {[key: number]: Buffer};
    private renderer: Renderer;

    /**
     * @param {PIXI.Renderer} renderer - The renderer this System works for.
     */
    constructor(renderer: Renderer)
    {
        this.renderer = renderer;
        this._activeGeometry = null;
        this._activeVao = null;

        /**
         * `true` if we has `*_vertex_array_object` extension
         * @member {boolean}
         * @readonly
         */
        this.hasVao = true;

        /**
         * `true` if has `ANGLE_instanced_arrays` extension
         * @member {boolean}
         * @readonly
         */
        this.hasInstance = true;

        /**
         * `true` if support `gl.UNSIGNED_INT` in `gl.drawElements` or `gl.drawElementsInstanced`
         * @member {boolean}
         * @readonly
         */
        this.canUseUInt32ElementIndex = false;

        /**
         * Cache for all geometries by id, used in case renderer gets destroyed or for profiling
         * @member {object}
         * @readonly
         */
        this.managedGeometries = {};
    }

    /**
     * Sets up the renderer context and necessary buffers.
     */
    protected contextChange(): void
    {
        this.disposeAll(true);

        const gl = this.gl = this.renderer.gl;
        const context = this.renderer.context;

        this.CONTEXT_UID = this.renderer.CONTEXT_UID;

        // webgl2
        if (context.webGLVersion !== 2)
        {
            // webgl 1!
            let nativeVaoExtension = this.renderer.context.extensions.vertexArrayObject;

            if (settings.PREFER_ENV === ENV.WEBGL_LEGACY)
            {
                nativeVaoExtension = null;
            }

            if (nativeVaoExtension)
            {
                gl.createVertexArray = (): WebGLVertexArrayObject =>
                    nativeVaoExtension.createVertexArrayOES();

                gl.bindVertexArray = (vao): void =>
                    nativeVaoExtension.bindVertexArrayOES(vao);

                gl.deleteVertexArray = (vao): void =>
                    nativeVaoExtension.deleteVertexArrayOES(vao);
            }
            else
            {
                this.hasVao = false;
                gl.createVertexArray = (): WebGLVertexArrayObject =>
                    null;

                gl.bindVertexArray = (): void =>
                    null;

                gl.deleteVertexArray = (): void =>
                    null;
            }
        }

        if (context.webGLVersion !== 2)
        {
            const instanceExt = gl.getExtension('ANGLE_instanced_arrays');

            if (instanceExt)
            {
                gl.vertexAttribDivisor = (a, b): void =>
                    instanceExt.vertexAttribDivisorANGLE(a, b);

                gl.drawElementsInstanced = (a, b, c, d, e): void =>
                    instanceExt.drawElementsInstancedANGLE(a, b, c, d, e);

                gl.drawArraysInstanced = (a, b, c, d): void =>
                    instanceExt.drawArraysInstancedANGLE(a, b, c, d);
            }
            else
            {
                this.hasInstance = false;
            }
        }

        this.canUseUInt32ElementIndex = context.webGLVersion === 2 || !!context.extensions.uint32ElementIndex;
    }

    /**
     * Binds geometry so that is can be drawn. Creating a Vao if required
     *
     * @param {PIXI.Geometry} geometry - instance of geometry to bind
     * @param {PIXI.Shader} [shader] - instance of shader to use vao for
     */
    bind(geometry?: Geometry, shader?: Shader): void
    {
        shader = shader || this.renderer.shader.shader;

        const { gl } = this;

        // not sure the best way to address this..
        // currently different shaders require different VAOs for the same geometry
        // Still mulling over the best way to solve this one..
        // will likely need to modify the shader attribute locations at run time!
        let vaos = geometry.glVertexArrayObjects[this.CONTEXT_UID];
        let incRefCount = false;

        if (!vaos)
        {
            this.managedGeometries[geometry.id] = geometry;
            geometry.disposeRunner.add(this);
            geometry.glVertexArrayObjects[this.CONTEXT_UID] = vaos = {};
            incRefCount = true;
        }

        const vao = vaos[shader.program.id] || this.initGeometryVao(geometry, shader, incRefCount);

        this._activeGeometry = geometry;

        if (this._activeVao !== vao)
        {
            this._activeVao = vao;

            if (this.hasVao)
            {
                gl.bindVertexArray(vao);
            }
            else
            {
                this.activateVao(geometry, shader.program);
            }
        }

        // TODO - optimise later!
        // don't need to loop through if nothing changed!
        // maybe look to add an 'autoupdate' to geometry?
        this.updateBuffers();
    }

    /**
     * Reset and unbind any active VAO and geometry
     */
    reset(): void
    {
        this.unbind();
    }

    /**
     * Update buffers
     * @protected
     */
    updateBuffers(): void
    {
        const geometry = this._activeGeometry;

        const bufferSystem = this.renderer.buffer;

        for (let i = 0; i < geometry.buffers.length; i++)
        {
            const buffer = geometry.buffers[i];

            bufferSystem.update(buffer);
        }
    }

    /**
     * Check compatibility between a geometry and a program
     * @protected
     * @param {PIXI.Geometry} geometry - Geometry instance
     * @param {PIXI.Program} program - Program instance
     */
    protected checkCompatibility(geometry: Geometry, program: Program): void
    {
        // geometry must have at least all the attributes that the shader requires.
        const geometryAttributes = geometry.attributes;
        const shaderAttributes = program.attributeData;

        for (const j in shaderAttributes)
        {
            if (!geometryAttributes[j])
            {
                throw new Error(`shader and geometry incompatible, geometry missing the "${j}" attribute`);
            }
        }
    }

    /**
     * Takes a geometry and program and generates a unique signature for them.
     *
     * @param {PIXI.Geometry} geometry - to get signature from
     * @param {PIXI.Program} program - to test geometry against
     * @returns {String} Unique signature of the geometry and program
     * @protected
     */
    protected getSignature(geometry: Geometry, program: Program): string
    {
        const attribs = geometry.attributes;
        const shaderAttributes = program.attributeData;

        const strings = ['g', geometry.id];

        for (const i in attribs)
        {
            if (shaderAttributes[i])
            {
                strings.push(i);
            }
        }

        return strings.join('-');
    }

    /**
     * Creates or gets Vao with the same structure as the geometry and stores it on the geometry.
     * If vao is created, it is bound automatically. We use a shader to infer what and how to set up the
     * attribute locations.
     *
     * @protected
     * @param {PIXI.Geometry} geometry - Instance of geometry to to generate Vao for
     * @param {PIXI.Shader} shader - Instance of the shader
     * @param {boolean} [incRefCount=false] - Increment refCount of all geometry buffers
     */
    protected initGeometryVao(geometry: Geometry, shader: Shader, incRefCount = true): WebGLVertexArrayObject
    {
        const gl = this.gl;
        const CONTEXT_UID = this.CONTEXT_UID;
<<<<<<< HEAD
        const bufferSystem = this.renderer.buffer;
=======
        const program = shader.program;

        if (!program.glPrograms[CONTEXT_UID])
        {
            this.renderer.shader.generateShader(shader);
        }

        this.checkCompatibility(geometry, program);
>>>>>>> f9d52670

        const signature = this.getSignature(geometry, program);

        const vaoObjectHash = geometry.glVertexArrayObjects[this.CONTEXT_UID];

        let vao = vaoObjectHash[signature];

        if (vao)
        {
            // this will give us easy access to the vao
            vaoObjectHash[program.id] = vao;

            return vao;
        }

        const buffers = geometry.buffers;
        const attributes = geometry.attributes;
        const tempStride: Dict<number> = {};
        const tempStart: Dict<number> = {};

        for (const j in buffers)
        {
            tempStride[j] = 0;
            tempStart[j] = 0;
        }

        for (const j in attributes)
        {
            if (!attributes[j].size && program.attributeData[j])
            {
                attributes[j].size = program.attributeData[j].size;
            }
            else if (!attributes[j].size)
            {
                console.warn(`PIXI Geometry attribute '${j}' size cannot be determined (likely the bound shader does not have the attribute)`);  // eslint-disable-line
            }

            tempStride[attributes[j].buffer] += attributes[j].size * byteSizeMap[attributes[j].type];
        }

        for (const j in attributes)
        {
            const attribute = attributes[j];
            const attribSize = attribute.size;

            if (attribute.stride === undefined)
            {
                if (tempStride[attribute.buffer] === attribSize * byteSizeMap[attribute.type])
                {
                    attribute.stride = 0;
                }
                else
                {
                    attribute.stride = tempStride[attribute.buffer];
                }
            }

            if (attribute.start === undefined)
            {
                attribute.start = tempStart[attribute.buffer];

                tempStart[attribute.buffer] += attribSize * byteSizeMap[attribute.type];
            }
        }

        vao = gl.createVertexArray();

        gl.bindVertexArray(vao);

        // first update - and create the buffers!
        // only create a gl buffer if it actually gets
        for (let i = 0; i < buffers.length; i++)
        {
            const buffer = buffers[i];

            bufferSystem.bind(buffer);

            if (incRefCount)
            {
                buffer._glBuffers[CONTEXT_UID].refCount++;
            }
        }

        // TODO - maybe make this a data object?
        // lets wait to see if we need to first!

        this.activateVao(geometry, program);

        this._activeVao = vao;

        // add it to the cache!
        vaoObjectHash[program.id] = vao;
        vaoObjectHash[signature] = vao;

        return vao;
    }

    /**
     * Disposes geometry
     * @param {PIXI.Geometry} geometry - Geometry with buffers. Only VAO will be disposed
     * @param {boolean} [contextLost=false] - If context was lost, we suppress deleteVertexArray
     */
    disposeGeometry(geometry: Geometry, contextLost?: boolean): void
    {
        if (!this.managedGeometries[geometry.id])
        {
            return;
        }

        delete this.managedGeometries[geometry.id];

        const vaos = geometry.glVertexArrayObjects[this.CONTEXT_UID];
        const gl = this.gl;
        const buffers = geometry.buffers;
        const bufferSystem = this.renderer?.buffer;

        geometry.disposeRunner.remove(this);

        if (!vaos)
        {
            return;
        }

        // bufferSystem may have already been destroyed..
        // if this is the case, there is no need to destroy the geometry buffers...
        // they already have been!
        if (bufferSystem)
        {
            for (let i = 0; i < buffers.length; i++)
            {
                const buf = buffers[i]._glBuffers[this.CONTEXT_UID];

                buf.refCount--;
                if (buf.refCount === 0 && !contextLost)
                {
                    bufferSystem.dispose(buffers[i], contextLost);
                }
            }
        }

        if (!contextLost)
        {
            for (const vaoId in vaos)
            {
                // delete only signatures, everything else are copies
                if (vaoId[0] === 'g')
                {
                    const vao = vaos[vaoId];

                    if (this._activeVao === vao)
                    {
                        this.unbind();
                    }
                    gl.deleteVertexArray(vao);
                }
            }
        }

        delete geometry.glVertexArrayObjects[this.CONTEXT_UID];
    }

    /**
     * dispose all WebGL resources of all managed geometries
     * @param {boolean} [contextLost=false] - If context was lost, we suppress `gl.delete` calls
     */
    disposeAll(contextLost?: boolean): void
    {
        const all: Array<any> = Object.keys(this.managedGeometries);

        for (let i = 0; i < all.length; i++)
        {
            this.disposeGeometry(this.managedGeometries[all[i]], contextLost);
        }
    }

    /**
     * Activate vertex array object
     *
     * @protected
     * @param {PIXI.Geometry} geometry - Geometry instance
     * @param {PIXI.Program} program - Shader program instance
     */
    protected activateVao(geometry: Geometry, program: Program): void
    {
        const gl = this.gl;
        const CONTEXT_UID = this.CONTEXT_UID;
        const bufferSystem = this.renderer.buffer;
        const buffers = geometry.buffers;
        const attributes = geometry.attributes;

        if (geometry.indexBuffer)
        {
            // first update the index buffer if we have one..
            bufferSystem.bind(geometry.indexBuffer);
        }

        let lastBuffer = null;

        // add a new one!
        for (const j in attributes)
        {
            const attribute = attributes[j];
            const buffer = buffers[attribute.buffer];
            const glBuffer = buffer._glBuffers[CONTEXT_UID];

            if (program.attributeData[j])
            {
                if (lastBuffer !== glBuffer)
                {
                    bufferSystem.bind(buffer);

                    lastBuffer = glBuffer;
                }

                const location = program.attributeData[j].location;

                // TODO introduce state again
                // we can optimise this for older devices that have no VAOs
                gl.enableVertexAttribArray(location);

                gl.vertexAttribPointer(location,
                    attribute.size,
                    attribute.type || gl.FLOAT,
                    attribute.normalized,
                    attribute.stride,
                    attribute.start);

                if (attribute.instance)
                {
                    // TODO calculate instance count based of this...
                    if (this.hasInstance)
                    {
                        gl.vertexAttribDivisor(location, 1);
                    }
                    else
                    {
                        throw new Error('geometry error, GPU Instancing is not supported on this device');
                    }
                }
            }
        }
    }

    /**
     * Draw the geometry
     *
     * @param {Number} type - the type primitive to render
     * @param {Number} [size] - the number of elements to be rendered
     * @param {Number} [start] - Starting index
     * @param {Number} [instanceCount] - the number of instances of the set of elements to execute
     */
    draw(type: DRAW_MODES, size?: number, start?: number, instanceCount?: number): this
    {
        const { gl } = this;
        const geometry = this._activeGeometry;

        // TODO.. this should not change so maybe cache the function?

        if (geometry.indexBuffer)
        {
            const byteSize = geometry.indexBuffer.data.BYTES_PER_ELEMENT;
            const glType = byteSize === 2 ? gl.UNSIGNED_SHORT : gl.UNSIGNED_INT;

            if (byteSize === 2 || (byteSize === 4 && this.canUseUInt32ElementIndex))
            {
                if (geometry.instanced)
                {
                    /* eslint-disable max-len */
                    gl.drawElementsInstanced(type, size || geometry.indexBuffer.data.length, glType, (start || 0) * byteSize, instanceCount || 1);
                    /* eslint-enable max-len */
                }
                else
                {
                    /* eslint-disable max-len */
                    gl.drawElements(type, size || geometry.indexBuffer.data.length, glType, (start || 0) * byteSize);
                    /* eslint-enable max-len */
                }
            }
            else
            {
                console.warn('unsupported index buffer type: uint32');
            }
        }
        else if (geometry.instanced)
        {
            // TODO need a better way to calculate size..
            gl.drawArraysInstanced(type, start, size || geometry.getSize(), instanceCount || 1);
        }
        else
        {
            gl.drawArrays(type, start, size || geometry.getSize());
        }

        return this;
    }

    /**
     * Unbind/reset everything
     * @protected
     */
    protected unbind(): void
    {
        this.gl.bindVertexArray(null);
        this._activeVao = null;
        this._activeGeometry = null;
    }

    /**
     * @ignore
     */
    destroy(): void
    {
        this.renderer = null;
    }
}<|MERGE_RESOLUTION|>--- conflicted
+++ resolved
@@ -282,9 +282,7 @@
     {
         const gl = this.gl;
         const CONTEXT_UID = this.CONTEXT_UID;
-<<<<<<< HEAD
         const bufferSystem = this.renderer.buffer;
-=======
         const program = shader.program;
 
         if (!program.glPrograms[CONTEXT_UID])
@@ -293,7 +291,6 @@
         }
 
         this.checkCompatibility(geometry, program);
->>>>>>> f9d52670
 
         const signature = this.getSignature(geometry, program);
 
