import { MASK_TYPES } from '@pixi/constants';
import { settings } from '@pixi/settings';
import { ISpriteMaskFilter } from '@pixi/core';

import type { COLOR_MASK_BITS, MSAA_QUALITY } from '@pixi/constants';
import type { Rectangle, Matrix } from '@pixi/math';
import type { IFilterTarget } from '../filters/IFilterTarget';
import type { Renderer } from '../Renderer';

export interface IMaskTarget extends IFilterTarget
{
    renderable: boolean;
    isSprite?: boolean;
    worldTransform: Matrix;
    isFastRect?(): boolean;
    getBounds(skipUpdate?: boolean, rect?: Rectangle): Rectangle;
    render(renderer: Renderer): void;
}
/**
 * Component for masked elements.
 *
 * Holds mask mode and temporary data about current mask.
 * @memberof PIXI
 */
export class MaskData
{
    /** Mask type */
    public type: MASK_TYPES;

    /**
     * Whether we know the mask type beforehand
     * @default true
     */
    public autoDetect: boolean;

    /**
     * Which element we use to mask
     * @member {PIXI.DisplayObject}
     */
    public maskObject: IMaskTarget;

    /** Whether it belongs to MaskSystem pool */
    public pooled: boolean;

    /** Indicator of the type (always true for {@link MaskData} objects) */
    public isMaskData: boolean;// webdoc crashes if the type is true because reasons... (will fix)

    /**
     * Resolution of the sprite mask filter.
     * If set to `null` or `0`, the resolution of the current render target is used.
     * @default null
     */
    public resolution: number;

    /**
     * Number of samples of the sprite mask filter.
     * If set to `null`, the sample count of the current render target is used.
     * @default PIXI.settings.FILTER_MULTISAMPLE
     */
    public multisample: MSAA_QUALITY;

    /** If enabled is true the mask is applied, if false it will not. */
    public enabled: boolean;

    /** Color mask. */
    public colorMask: COLOR_MASK_BITS;

    /**
     * The sprite mask filter wrapped in an array.
     * @private
     */
    _filters: ISpriteMaskFilter[];

    /**
     * Stencil counter above the mask in stack
     * @private
     */
    _stencilCounter: number;

    /**
     * Scissor counter above the mask in stack
     * @private
     */
    _scissorCounter: number;

<<<<<<< HEAD
    /**
     * Scissor operation above the mask in stack.
     * Null if _scissorCounter is zero, rectangle instance if positive.
     * @private
     */
    _scissorRect: Rectangle;

    /**
     * pre-computed scissor rect
     * does become _scissorRect when mask is actually pushed
     * @private
     */
=======
    /** Scissor operation above the mask in stack. Null if _scissorCounter is zero, rectangle instance if positive. */
    _scissorRect: Rectangle;

    /** pre-computed scissor rect does become _scissorRect when mask is actually pushed */
>>>>>>> b98acb1b
    _scissorRectLocal: Rectangle;

    /**
     * pre-computed color mask
     * @private
     */
    _colorMask: number;

    /**
     * Targeted element. Temporary variable set by MaskSystem
     * @member {PIXI.DisplayObject}
     * @private
     */
    _target: IMaskTarget;

    /**
     * Create MaskData
     * @param {PIXI.DisplayObject} [maskObject=null] - object that describes the mask
     */
    constructor(maskObject: IMaskTarget = null)
    {
        this.type = MASK_TYPES.NONE;
        this.autoDetect = true;
        this.maskObject = maskObject || null;
        this.pooled = false;
        this.isMaskData = true;
        this.resolution = null;
        this.multisample = settings.FILTER_MULTISAMPLE;
        this.enabled = true;
        this.colorMask = 0xf;
        this._filters = null;
        this._stencilCounter = 0;
        this._scissorCounter = 0;
        this._scissorRect = null;
        this._scissorRectLocal = null;
        this._colorMask = 0xf;
        this._target = null;
    }

    /**
     * The sprite mask filter.
     * If set to `null`, the default sprite mask filter is used.
     * @default null
     */
    get filter(): ISpriteMaskFilter
    {
        return this._filters ? this._filters[0] : null;
    }

    set filter(value: ISpriteMaskFilter)
    {
        if (value)
        {
            if (this._filters)
            {
                this._filters[0] = value;
            }
            else
            {
                this._filters = [value];
            }
        }
        else
        {
            this._filters = null;
        }
    }

    /** Resets the mask data after popMask(). */
    reset(): void
    {
        if (this.pooled)
        {
            this.maskObject = null;

            this.type = MASK_TYPES.NONE;

            this.autoDetect = true;
        }

        this._target = null;
        this._scissorRectLocal = null;
    }

    /**
     * Copies counters from maskData above, called from pushMask().
     * @param maskAbove
     */
    copyCountersOrReset(maskAbove?: MaskData): void
    {
        if (maskAbove)
        {
            this._stencilCounter = maskAbove._stencilCounter;
            this._scissorCounter = maskAbove._scissorCounter;
            this._scissorRect = maskAbove._scissorRect;
        }
        else
        {
            this._stencilCounter = 0;
            this._scissorCounter = 0;
            this._scissorRect = null;
        }
    }
}<|MERGE_RESOLUTION|>--- conflicted
+++ resolved
@@ -83,7 +83,6 @@
      */
     _scissorCounter: number;
 
-<<<<<<< HEAD
     /**
      * Scissor operation above the mask in stack.
      * Null if _scissorCounter is zero, rectangle instance if positive.
@@ -96,12 +95,6 @@
      * does become _scissorRect when mask is actually pushed
      * @private
      */
-=======
-    /** Scissor operation above the mask in stack. Null if _scissorCounter is zero, rectangle instance if positive. */
-    _scissorRect: Rectangle;
-
-    /** pre-computed scissor rect does become _scissorRect when mask is actually pushed */
->>>>>>> b98acb1b
     _scissorRectLocal: Rectangle;
 
     /**
