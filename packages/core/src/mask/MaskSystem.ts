import { MaskData } from './MaskData';
import { SpriteMaskFilter } from '../filters/spriteMask/SpriteMaskFilter';
import { MASK_TYPES } from '@pixi/constants';

import type { ISystem } from '../ISystem';
import type { IMaskTarget } from './MaskData';
import type { Renderer } from '../Renderer';

/**
 * System plugin to the renderer to manage masks.
 *
 * There are three built-in types of masking:
 * * **Scissor Masking**: Scissor masking discards pixels that are outside of a rectangle called the scissor box. It is
 *  the most performant as the scissor test is inexpensive. However, it can only be used when the mask is rectangular.
 * * **Stencil Masking**: Stencil masking discards pixels that don't overlap with the pixels rendered into the stencil
 *  buffer. It is the next fastest option as it does not require rendering into a separate framebuffer. However, it does
 *  cause the mask to be rendered **twice** for each masking operation; hence, minimize the rendering cost of your masks.
 * * **Sprite Mask Filtering**: Sprite mask filtering discards pixels based on the red channel of the sprite-mask's
 *  texture. (Generally, the masking texture is grayscale). Using advanced techniques, you might be able to embed this
 *  type of masking in a custom shader - and hence, bypassing the masking system fully for performance wins.
 *
 * The best type of masking is auto-detected when you `push` one. To use scissor masking, you must pass in a `Graphics`
 * object with just a rectangle drawn.
 *
 * ## Mask Stacks
 *
 * In the scene graph, masks can be applied recursively, i.e. a mask can be applied during a masking operation. The mask
 * stack stores the currently applied masks in order. Each {@link PIXI.BaseRenderTexture} holds its own mask stack, i.e.
 * when you switch render-textures, the old masks only applied when you switch back to rendering to the old render-target.
 *
 * @class
 * @extends PIXI.System
 * @memberof PIXI
 */
export class MaskSystem implements ISystem
{
    public enableScissor: boolean;
    protected readonly alphaMaskPool: Array<SpriteMaskFilter[]>;
    protected alphaMaskIndex: number;
    private readonly maskDataPool: Array<MaskData>;
    private maskStack: Array<MaskData>;
    private renderer: Renderer;

    /**
     * @param {PIXI.Renderer} renderer - The renderer this System works for.
     */
    constructor(renderer: Renderer)
    {
        this.renderer = renderer;

        /**
         * Enable scissor masking.
         *
         * @member {boolean}
         * @readonly
         */
        this.enableScissor = true;

        /**
         * Pool of used sprite mask filters
         * @member {PIXI.SpriteMaskFilter[]}
         * @readonly
         */
        this.alphaMaskPool = [];

        /**
         * Pool of mask data
         * @member {PIXI.MaskData[]}
         * @readonly
         */
        this.maskDataPool = [];

        this.maskStack = [];

        /**
         * Current index of alpha mask pool
         * @member {number}
         * @default 0
         * @readonly
         */
        this.alphaMaskIndex = 0;
    }

    /**
     * Changes the mask stack that is used by this System.
     *
     * @param {PIXI.MaskData[]} maskStack - The mask stack
     */
    setMaskStack(maskStack: Array<MaskData>): void
    {
        this.maskStack = maskStack;
        this.renderer.scissor.setMaskStack(maskStack);
        this.renderer.stencil.setMaskStack(maskStack);
    }

    /**
     * Enables the mask and appends it to the current mask stack.
     *
     * NOTE: The batch renderer should be flushed beforehand to prevent pending renders from being masked.
     *
     * @param {PIXI.DisplayObject} target - Display Object to push the mask to
     * @param {PIXI.MaskData|PIXI.Sprite|PIXI.Graphics|PIXI.DisplayObject} maskData - The masking data.
     */
    push(target: IMaskTarget, maskDataOrTarget: MaskData|IMaskTarget): void
    {
        let maskData = maskDataOrTarget as MaskData;

        if (!maskData.isMaskData)
        {
            const d = this.maskDataPool.pop() || new MaskData();

            d.pooled = true;
            d.maskObject = maskDataOrTarget as IMaskTarget;
            maskData = d;
        }

        if (maskData.autoDetect)
        {
            this.detect(maskData);
        }

        const maskAbove = this.maskStack.length !== 0 ? this.maskStack[this.maskStack.length - 1] : null;

        maskData.copyCountersOrReset(maskAbove);
        maskData._target = target;

        if (maskData.type !== MASK_TYPES.SPRITE)
        {
            this.maskStack.push(maskData);
        }

        if (maskData.enabled)
        {
            switch (maskData.type)
            {
                case MASK_TYPES.SCISSOR:
                    this.renderer.scissor.push(maskData);
                    break;
                case MASK_TYPES.STENCIL:
                    this.renderer.stencil.push(maskData);
                    break;
                case MASK_TYPES.SPRITE:
                    maskData.copyCountersOrReset(null);
                    this.pushSpriteMask(maskData);
                    break;
                default:
                    break;
            }
        }

        if (maskData.type === MASK_TYPES.SPRITE)
        {
            this.maskStack.push(maskData);
        }
    }

    /**
     * Removes the last mask from the mask stack and doesn't return it.
     *
     * NOTE: The batch renderer should be flushed beforehand to render the masked contents before the mask is removed.
     *
     * @param {PIXI.DisplayObject} target - Display Object to pop the mask from
     */
    pop(target: IMaskTarget): void
    {
        const maskData = this.maskStack.pop();

        if (!maskData || maskData._target !== target)
        {
            // TODO: add an assert when we have it

            return;
        }

        if (maskData.enabled)
        {
<<<<<<< HEAD
            case MASK_TYPES.SCISSOR:
                this.renderer.scissor.pop();
                break;
            case MASK_TYPES.STENCIL:
                this.renderer.stencil.pop(maskData.maskObject);
                break;
            case MASK_TYPES.SPRITE:
                this.popSpriteMask(maskData);
                break;
            default:
                break;
=======
            switch (maskData.type)
            {
                case MASK_TYPES.SCISSOR:
                    this.renderer.scissor.pop();
                    break;
                case MASK_TYPES.STENCIL:
                    this.renderer.stencil.pop(maskData.maskObject);
                    break;
                case MASK_TYPES.SPRITE:
                    this.popSpriteMask();
                    break;
                default:
                    break;
            }
>>>>>>> ac2f46f6
        }

        maskData.reset();

        if (maskData.pooled)
        {
            this.maskDataPool.push(maskData);
        }

        if (this.maskStack.length !== 0)
        {
            const maskCurrent = this.maskStack[this.maskStack.length - 1];

            if (maskCurrent.type === MASK_TYPES.SPRITE && maskCurrent._filters)
            {
                maskCurrent._filters[0].maskSprite = maskCurrent.maskObject;
            }
        }
    }

    /**
     * Sets type of MaskData based on its maskObject
     * @param {PIXI.MaskData} maskData
     */
    detect(maskData: MaskData): void
    {
        const maskObject = maskData.maskObject;

        if (maskObject.isSprite)
        {
            maskData.type = MASK_TYPES.SPRITE;

            return;
        }
        maskData.type = MASK_TYPES.STENCIL;
        // detect scissor in graphics
        if (this.enableScissor
            && maskObject.isFastRect
            && maskObject.isFastRect())
        {
            const matrix = maskObject.worldTransform;

            // TODO: move the check to the matrix itself
            // we are checking that its orthogonal and x rotation is 0 90 180 or 270

            let rotX = Math.atan2(matrix.b, matrix.a);
            let rotXY = Math.atan2(matrix.d, matrix.c);

            // use the nearest degree to 0.01
            rotX = Math.round(rotX * (180 / Math.PI) * 100);
            rotXY = Math.round(rotXY * (180 / Math.PI) * 100) - rotX;

            rotX = ((rotX % 9000) + 9000) % 9000;
            rotXY = ((rotXY % 18000) + 18000) % 18000;

            if (rotX === 0 && rotXY === 9000)
            {
                maskData.type = MASK_TYPES.SCISSOR;
            }
        }
    }

    /**
     * Applies the Mask and adds it to the current filter stack.
     *
     * @param {PIXI.MaskData} maskData - Sprite to be used as the mask
     */
    pushSpriteMask(maskData: MaskData): void
    {
        const { maskObject } = maskData;
        const target = maskData._target;
        let alphaMaskFilter = maskData._filters;

        if (!alphaMaskFilter)
        {
            alphaMaskFilter = this.alphaMaskPool[this.alphaMaskIndex];

            if (!alphaMaskFilter)
            {
                alphaMaskFilter = this.alphaMaskPool[this.alphaMaskIndex] = [new SpriteMaskFilter()];
            }
        }

        const renderer = this.renderer;
        const renderTextureSystem = renderer.renderTexture;

        let resolution;
        let multisample;

        if (renderTextureSystem.current)
        {
            const renderTexture = renderTextureSystem.current;

            resolution = maskData.resolution || renderTexture.resolution;
            multisample = maskData.multisample ?? renderTexture.multisample;
        }
        else
        {
            resolution = maskData.resolution || renderer.resolution;
            multisample = maskData.multisample ?? renderer.multisample;
        }

        alphaMaskFilter[0].resolution = resolution;
        alphaMaskFilter[0].multisample = multisample;
        alphaMaskFilter[0].maskSprite = maskObject;

        const stashFilterArea = target.filterArea;

        target.filterArea = maskObject.getBounds(true);
        renderer.filter.push(target, alphaMaskFilter);
        target.filterArea = stashFilterArea;

        if (!maskData._filters)
        {
            this.alphaMaskIndex++;
        }
    }

    /**
     * Removes the last filter from the filter stack and doesn't return it.
     *
     * @param {PIXI.MaskData} maskData - Sprite to be used as the mask
     */
    popSpriteMask(maskData: MaskData): void
    {
        this.renderer.filter.pop();

        if (maskData._filters)
        {
            maskData._filters[0].maskSprite = null;
        }
        else
        {
            this.alphaMaskIndex--;
            this.alphaMaskPool[this.alphaMaskIndex][0].maskSprite = null;
        }
    }

    /**
     * @ignore
     */
    destroy(): void
    {
        this.renderer = null;
    }
}<|MERGE_RESOLUTION|>--- conflicted
+++ resolved
@@ -174,19 +174,6 @@
 
         if (maskData.enabled)
         {
-<<<<<<< HEAD
-            case MASK_TYPES.SCISSOR:
-                this.renderer.scissor.pop();
-                break;
-            case MASK_TYPES.STENCIL:
-                this.renderer.stencil.pop(maskData.maskObject);
-                break;
-            case MASK_TYPES.SPRITE:
-                this.popSpriteMask(maskData);
-                break;
-            default:
-                break;
-=======
             switch (maskData.type)
             {
                 case MASK_TYPES.SCISSOR:
@@ -196,12 +183,11 @@
                     this.renderer.stencil.pop(maskData.maskObject);
                     break;
                 case MASK_TYPES.SPRITE:
-                    this.popSpriteMask();
+                    this.popSpriteMask(maskData);
                     break;
                 default:
                     break;
             }
->>>>>>> ac2f46f6
         }
 
         maskData.reset();
