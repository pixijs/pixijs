--- conflicted
+++ resolved
@@ -2,12 +2,9 @@
 
 import type { Renderer } from '../Renderer';
 import type { IMaskTarget, MaskData } from './MaskData';
-<<<<<<< HEAD
+import { settings } from '@pixi/settings';
 import type { ExtensionMetadata } from '../extensions';
 import { ExtensionType } from '../extensions';
-=======
-import { settings } from '@pixi/settings';
->>>>>>> 4776c290
 
 /**
  * System plugin to the renderer to manage stencils (used for masks).
