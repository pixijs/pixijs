import { BaseTextureCache, EventEmitter, isPow2, TextureCache, uid } from '@pixi/utils';
import { FORMATS, SCALE_MODES, TARGETS, TYPES, ALPHA_MODES, MIPMAP_MODES, WRAP_MODES } from '@pixi/constants';
import { Resource } from './resources/Resource';
import { BufferResource } from './resources/BufferResource';
import { autoDetectResource } from './resources/autoDetectResource';
import { settings } from '@pixi/settings';

import type { MSAA_QUALITY } from '@pixi/constants';
import type { IAutoDetectOptions } from './resources/autoDetectResource';
import type { GLTexture } from './GLTexture';

const defaultBufferOptions = {
    scaleMode: SCALE_MODES.NEAREST,
    format: FORMATS.RGBA,
    alphaMode: ALPHA_MODES.NPM,
};

export type ImageSource = HTMLImageElement|HTMLCanvasElement|HTMLVideoElement|ImageBitmap;

export interface IBaseTextureOptions<RO = any> {
    alphaMode?: ALPHA_MODES;
    mipmap?: MIPMAP_MODES;
    anisotropicLevel?: number;
    scaleMode?: SCALE_MODES;
    width?: number;
    height?: number;
    wrapMode?: WRAP_MODES;
    format?: FORMATS;
    type?: TYPES;
    target?: TARGETS;
    resolution?: number;
    multisample?: MSAA_QUALITY;
    resourceOptions?: RO;
    pixiIdPrefix?: string;
}

export interface BaseTexture extends GlobalMixins.BaseTexture, EventEmitter {}

/**
 * A Texture stores the information that represents an image.
 * All textures have a base texture, which contains information about the source.
 * Therefore you can have many textures all using a single BaseTexture
 *
 * @class
 * @extends PIXI.utils.EventEmitter
 * @memberof PIXI
 * @typeParam R - The BaseTexture's Resource type.
 * @typeParam RO - The options for constructing resource.
 */
export class BaseTexture<R extends Resource = Resource, RO = IAutoDetectOptions> extends EventEmitter
{
    /**
     * The width of the base texture set when the image has loaded
     *
     * @readonly
     * @default PIXI.settings.RESOLUTION
     */
    public width: number;

    /**
     * The height of the base texture set when the image has loaded
     *
     * @readonly
     */
    public height: number;

    /**
     * The resolution / device pixel ratio of the texture
     *
     * @default PIXI.settings.RESOLUTION
     */
    public resolution: number;

    /**
     * How to treat premultiplied alpha, see {@link PIXI.ALPHA_MODES}.
     *
     * @member {PIXI.ALPHA_MODES}
     * @default PIXI.ALPHA_MODES.UNPACK
     */
    public alphaMode?: ALPHA_MODES;

    /**
     * Anisotropic filtering level of texture
     *
     * @member {number}
     * @default PIXI.settings.ANISOTROPIC_LEVEL
     */
    public anisotropicLevel?: number;

    /**
     * The pixel format of the texture
     *
     * @default PIXI.FORMATS.RGBA
     */
    public format?: FORMATS;

    /**
     * The type of resource data
     *
     * @default PIXI.TYPES.UNSIGNED_BYTE
     */
    public type?: TYPES;

    /**
     * The target type
     *
     * @default PIXI.TARGETS.TEXTURE_2D
     */
    public target?: TARGETS;

    /**
     * Global unique identifier for this BaseTexture
     *
     * @protected
     */
    public readonly uid: number;

    /**
     * Used by automatic texture Garbage Collection, stores last GC tick when it was bound
     *
     * @protected
     */
    touched: number;

    /**
     * Whether or not the texture is a power of two, try to use power of two textures as much
     * as you can
     *
     * @readonlys
     * @default false
     */
    isPowerOfTwo: boolean;

    /**
     * The map of render context textures where this is bound
     *
     * @private
     */
    _glTextures: { [key: number]: GLTexture };

    /**
     * Used by TextureSystem to only update texture to the GPU when needed.
     * Please call `update()` to increment it.
     *
     * @readonly
     */
    dirtyId: number;

    /**
     * Used by TextureSystem to only update texture style when needed.
     *
     * @protected
     */
    dirtyStyleId: number;

    /**
     * Currently default cache ID.
     *
     * @member {string}
     */
    public cacheId: string;

    /**
     * Generally speaking means when resource is loaded.
     * @readonly
     * @member {boolean}
     */
    public valid: boolean;

    /**
     * The collection of alternative cache ids, since some BaseTextures
     * can have more than one ID, short name and longer full URL
     *
     * @member {Array<string>}
     * @readonly
     */
    public textureCacheIds: Array<string>;

    /**
     * Flag if BaseTexture has been destroyed.
     *
     * @member {boolean}
     * @readonly
     */
    public destroyed: boolean;

    /**
     * The resource used by this BaseTexture, there can only
     * be one resource per BaseTexture, but textures can share
     * resources.
     *
     * @member {PIXI.Resource}
     * @readonly
     */
    public resource: R;

    /**
     * Number of the texture batch, used by multi-texture renderers
     *
     * @member {number}
     */
    _batchEnabled: number;

    /**
     * Location inside texture batch, used by multi-texture renderers
     *
     * @member {number}
     */
    _batchLocation: number;

    /**
     * Whether its a part of another texture, handled by ArrayResource or CubeResource
     *
     * @member {PIXI.BaseTexture}
     */
    parentTextureArray: BaseTexture;

    private _mipmap?: MIPMAP_MODES;
    private _scaleMode?: SCALE_MODES;
    private _wrapMode?: WRAP_MODES;

    /**
     * @param {PIXI.Resource|string|HTMLImageElement|HTMLCanvasElement|HTMLVideoElement} [resource=null] -
     *        The current resource to use, for things that aren't Resource objects, will be converted
     *        into a Resource.
     * @param {Object} [options] - Collection of options
     * @param {PIXI.MIPMAP_MODES} [options.mipmap=PIXI.settings.MIPMAP_TEXTURES] - If mipmapping is enabled for texture
     * @param {number} [options.anisotropicLevel=PIXI.settings.ANISOTROPIC_LEVEL] - Anisotropic filtering level of texture
     * @param {PIXI.WRAP_MODES} [options.wrapMode=PIXI.settings.WRAP_MODE] - Wrap mode for textures
     * @param {PIXI.SCALE_MODES} [options.scaleMode=PIXI.settings.SCALE_MODE] - Default scale mode, linear, nearest
     * @param {PIXI.FORMATS} [options.format=PIXI.FORMATS.RGBA] - GL format type
     * @param {PIXI.TYPES} [options.type=PIXI.TYPES.UNSIGNED_BYTE] - GL data type
     * @param {PIXI.TARGETS} [options.target=PIXI.TARGETS.TEXTURE_2D] - GL texture target
     * @param {PIXI.ALPHA_MODES} [options.alphaMode=PIXI.ALPHA_MODES.UNPACK] - Pre multiply the image alpha
     * @param {number} [options.width=0] - Width of the texture
     * @param {number} [options.height=0] - Height of the texture
     * @param {number} [options.resolution=PIXI.settings.RESOLUTION] - Resolution of the base texture
     * @param {object} [options.resourceOptions] - Optional resource options,
     *        see {@link PIXI.autoDetectResource autoDetectResource}
     */
    constructor(resource: R | ImageSource | string | any = null, options: IBaseTextureOptions<RO> = null)
    {
        super();

        options = options || {};

        const { alphaMode, mipmap, anisotropicLevel, scaleMode, width, height,
            wrapMode, format, type, target, resolution, resourceOptions } = options;

        // Convert the resource to a Resource object
        if (resource && !(resource instanceof Resource))
        {
            resource = autoDetectResource<R, RO>(resource, resourceOptions);
            resource.internal = true;
        }

<<<<<<< HEAD
        /**
         * The resolution / device pixel ratio of the texture
         *
         * @readonly
         * @member {number}
         * @default PIXI.settings.RESOLUTION
         */
        this.resolution = resolution || settings.RESOLUTION;

        /**
         * The width of the base texture set when the image has loaded
         *
         * @readonly
         * @member {number}
         */
        this.width = Math.round((width || 0) * this.resolution) / this.resolution;

        /**
         * The height of the base texture set when the image has loaded
         *
         * @readonly
         * @member {number}
         */
        this.height = Math.round((height || 0) * this.resolution) / this.resolution;

        /**
         * Mipmap mode of the texture, affects downscaled images
         *
         * @member {PIXI.MIPMAP_MODES}
         * @default PIXI.settings.MIPMAP_TEXTURES
         */
        this.mipmap = mipmap !== undefined ? mipmap : settings.MIPMAP_TEXTURES;

        /**
         * Anisotropic filtering level of texture
         *
         * @member {number}
         * @default PIXI.settings.ANISOTROPIC_LEVEL
         */
=======
        this.width = width || 0;
        this.height = height || 0;
        this.resolution = resolution || settings.RESOLUTION;
        this._mipmap = mipmap !== undefined ? mipmap : settings.MIPMAP_TEXTURES;
>>>>>>> f2196303
        this.anisotropicLevel = anisotropicLevel !== undefined ? anisotropicLevel : settings.ANISOTROPIC_LEVEL;
        this._wrapMode = wrapMode || settings.WRAP_MODE;
        this._scaleMode = scaleMode !== undefined ? scaleMode : settings.SCALE_MODE;
        this.format = format || FORMATS.RGBA;
        this.type = type || TYPES.UNSIGNED_BYTE;
        this.target = target || TARGETS.TEXTURE_2D;
        this.alphaMode = alphaMode !== undefined ? alphaMode : ALPHA_MODES.UNPACK;

        this.uid = uid();
        this.touched = 0;
        this.isPowerOfTwo = false;
        this._refreshPOT();

        this._glTextures = {};
        this.dirtyId = 0;
        this.dirtyStyleId = 0;
        this.cacheId = null;
        this.valid = width > 0 && height > 0;
        this.textureCacheIds = [];
        this.destroyed = false;
        this.resource = null;

        this._batchEnabled = 0;
        this._batchLocation = 0;
        this.parentTextureArray = null;

        /**
         * Fired when a not-immediately-available source finishes loading.
         *
         * @protected
         * @event PIXI.BaseTexture#loaded
         * @param {PIXI.BaseTexture} baseTexture - Resource loaded.
         */

        /**
         * Fired when a not-immediately-available source fails to load.
         *
         * @protected
         * @event PIXI.BaseTexture#error
         * @param {PIXI.BaseTexture} baseTexture - Resource errored.
         * @param {ErrorEvent} event - Load error event.
         */

        /**
         * Fired when BaseTexture is updated.
         *
         * @protected
         * @event PIXI.BaseTexture#loaded
         * @param {PIXI.BaseTexture} baseTexture - Resource loaded.
         */

        /**
         * Fired when BaseTexture is updated.
         *
         * @protected
         * @event PIXI.BaseTexture#update
         * @param {PIXI.BaseTexture} baseTexture - Instance of texture being updated.
         */

        /**
         * Fired when BaseTexture is destroyed.
         *
         * @protected
         * @event PIXI.BaseTexture#dispose
         * @param {PIXI.BaseTexture} baseTexture - Instance of texture being destroyed.
         */

        // Set the resource
        this.setResource(resource);
    }

    /**
     * Pixel width of the source of this texture
     *
     * @readonly
     * @member {number}
     */
    get realWidth(): number
    {
        return Math.round(this.width * this.resolution);
    }

    /**
     * Pixel height of the source of this texture
     *
     * @readonly
     * @member {number}
     */
    get realHeight(): number
    {
        return Math.round(this.height * this.resolution);
    }

    /**
     * Mipmap mode of the texture, affects downscaled images
     *
     * @member {PIXI.MIPMAP_MODES}
     * @default PIXI.settings.MIPMAP_TEXTURES
     */
    get mipmap(): MIPMAP_MODES
    {
        return this._mipmap;
    }
    set mipmap(value: MIPMAP_MODES)
    {
        if (this._mipmap !== value)
        {
            this._mipmap = value;
            this.dirtyStyleId++;
        }
    }

    /**
     * The scale mode to apply when scaling this texture
     *
     * @member {PIXI.SCALE_MODES}
     * @default PIXI.settings.SCALE_MODE
     */
    get scaleMode(): SCALE_MODES
    {
        return this._scaleMode;
    }
    set scaleMode(value: SCALE_MODES)
    {
        if (this._scaleMode !== value)
        {
            this._scaleMode = value;
            this.dirtyStyleId++;
        }
    }

    /**
     * How the texture wraps
     * @member {PIXI.WRAP_MODES}
     * @default PIXI.settings.WRAP_MODE
     */
    get wrapMode(): WRAP_MODES
    {
        return this._wrapMode;
    }
    set wrapMode(value: WRAP_MODES)
    {
        if (this._wrapMode !== value)
        {
            this._wrapMode = value;
            this.dirtyStyleId++;
        }
    }

    /**
     * Changes style options of BaseTexture
     *
     * @param {PIXI.SCALE_MODES} [scaleMode] - Pixi scalemode
     * @param {PIXI.MIPMAP_MODES} [mipmap] - enable mipmaps
     * @returns {PIXI.BaseTexture} this
     */
    setStyle(scaleMode?: SCALE_MODES, mipmap?: MIPMAP_MODES): this
    {
        let dirty;

        if (scaleMode !== undefined && scaleMode !== this.scaleMode)
        {
            this.scaleMode = scaleMode;
            dirty = true;
        }

        if (mipmap !== undefined && mipmap !== this.mipmap)
        {
            this.mipmap = mipmap;
            dirty = true;
        }

        if (dirty)
        {
            this.dirtyStyleId++;
        }

        return this;
    }

    /**
     * Changes w/h/resolution. Texture becomes valid if width and height are greater than zero.
     *
     * @param {number} desiredWidth - Desired visual width
     * @param {number} desiredHeight - Desired visual height
     * @param {number} [resolution] - Optionally set resolution
     * @returns {PIXI.BaseTexture} this
     */
    setSize(desiredWidth: number, desiredHeight: number, resolution?: number): this
    {
        resolution = resolution || this.resolution;

        return this.setRealSize(desiredWidth * resolution, desiredHeight * resolution, resolution);
    }

    /**
     * Sets real size of baseTexture, preserves current resolution.
     *
     * @param {number} realWidth - Full rendered width
     * @param {number} realHeight - Full rendered height
     * @param {number} [resolution] - Optionally set resolution
     * @returns {PIXI.BaseTexture} this
     */
    setRealSize(realWidth: number, realHeight: number, resolution?: number): this
    {
        this.resolution = resolution || this.resolution;
        this.width = Math.round(realWidth) / this.resolution;
        this.height = Math.round(realHeight) / this.resolution;
        this._refreshPOT();
        this.update();

        return this;
    }

    /**
     * Refresh check for isPowerOfTwo texture based on size
     *
     * @private
     */
    protected _refreshPOT(): void
    {
        this.isPowerOfTwo = isPow2(this.realWidth) && isPow2(this.realHeight);
    }

    /**
     * Changes resolution
     *
     * @param {number} resolution - res
     * @returns {PIXI.BaseTexture} this
     */
    setResolution(resolution: number): this
    {
        const oldResolution = this.resolution;

        if (oldResolution === resolution)
        {
            return this;
        }

        this.resolution = resolution;

        if (this.valid)
        {
            this.width = Math.round(this.width * oldResolution) / resolution;
            this.height = Math.round(this.height * oldResolution) / resolution;
            this.emit('update', this);
        }

        this._refreshPOT();

        return this;
    }

    /**
     * Sets the resource if it wasn't set. Throws error if resource already present
     *
     * @param {PIXI.Resource} resource - that is managing this BaseTexture
     * @returns {PIXI.BaseTexture} this
     */
    setResource(resource: R): this
    {
        if (this.resource === resource)
        {
            return this;
        }

        if (this.resource)
        {
            throw new Error('Resource can be set only once');
        }

        resource.bind(this);

        this.resource = resource;

        return this;
    }

    /**
     * Invalidates the object. Texture becomes valid if width and height are greater than zero.
     */
    update(): void
    {
        if (!this.valid)
        {
            if (this.width > 0 && this.height > 0)
            {
                this.valid = true;
                this.emit('loaded', this);
                this.emit('update', this);
            }
        }
        else
        {
            this.dirtyId++;
            this.dirtyStyleId++;
            this.emit('update', this);
        }
    }

    /**
     * Handle errors with resources.
     * @private
     * @param {ErrorEvent} event - Error event emitted.
     */
    onError(event: ErrorEvent): void
    {
        this.emit('error', this, event);
    }

    /**
     * Destroys this base texture.
     * The method stops if resource doesn't want this texture to be destroyed.
     * Removes texture from all caches.
     */
    destroy(): void
    {
        // remove and destroy the resource
        if (this.resource)
        {
            this.resource.unbind(this);
            // only destroy resourced created internally
            if (this.resource.internal)
            {
                this.resource.destroy();
            }
            this.resource = null;
        }

        if (this.cacheId)
        {
            delete BaseTextureCache[this.cacheId];
            delete TextureCache[this.cacheId];

            this.cacheId = null;
        }

        // finally let the WebGL renderer know..
        this.dispose();

        BaseTexture.removeFromCache(this);
        this.textureCacheIds = null;

        this.destroyed = true;
    }

    /**
     * Frees the texture from WebGL memory without destroying this texture object.
     * This means you can still use the texture later which will upload it to GPU
     * memory again.
     *
     * @fires PIXI.BaseTexture#dispose
     */
    dispose(): void
    {
        this.emit('dispose', this);
    }

    /**
     * Utility function for BaseTexture|Texture cast
     */
    castToBaseTexture(): BaseTexture
    {
        return this;
    }

    /**
     * Helper function that creates a base texture based on the source you provide.
     * The source can be - image url, image element, canvas element. If the
     * source is an image url or an image element and not in the base texture
     * cache, it will be created and loaded.
     *
     * @static
     * @param {string|HTMLImageElement|HTMLCanvasElement|SVGElement|HTMLVideoElement} source - The
     *        source to create base texture from.
     * @param {object} [options] - See {@link PIXI.BaseTexture}'s constructor for options.
     * @param {string} [options.pixiIdPrefix=pixiid] - If a source has no id, this is the prefix of the generated id
     * @param {boolean} [strict] - Enforce strict-mode, see {@link PIXI.settings.STRICT_TEXTURE_CACHE}.
     * @returns {PIXI.BaseTexture} The new base texture.
     */
    static from<R extends Resource = Resource, RO = IAutoDetectOptions>(source: ImageSource|string,
        options?: IBaseTextureOptions<RO>, strict = settings.STRICT_TEXTURE_CACHE): BaseTexture<R>
    {
        const isFrame = typeof source === 'string';
        let cacheId = null;

        if (isFrame)
        {
            cacheId = source;
        }
        else
        {
            if (!(source as any)._pixiId)
            {
                const prefix = (options && options.pixiIdPrefix) || 'pixiid';

                (source as any)._pixiId = `${prefix}_${uid()}`;
            }

            cacheId = (source as any)._pixiId;
        }

        let baseTexture = BaseTextureCache[cacheId] as BaseTexture<R>;

        // Strict-mode rejects invalid cacheIds
        if (isFrame && strict && !baseTexture)
        {
            throw new Error(`The cacheId "${cacheId}" does not exist in BaseTextureCache.`);
        }

        if (!baseTexture)
        {
            baseTexture = new BaseTexture<R>(source, options);
            baseTexture.cacheId = cacheId;
            BaseTexture.addToCache(baseTexture, cacheId);
        }

        return baseTexture;
    }

    /**
     * Create a new BaseTexture with a BufferResource from a Float32Array.
     * RGBA values are floats from 0 to 1.
     * @static
     * @param {Float32Array|Uint8Array} buffer - The optional array to use, if no data
     *        is provided, a new Float32Array is created.
     * @param {number} width - Width of the resource
     * @param {number} height - Height of the resource
     * @param {object} [options] - See {@link PIXI.BaseTexture}'s constructor for options.
     * @return {PIXI.BaseTexture} The resulting new BaseTexture
     */
    static fromBuffer(buffer: Float32Array|Uint8Array,
        width: number, height: number, options?: IBaseTextureOptions): BaseTexture<BufferResource>
    {
        buffer = buffer || new Float32Array(width * height * 4);

        const resource = new BufferResource(buffer, { width, height });
        const type = buffer instanceof Float32Array ? TYPES.FLOAT : TYPES.UNSIGNED_BYTE;

        return new BaseTexture(resource, Object.assign(defaultBufferOptions, options || { width, height, type }));
    }

    /**
     * Adds a BaseTexture to the global BaseTextureCache. This cache is shared across the whole PIXI object.
     *
     * @static
     * @param {PIXI.BaseTexture} baseTexture - The BaseTexture to add to the cache.
     * @param {string} id - The id that the BaseTexture will be stored against.
     */
    static addToCache(baseTexture: BaseTexture, id: string): void
    {
        if (id)
        {
            if (baseTexture.textureCacheIds.indexOf(id) === -1)
            {
                baseTexture.textureCacheIds.push(id);
            }

            if (BaseTextureCache[id])
            {
                // eslint-disable-next-line no-console
                console.warn(`BaseTexture added to the cache with an id [${id}] that already had an entry`);
            }

            BaseTextureCache[id] = baseTexture;
        }
    }

    /**
     * Remove a BaseTexture from the global BaseTextureCache.
     *
     * @static
     * @param {string|PIXI.BaseTexture} baseTexture - id of a BaseTexture to be removed, or a BaseTexture instance itself.
     * @return {PIXI.BaseTexture|null} The BaseTexture that was removed.
     */
    static removeFromCache(baseTexture: string | BaseTexture): BaseTexture|null
    {
        if (typeof baseTexture === 'string')
        {
            const baseTextureFromCache = BaseTextureCache[baseTexture];

            if (baseTextureFromCache)
            {
                const index = baseTextureFromCache.textureCacheIds.indexOf(baseTexture);

                if (index > -1)
                {
                    baseTextureFromCache.textureCacheIds.splice(index, 1);
                }

                delete BaseTextureCache[baseTexture];

                return baseTextureFromCache;
            }
        }
        else if (baseTexture && baseTexture.textureCacheIds)
        {
            for (let i = 0; i < baseTexture.textureCacheIds.length; ++i)
            {
                delete BaseTextureCache[baseTexture.textureCacheIds[i]];
            }

            baseTexture.textureCacheIds.length = 0;

            return baseTexture;
        }

        return null;
    }

    /**
     * Global number of the texture batch, used by multi-texture renderers
     *
     * @static
     * @member {number}
     */
    static _globalBatch = 0;
}<|MERGE_RESOLUTION|>--- conflicted
+++ resolved
@@ -53,7 +53,6 @@
      * The width of the base texture set when the image has loaded
      *
      * @readonly
-     * @default PIXI.settings.RESOLUTION
      */
     public width: number;
 
@@ -67,6 +66,7 @@
     /**
      * The resolution / device pixel ratio of the texture
      *
+     * @readonly
      * @default PIXI.settings.RESOLUTION
      */
     public resolution: number;
@@ -126,7 +126,7 @@
      * Whether or not the texture is a power of two, try to use power of two textures as much
      * as you can
      *
-     * @readonlys
+     * @readonly
      * @default false
      */
     isPowerOfTwo: boolean;
@@ -254,52 +254,10 @@
             resource.internal = true;
         }
 
-<<<<<<< HEAD
-        /**
-         * The resolution / device pixel ratio of the texture
-         *
-         * @readonly
-         * @member {number}
-         * @default PIXI.settings.RESOLUTION
-         */
         this.resolution = resolution || settings.RESOLUTION;
-
-        /**
-         * The width of the base texture set when the image has loaded
-         *
-         * @readonly
-         * @member {number}
-         */
         this.width = Math.round((width || 0) * this.resolution) / this.resolution;
-
-        /**
-         * The height of the base texture set when the image has loaded
-         *
-         * @readonly
-         * @member {number}
-         */
         this.height = Math.round((height || 0) * this.resolution) / this.resolution;
-
-        /**
-         * Mipmap mode of the texture, affects downscaled images
-         *
-         * @member {PIXI.MIPMAP_MODES}
-         * @default PIXI.settings.MIPMAP_TEXTURES
-         */
-        this.mipmap = mipmap !== undefined ? mipmap : settings.MIPMAP_TEXTURES;
-
-        /**
-         * Anisotropic filtering level of texture
-         *
-         * @member {number}
-         * @default PIXI.settings.ANISOTROPIC_LEVEL
-         */
-=======
-        this.width = width || 0;
-        this.height = height || 0;
-        this.resolution = resolution || settings.RESOLUTION;
         this._mipmap = mipmap !== undefined ? mipmap : settings.MIPMAP_TEXTURES;
->>>>>>> f2196303
         this.anisotropicLevel = anisotropicLevel !== undefined ? anisotropicLevel : settings.ANISOTROPIC_LEVEL;
         this._wrapMode = wrapMode || settings.WRAP_MODE;
         this._scaleMode = scaleMode !== undefined ? scaleMode : settings.SCALE_MODE;
