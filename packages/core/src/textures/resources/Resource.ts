import { Runner } from '@pixi/runner';

import type { BaseTexture } from '../BaseTexture';
import type { Renderer } from '../../Renderer';
import type { GLTexture } from '../GLTexture';

/**
 * Base resource class for textures that manages validation and uploading, depending on its type.
 *
 * Uploading of a base texture to the GPU is required.
 *
 * @class
 * @memberof PIXI.resources
 */
export abstract class Resource
{
    public destroyed: boolean;
    public internal: boolean;
    protected _width: number;
    protected _height: number;
    protected onResize: Runner;
    protected onUpdate: Runner;
    protected onError: Runner;
    /**
     * @param {number} [width=0] - Width of the resource
     * @param {number} [height=0] - Height of the resource
     */
    constructor(width = 0, height = 0)
    {
        /**
         * Internal width of the resource
         * @member {number}
         * @protected
         */
        this._width = width;

        /**
         * Internal height of the resource
         * @member {number}
         * @protected
         */
        this._height = height;

        /**
         * If resource has been destroyed
         * @member {boolean}
         * @readonly
         * @default false
         */
        this.destroyed = false;

        /**
         * `true` if resource is created by BaseTexture
         * useful for doing cleanup with BaseTexture destroy
         * and not cleaning up resources that were created
         * externally.
         * @member {boolean}
         * @protected
         */
        this.internal = false;

        /**
         * Mini-runner for handling resize events
         * accepts 2 parameters: width, height
         *
         * @member {Runner}
         * @private
         */
        this.onResize = new Runner('setRealSize');

        /**
         * Mini-runner for handling update events
         *
         * @member {Runner}
         * @private
         */
        this.onUpdate = new Runner('update');

        /**
         * Handle internal errors, such as loading errors
         * accepts 1 param: error
         *
         * @member {Runner}
         * @private
         */
        this.onError = new Runner('onError');
    }

    /**
     * Bind to a parent BaseTexture
     *
     * @param {PIXI.BaseTexture} baseTexture - Parent texture
     */
    bind(baseTexture: BaseTexture): void
    {
        this.onResize.add(baseTexture);
        this.onUpdate.add(baseTexture);
        this.onError.add(baseTexture);

        // Call a resize immediate if we already
        // have the width and height of the resource
        if (this._width || this._height)
        {
            this.onResize.emit(this._width, this._height);
        }
    }

    /**
     * Unbind to a parent BaseTexture
     *
     * @param {PIXI.BaseTexture} baseTexture - Parent texture
     */
    unbind(baseTexture: BaseTexture): void
    {
        this.onResize.remove(baseTexture);
        this.onUpdate.remove(baseTexture);
        this.onError.remove(baseTexture);
    }

    /**
     * Trigger a resize event
     * @param {number} width - X dimension
     * @param {number} height - Y dimension
     */
    resize(width: number, height: number): void
    {
        if (width !== this._width || height !== this._height)
        {
            this._width = width;
            this._height = height;
            this.onResize.emit(width, height);
        }
    }

    /**
     * Has been validated
     * @readonly
     * @member {boolean}
     */
    get valid(): boolean
    {
        return !!this._width && !!this._height;
    }

    /**
     * Has been updated trigger event
     */
    update(): void
    {
        if (!this.destroyed)
        {
            this.onUpdate.emit();
        }
    }

    /**
     * This can be overridden to start preloading a resource
     * or do any other prepare step.
     * @protected
     * @return {Promise<void>} Handle the validate event
     */
    load(): Promise<Resource>
    {
        return Promise.resolve(this);
    }

    /**
     * The width of the resource.
     *
     * @member {number}
     * @readonly
     */
    get width(): number
    {
        return this._width;
    }

    /**
     * The height of the resource.
     *
     * @member {number}
     * @readonly
     */
    get height(): number
    {
        return this._height;
    }

    /**
     * Uploads the texture or returns false if it cant for some reason. Override this.
     *
     * @param {PIXI.Renderer} renderer - yeah, renderer!
     * @param {PIXI.BaseTexture} baseTexture - the texture
     * @param {PIXI.GLTexture} glTexture - texture instance for this webgl context
     * @returns {boolean} true is success
     */
    abstract upload(renderer: Renderer, baseTexture: BaseTexture, glTexture: GLTexture): boolean;

    /**
     * Set the style, optional to override
     *
     * @param {PIXI.Renderer} renderer - yeah, renderer!
     * @param {PIXI.BaseTexture} baseTexture - the texture
     * @param {PIXI.GLTexture} glTexture - texture instance for this webgl context
     * @returns {boolean} `true` is success
     */
    style(_renderer: Renderer, _baseTexture: BaseTexture, _glTexture: GLTexture): boolean
    {
        return false;
    }

    /**
     * Clean up anything, this happens when destroying is ready.
     *
     * @protected
     */
    dispose(): void
    {
        // override
    }

    /**
     * Call when destroying resource, unbind any BaseTexture object
     * before calling this method, as reference counts are maintained
     * internally.
     */
    destroy(): void
    {
        if (!this.destroyed)
        {
            this.destroyed = true;
            this.dispose();
            this.onError.removeAll();
            this.onError = null;
            this.onResize.removeAll();
            this.onResize = null;
            this.onUpdate.removeAll();
            this.onUpdate = null;
        }
    }

    /**
     * Abstract, used to auto-detect resource type
     *
     * @static
     * @param {*} source - The source object
     * @param {string} extension - The extension of source, if set
     */
<<<<<<< HEAD
    /* eslint-disable @typescript-eslint/no-unused-vars */
    /* eslint-disable @typescript-eslint/ban-ts-ignore */
    // @ts-ignore
    static test(source: unknown, extension?: string): boolean
=======
    static test(_source: any, _extension?: string): boolean
>>>>>>> 528b4422
    {
        return false;
    }
}<|MERGE_RESOLUTION|>--- conflicted
+++ resolved
@@ -246,14 +246,7 @@
      * @param {*} source - The source object
      * @param {string} extension - The extension of source, if set
      */
-<<<<<<< HEAD
-    /* eslint-disable @typescript-eslint/no-unused-vars */
-    /* eslint-disable @typescript-eslint/ban-ts-ignore */
-    // @ts-ignore
-    static test(source: unknown, extension?: string): boolean
-=======
-    static test(_source: any, _extension?: string): boolean
->>>>>>> 528b4422
+    static test(_source: unknown, _extension?: string): boolean
     {
         return false;
     }
