--- conflicted
+++ resolved
@@ -1,9 +1,5 @@
-<<<<<<< HEAD
-import type { Resource } from './Resource';
-=======
 import { Resource } from './Resource';
 
->>>>>>> 438819e6
 import type { IImageResourceOptions } from './ImageResource';
 import type{ ISize } from '@pixi/math';
 import type{ ICubeResourceOptions } from './CubeResource';
@@ -31,10 +27,6 @@
 export interface IResourcePlugin
 {
     test(source: unknown, extension: string): boolean;
-<<<<<<< HEAD
-    // eslint-disable-next-line @typescript-eslint/explicit-module-boundary-types
-=======
->>>>>>> 438819e6
     new (source: any, options?: any): Resource;
 }
 
@@ -125,9 +117,5 @@
         }
     }
 
-<<<<<<< HEAD
-    throw new Error('Unrecognized resource type source');
-=======
     throw new Error('Unrecognized source type to auto-detect Resource');
->>>>>>> 438819e6
 }