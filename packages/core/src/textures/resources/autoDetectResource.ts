import { Resource } from './Resource';

import type { IImageResourceOptions } from './ImageResource';
import type{ ISize } from '@pixi/math';
import type{ ICubeResourceOptions } from './CubeResource';
import type{ ISVGResourceOptions } from './SVGResource';
import type{ IVideoResourceOptions } from './VideoResource';

/*
 * Allow flexible options for resource plugins
 */
export type IResourcePluginOptions = { [key: string]: any };

/*
 * All allowable options for autoDetectResource
 */
export type IAutoDetectOptions = ISize
    | ICubeResourceOptions
    | IImageResourceOptions
    | ISVGResourceOptions
    | IVideoResourceOptions
    | IResourcePluginOptions;

/**
 * Shape of supported resource plugins
 *
 * @memberof PIXI.resources
 */
export interface IResourcePlugin
{
<<<<<<< HEAD
    /**
     * Should test if the type of resource is handled by the plugin
     *
     * @param source - the source object (e.g. canvas, video)
     * @param extension - the file extension from which the source was loaded
     * @returns whether this plugin will handle uploading this type of resource to the GPU
     */
    test(source: any, extension: string): boolean;

=======
    test(source: unknown, extension: string): boolean;
>>>>>>> afe1a9d8
    new (source: any, options?: any): Resource;
}

/**
 * Collection of installed resource types, class must extend {@link PIXI.resources.Resource}.
 * @example
 * class CustomResource extends PIXI.resources.Resource {
 *   // MUST have source, options constructor signature
 *   // for auto-detected resources to be created.
 *   constructor(source, options) {
 *     super();
 *   }
 *   upload(renderer, baseTexture, glTexture) {
 *     // upload with GL
 *     return true;
 *   }
 *   // used to auto-detect resource
 *   static test(source, extension) {
 *     return extension === 'xyz'|| source instanceof SomeClass;
 *   }
 * }
 * // Install the new resource type
 * PIXI.resources.INSTALLED.push(CustomResource);
 *
 * @memberof PIXI.resources
 * @type {Array<PIXI.IResourcePlugin>}
 * @static
 * @readonly
 */
export const INSTALLED: Array<IResourcePlugin> = [];

/**
 * Create a resource element from a single source element. This
 * auto-detects which type of resource to create. All resources that
 * are auto-detectable must have a static `test` method and a constructor
 * with the arguments `(source, options?)`. Currently, the supported
 * resources for auto-detection include:
 *  - {@link PIXI.resources.ImageResource}
 *  - {@link PIXI.resources.CanvasResource}
 *  - {@link PIXI.resources.VideoResource}
 *  - {@link PIXI.resources.SVGResource}
 *  - {@link PIXI.resources.BufferResource}
 * @static
 * @memberof PIXI.resources
 * @function autoDetectResource
 * @param {string|*} source - Resource source, this can be the URL to the resource,
 *        a typed-array (for BufferResource), HTMLVideoElement, SVG data-uri
 *        or any other resource that can be auto-detected. If not resource is
 *        detected, it's assumed to be an ImageResource.
 * @param {object} [options] - Pass-through options to use for Resource
 * @param {number} [options.width] - Width of BufferResource or SVG rasterization
 * @param {number} [options.height] - Height of BufferResource or SVG rasterization
 * @param {boolean} [options.autoLoad=true] - Image, SVG and Video flag to start loading
 * @param {number} [options.scale=1] - SVG source scale. Overridden by width, height
 * @param {boolean} [options.createBitmap=PIXI.settings.CREATE_IMAGE_BITMAP] - Image option to create Bitmap object
 * @param {boolean} [options.crossorigin=true] - Image and Video option to set crossOrigin
 * @param {boolean} [options.autoPlay=true] - Video option to start playing video immediately
 * @param {number} [options.updateFPS=0] - Video option to update how many times a second the
 *        texture should be updated from the video. Leave at 0 to update at every render
 * @return {PIXI.resources.Resource} The created resource.
 */
export function autoDetectResource(source: unknown, options?: IAutoDetectOptions): Resource
{
    if (!source)
    {
        return null;
    }

    let extension = '';

    if (typeof source === 'string')
    {
        // search for file extension: period, 3-4 chars, then ?, # or EOL
        const result = (/\.(\w{3,4})(?:$|\?|#)/i).exec(source);

        if (result)
        {
            extension = result[1].toLowerCase();
        }
    }

    for (let i = INSTALLED.length - 1; i >= 0; --i)
    {
        const ResourcePlugin = INSTALLED[i];

        if (ResourcePlugin.test && ResourcePlugin.test(source, extension))
        {
            return new ResourcePlugin(source, options);
        }
    }

    throw new Error('Unrecognized source type to auto-detect Resource');
}<|MERGE_RESOLUTION|>--- conflicted
+++ resolved
@@ -28,19 +28,7 @@
  */
 export interface IResourcePlugin
 {
-<<<<<<< HEAD
-    /**
-     * Should test if the type of resource is handled by the plugin
-     *
-     * @param source - the source object (e.g. canvas, video)
-     * @param extension - the file extension from which the source was loaded
-     * @returns whether this plugin will handle uploading this type of resource to the GPU
-     */
-    test(source: any, extension: string): boolean;
-
-=======
     test(source: unknown, extension: string): boolean;
->>>>>>> afe1a9d8
     new (source: any, options?: any): Resource;
 }
 
