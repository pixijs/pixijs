import { BaseImageResource } from './BaseImageResource';
import { Ticker } from '@pixi/ticker';

import type { Dict } from '@pixi/utils';

export interface IVideoResourceOptions
{
    autoLoad?: boolean;
    autoPlay?: boolean;
    updateFPS?: number;
    crossorigin?: boolean|string;
}

export interface IVideoResourceOptionsElement
{
    src: string;
    mime: string;
}

/**
 * Resource type for HTMLVideoElement.
 * @class
 * @extends PIXI.resources.BaseImageResource
 * @memberof PIXI.resources
 * @param {HTMLVideoElement|object|string|Array<string|object>} source - Video element to use.
 * @param {object} [options] - Options to use
 * @param {boolean} [options.autoLoad=true] - Start loading the video immediately
 * @param {boolean} [options.autoPlay=true] - Start playing video immediately
 * @param {number} [options.updateFPS=0] - How many times a second to update the texture from the video.
 * Leave at 0 to update at every render.
 * @param {boolean} [options.crossorigin=true] - Load image using cross origin
 */
export class VideoResource extends BaseImageResource
{
    protected _autoUpdate: boolean;
    protected _isConnectedToTicker: boolean;
    protected _updateFPS: number;
    protected _msToNextUpdate: number;
    protected autoPlay: boolean;
    private _load: Promise<VideoResource>;
    private _resolve: (value?: VideoResource | PromiseLike<VideoResource>) => void;

    constructor(source?: HTMLVideoElement|Array<string|IVideoResourceOptionsElement>|string, options?: IVideoResourceOptions)
    {
        options = options || {};

        if (!(source instanceof HTMLVideoElement))
        {
            const videoElement = document.createElement('video');

            // workaround for https://github.com/pixijs/pixi.js/issues/5996
            videoElement.setAttribute('preload', 'auto');
            videoElement.setAttribute('webkit-playsinline', '');
            videoElement.setAttribute('playsinline', '');

            if (typeof source === 'string')
            {
                source = [source];
            }

            const firstSrc = (source[0] as IVideoResourceOptionsElement).src || source[0] as string;

            BaseImageResource.crossOrigin(videoElement, firstSrc, options.crossorigin);

            // array of objects or strings
            for (let i = 0; i < source.length; ++i)
            {
                const sourceElement = document.createElement('source');

                let { src, mime } = source[i] as IVideoResourceOptionsElement;

                src = src || source[i] as string;

                const baseSrc = src.split('?').shift().toLowerCase();
                const ext = baseSrc.substr(baseSrc.lastIndexOf('.') + 1);

                mime = mime || VideoResource.MIME_TYPES[ext] || `video/${ext}`;

                sourceElement.src = src;
                sourceElement.type = mime;

                videoElement.appendChild(sourceElement);
            }

            // Override the source
            source = videoElement;
        }

        super(source);

        this.noSubImage = true;

        /**
         * `true` to use PIXI.Ticker.shared to auto update the base texture.
         *
         * @type {boolean}
         * @default true
         * @private
         */
        this._autoUpdate = true;

        /**
         * `true` if the instance is currently connected to PIXI.Ticker.shared to auto update the base texture.
         *
         * @type {boolean}
         * @default false
         * @private
         */
        this._isConnectedToTicker = false;

        this._updateFPS = options.updateFPS || 0;
        this._msToNextUpdate = 0;

        /**
         * When set to true will automatically play videos used by this texture once
         * they are loaded. If false, it will not modify the playing state.
         *
         * @member {boolean}
         * @default true
         */
        this.autoPlay = options.autoPlay !== false;

        /**
         * Promise when loading
         * @member {Promise<void>}
         * @private
         * @default null
         */
        this._load = null;

        /**
         * Callback when completed with load.
         * @member {function}
         * @private
         */
        this._resolve = null;

        // Bind for listeners
        this._onCanPlay = this._onCanPlay.bind(this);
        this._onError = this._onError.bind(this);

        if (options.autoLoad !== false)
        {
            this.load();
        }
    }

    /**
     * Trigger updating of the texture
     *
     * @param {number} [deltaTime=0] - time delta since last tick
     */
    update(_deltaTime = 0): void
    {
        if (!this.destroyed)
        {
            // account for if video has had its playbackRate changed
            const elapsedMS = Ticker.shared.elapsedMS * (this.source as HTMLVideoElement).playbackRate;

            this._msToNextUpdate = Math.floor(this._msToNextUpdate - elapsedMS);
            if (!this._updateFPS || this._msToNextUpdate <= 0)
            {
                super.update(/* deltaTime*/);
                this._msToNextUpdate = this._updateFPS ? Math.floor(1000 / this._updateFPS) : 0;
            }
        }
    }

    /**
     * Start preloading the video resource.
     *
     * @protected
     * @return {Promise<void>} Handle the validate event
     */
    load(): Promise<VideoResource>
    {
        if (this._load)
        {
            return this._load;
        }

        const source = this.source as HTMLVideoElement;

        if ((source.readyState === source.HAVE_ENOUGH_DATA || source.readyState === source.HAVE_FUTURE_DATA)
            && source.width && source.height)
        {
            (source as any).complete = true;
        }

        source.addEventListener('play', this._onPlayStart.bind(this));
        source.addEventListener('pause', this._onPlayStop.bind(this));

        if (!this._isSourceReady())
        {
            source.addEventListener('canplay', this._onCanPlay);
            source.addEventListener('canplaythrough', this._onCanPlay);
            source.addEventListener('error', this._onError, true);
        }
        else
        {
            this._onCanPlay();
        }

        this._load = new Promise((resolve): void =>
        {
            if (this.valid)
            {
                resolve(this);
            }
            else
            {
                this._resolve = resolve;

                source.load();
            }
        });

        return this._load;
    }

    /**
     * Handle video error events.
     *
     * @private
     */
    private _onError(): void
    {
        (this.source as HTMLVideoElement).removeEventListener('error', this._onError, true);
        this.onError.emit(event);
    }

    /**
     * Returns true if the underlying source is playing.
     *
     * @private
     * @return {boolean} True if playing.
     */
    private _isSourcePlaying(): boolean
    {
        const source = this.source as HTMLVideoElement;

        return (source.currentTime > 0 && source.paused === false && source.ended === false && source.readyState > 2);
    }

    /**
     * Returns true if the underlying source is ready for playing.
     *
     * @private
     * @return {boolean} True if ready.
     */
    private _isSourceReady(): boolean
    {
        const source = this.source as HTMLVideoElement;

        return source.readyState === 3 || source.readyState === 4;
    }

    /**
     * Runs the update loop when the video is ready to play
     *
     * @private
     */
    private _onPlayStart(): void
    {
        // Just in case the video has not received its can play even yet..
        if (!this.valid)
        {
            this._onCanPlay();
        }

        if (this.autoUpdate && !this._isConnectedToTicker)
        {
            Ticker.shared.add(this.update, this);
            this._isConnectedToTicker = true;
        }
    }

    /**
     * Fired when a pause event is triggered, stops the update loop
     *
     * @private
     */
    private _onPlayStop(): void
    {
        if (this._isConnectedToTicker)
        {
            Ticker.shared.remove(this.update, this);
            this._isConnectedToTicker = false;
        }
    }

    /**
     * Fired when the video is loaded and ready to play
     *
     * @private
     */
    private _onCanPlay(): void
    {
        const source = this.source as HTMLVideoElement;

        source.removeEventListener('canplay', this._onCanPlay);
        source.removeEventListener('canplaythrough', this._onCanPlay);

        const valid = this.valid;

        this.resize(source.videoWidth, source.videoHeight);

        // prevent multiple loaded dispatches..
        if (!valid && this._resolve)
        {
            this._resolve(this);
            this._resolve = null;
        }

        if (this._isSourcePlaying())
        {
            this._onPlayStart();
        }
        else if (this.autoPlay)
        {
            source.play();
        }
    }

    /**
     * Destroys this texture
     * @override
     */
    dispose(): void
    {
        if (this._isConnectedToTicker)
        {
            Ticker.shared.remove(this.update, this);
        }

        const source = this.source as HTMLVideoElement;

        if (source)
        {
            source.removeEventListener('error', this._onError, true);
            source.pause();
            source.src = '';
            source.load();
        }
        super.dispose();
    }

    /**
     * Should the base texture automatically update itself, set to true by default
     *
     * @member {boolean}
     */
    get autoUpdate(): boolean
    {
        return this._autoUpdate;
    }

<<<<<<< HEAD
    set autoUpdate(value: boolean)
=======
    set autoUpdate(value)
>>>>>>> 438819e6
    {
        if (value !== this._autoUpdate)
        {
            this._autoUpdate = value;

            if (!this._autoUpdate && this._isConnectedToTicker)
            {
                Ticker.shared.remove(this.update, this);
                this._isConnectedToTicker = false;
            }
            else if (this._autoUpdate && !this._isConnectedToTicker && this._isSourcePlaying())
            {
                Ticker.shared.add(this.update, this);
                this._isConnectedToTicker = true;
            }
        }
    }

    /**
     * How many times a second to update the texture from the video. Leave at 0 to update at every render.
     * A lower fps can help performance, as updating the texture at 60fps on a 30ps video may not be efficient.
     *
     * @member {number}
     */
    get updateFPS(): number
    {
        return this._updateFPS;
    }

<<<<<<< HEAD
    set updateFPS(value: number)
=======
    set updateFPS(value)
>>>>>>> 438819e6
    {
        if (value !== this._updateFPS)
        {
            this._updateFPS = value;
        }
    }

    /**
     * Used to auto-detect the type of resource.
     *
     * @static
     * @param {*} source - The source object
     * @param {string} extension - The extension of source, if set
     * @return {boolean} `true` if video source
     */
<<<<<<< HEAD
    static test(source: unknown, extension?: string): boolean
=======
    static test(source: unknown, extension?: string): source is HTMLVideoElement
>>>>>>> 438819e6
    {
        return (source instanceof HTMLVideoElement)
            || VideoResource.TYPES.indexOf(extension) > -1;
    }

    /**
     * List of common video file extensions supported by VideoResource.
     * @constant
     * @member {Array<string>}
     * @static
     * @readonly
     */
    static TYPES = ['mp4', 'm4v', 'webm', 'ogg', 'ogv', 'h264', 'avi', 'mov'];

    /**
     * Map of video MIME types that can't be directly derived from file extensions.
     * @constant
     * @member {object}
     * @static
     * @readonly
     */
    static MIME_TYPES: Dict<string> = {
        ogv: 'video/ogg',
        mov: 'video/quicktime',
        m4v: 'video/mp4',
    };
}<|MERGE_RESOLUTION|>--- conflicted
+++ resolved
@@ -355,11 +355,7 @@
         return this._autoUpdate;
     }
 
-<<<<<<< HEAD
-    set autoUpdate(value: boolean)
-=======
     set autoUpdate(value)
->>>>>>> 438819e6
     {
         if (value !== this._autoUpdate)
         {
@@ -389,11 +385,7 @@
         return this._updateFPS;
     }
 
-<<<<<<< HEAD
-    set updateFPS(value: number)
-=======
     set updateFPS(value)
->>>>>>> 438819e6
     {
         if (value !== this._updateFPS)
         {
@@ -409,11 +401,7 @@
      * @param {string} extension - The extension of source, if set
      * @return {boolean} `true` if video source
      */
-<<<<<<< HEAD
-    static test(source: unknown, extension?: string): boolean
-=======
     static test(source: unknown, extension?: string): source is HTMLVideoElement
->>>>>>> 438819e6
     {
         return (source instanceof HTMLVideoElement)
             || VideoResource.TYPES.indexOf(extension) > -1;
