--- conflicted
+++ resolved
@@ -376,11 +376,7 @@
         return this._backgroundColor;
     }
 
-<<<<<<< HEAD
-    set backgroundColor(value: number)
-=======
     set backgroundColor(value)
->>>>>>> 438819e6
     {
         this._backgroundColor = value;
         this._backgroundColorString = hex2string(value);
