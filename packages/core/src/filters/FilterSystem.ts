--- conflicted
+++ resolved
@@ -352,12 +352,11 @@
      */
     bindAndClear(filterTexture: RenderTexture, clearMode = CLEAR_MODES.CLEAR): void
     {
-<<<<<<< HEAD
         const {
             renderTexture: renderTextureSystem,
             state: stateSystem,
         } = this.renderer;
-=======
+
         if (filterTexture === this.defaultFilterStack[this.defaultFilterStack.length - 1].renderTexture)
         {
             // Restore projection transform if rendering into the output render-target.
@@ -368,7 +367,6 @@
             // Prevent projection within filtering pipeline.
             this.renderer.projection.transform = null;
         }
->>>>>>> 3f048344
 
         if (filterTexture && filterTexture.filterFrame)
         {
