import { Shader } from '../shader/Shader';
import { Program } from '../shader/Program';
import { State } from '../state/State';
import { settings } from '@pixi/settings';
import defaultVertex from './defaultFilter.vert';
import defaultFragment from './defaultFilter.frag';

import type { RenderTexture } from '../renderTexture/RenderTexture';
import type { FilterSystem } from './FilterSystem';
import type { FilterState } from './FilterState';
import type { BLEND_MODES, CLEAR_MODES } from '@pixi/constants';
import type { Dict } from '@pixi/utils';

/**
 * Filter is a special type of WebGL shader that is applied to the screen.
 *
 * {@link http://pixijs.io/examples/#/filters/blur-filter.js Example} of the
 * {@link PIXI.filters.BlurFilter BlurFilter}.
 *
 * ### Usage
 * Filters can be applied to any DisplayObject or Container.
 * PixiJS' `FilterSystem` renders the container into temporary Framebuffer,
 * then filter renders it to the screen.
 * Multiple filters can be added to the `filters` array property and stacked on each other.
 *
 * ```
 * const filter = new PIXI.Filter(myShaderVert, myShaderFrag, { myUniform: 0.5 });
 * const container = new PIXI.Container();
 * container.filters = [filter];
 * ```
 *
 * ### Previous Version Differences
 *
 * In PixiJS **v3**, a filter was always applied to _whole screen_.
 *
 * In PixiJS **v4**, a filter can be applied _only part of the screen_.
 * Developers had to create a set of uniforms to deal with coordinates.
 *
 * In PixiJS **v5** combines _both approaches_.
 * Developers can use normal coordinates of v3 and then allow filter to use partial Framebuffers,
 * bringing those extra uniforms into account.
 *
 * Also be aware that we have changed default vertex shader, please consult
 * {@link https://github.com/pixijs/pixi.js/wiki/v5-Creating-filters Wiki}.
 *
 * ### Built-in Uniforms
 *
 * PixiJS viewport uses screen (CSS) coordinates, `(0, 0, renderer.screen.width, renderer.screen.height)`,
 * and `projectionMatrix` uniform maps it to the gl viewport.
 *
 * **uSampler**
 *
 * The most important uniform is the input texture that container was rendered into.
 * _Important note: as with all Framebuffers in PixiJS, both input and output are
 * premultiplied by alpha._
 *
 * By default, input normalized coordinates are passed to fragment shader with `vTextureCoord`.
 * Use it to sample the input.
 *
 * ```
 * const fragment = `
 * varying vec2 vTextureCoord;
 * uniform sampler2D uSampler;
 * void main(void)
 * {
 *    gl_FragColor = texture2D(uSampler, vTextureCoord);
 * }
 * `;
 *
 * const myFilter = new PIXI.Filter(null, fragment);
 * ```
 *
 * This filter is just one uniform less than {@link PIXI.filters.AlphaFilter AlphaFilter}.
 *
 * **outputFrame**
 *
 * The `outputFrame` holds the rectangle where filter is applied in screen (CSS) coordinates.
 * It's the same as `renderer.screen` for a fullscreen filter.
 * Only a part of  `outputFrame.zw` size of temporary Framebuffer is used,
 * `(0, 0, outputFrame.width, outputFrame.height)`,
 *
 * Filters uses this quad to normalized (0-1) space, its passed into `aVertexPosition` attribute.
 * To calculate vertex position in screen space using normalized (0-1) space:
 *
 * ```
 * vec4 filterVertexPosition( void )
 * {
 *     vec2 position = aVertexPosition * max(outputFrame.zw, vec2(0.)) + outputFrame.xy;
 *     return vec4((projectionMatrix * vec3(position, 1.0)).xy, 0.0, 1.0);
 * }
 * ```
 *
 * **inputSize**
 *
 * Temporary framebuffer is different, it can be either the size of screen, either power-of-two.
 * The `inputSize.xy` are size of temporary framebuffer that holds input.
 * The `inputSize.zw` is inverted, it's a shortcut to evade division inside the shader.
 *
 * Set `inputSize.xy = outputFrame.zw` for a fullscreen filter.
 *
 * To calculate input normalized coordinate, you have to map it to filter normalized space.
 * Multiply by `outputFrame.zw` to get input coordinate.
 * Divide by `inputSize.xy` to get input normalized coordinate.
 *
 * ```
 * vec2 filterTextureCoord( void )
 * {
 *     return aVertexPosition * (outputFrame.zw * inputSize.zw); // same as /inputSize.xy
 * }
 * ```
 * **resolution**
 *
 * The `resolution` is the ratio of screen (CSS) pixels to real pixels.
 *
 * **inputPixel**
 *
 * `inputPixel.xy` is the size of framebuffer in real pixels, same as `inputSize.xy * resolution`
 * `inputPixel.zw` is inverted `inputPixel.xy`.
 *
 * It's handy for filters that use neighbour pixels, like {@link PIXI.filters.FXAAFilter FXAAFilter}.
 *
 * **inputClamp**
 *
 * If you try to get info from outside of used part of Framebuffer - you'll get undefined behaviour.
 * For displacements, coordinates has to be clamped.
 *
 * The `inputClamp.xy` is left-top pixel center, you may ignore it, because we use left-top part of Framebuffer
 * `inputClamp.zw` is bottom-right pixel center.
 *
 * ```
 * vec4 color = texture2D(uSampler, clamp(modifigedTextureCoord, inputClamp.xy, inputClamp.zw))
 * ```
 * OR
 * ```
 * vec4 color = texture2D(uSampler, min(modifigedTextureCoord, inputClamp.zw))
 * ```
 *
 * ### Additional Information
 *
 * Complete documentation on Filter usage is located in the
 * {@link https://github.com/pixijs/pixi.js/wiki/v5-Creating-filters Wiki}.
 *
 * Since PixiJS only had a handful of built-in filters, additional filters can be downloaded
 * {@link https://github.com/pixijs/pixi-filters here} from the PixiJS Filters repository.
 *
 * @class
 * @memberof PIXI
 * @extends PIXI.Shader
 */
export class Filter extends Shader
{
    public padding: number;
    public resolution: number;
    public enabled: boolean;
    public autoFit: boolean;
    public legacy: boolean;
    state: State;
    /**
     * @param {string} [vertexSrc] - The source of the vertex shader.
     * @param {string} [fragmentSrc] - The source of the fragment shader.
     * @param {object} [uniforms] - Custom uniforms to use to augment the built-in ones.
     */
    constructor(vertexSrc?: string, fragmentSrc?: string, uniforms?: Dict<any>)
    {
        const program = Program.from(vertexSrc || Filter.defaultVertexSrc,
            fragmentSrc || Filter.defaultFragmentSrc);

        super(program, uniforms);

        /**
         * The padding of the filter. Some filters require extra space to breath such as a blur.
         * Increasing this will add extra width and height to the bounds of the object that the
         * filter is applied to.
         *
         * @member {number}
         */
        this.padding = 0;

        /**
         * The resolution of the filter. Setting this to be lower will lower the quality but
         * increase the performance of the filter.
         *
         * @member {number}
         */
        this.resolution = settings.FILTER_RESOLUTION;

        /**
         * If enabled is true the filter is applied, if false it will not.
         *
         * @member {boolean}
         */
        this.enabled = true;

        /**
         * If enabled, PixiJS will fit the filter area into boundaries for better performance.
         * Switch it off if it does not work for specific shader.
         *
         * @member {boolean}
         */
        this.autoFit = true;

        /**
         * Legacy filters use position and uvs from attributes
         * @member {boolean}
         * @readonly
         */
        this.legacy = !!this.program.attributeData.aTextureCoord;

        /**
         * The WebGL state the filter requires to render
         * @member {PIXI.State}
         */
        this.state = new State();
    }

    /**
     * Applies the filter
     *
     * @param {PIXI.systems.FilterSystem} filterManager - The renderer to retrieve the filter from
     * @param {PIXI.RenderTexture} input - The input render target.
     * @param {PIXI.RenderTexture} output - The target to output to.
     * @param {PIXI.CLEAR_MODES} clearMode - Should the output be cleared before rendering to it.
     * @param {object} [currentState] - It's current state of filter.
     *        There are some useful properties in the currentState :
     *        target, filters, sourceFrame, destinationFrame, renderTarget, resolution
     */
    apply(filterManager: FilterSystem, input: RenderTexture, output: RenderTexture, clearMode: CLEAR_MODES,
        _currentState?: FilterState): void
    {
        // do as you please!

        filterManager.applyFilter(this, input, output, clearMode);

        // or just do a regular render..
    }

    /**
     * Sets the blendmode of the filter
     *
     * @member {number}
     * @default PIXI.BLEND_MODES.NORMAL
     */
    get blendMode(): BLEND_MODES
    {
        return this.state.blendMode;
    }

<<<<<<< HEAD
    set blendMode(value: BLEND_MODES)
=======
    set blendMode(value)
>>>>>>> 438819e6
    {
        this.state.blendMode = value;
    }

    /**
     * The default vertex shader source
     *
     * @static
     * @type {string}
     * @constant
     */
    static get defaultVertexSrc(): string
    {
        return defaultVertex;
    }

    /**
     * The default fragment shader source
     *
     * @static
     * @type {string}
     * @constant
     */
    static get defaultFragmentSrc(): string
    {
        return defaultFragment;
    }

    /**
     * Used for caching shader IDs
     *
     * @static
     * @type {object}
     * @protected
     */
    static SOURCE_KEY_MAP: Dict<string>;
}<|MERGE_RESOLUTION|>--- conflicted
+++ resolved
@@ -245,11 +245,7 @@
         return this.state.blendMode;
     }
 
-<<<<<<< HEAD
-    set blendMode(value: BLEND_MODES)
-=======
     set blendMode(value)
->>>>>>> 438819e6
     {
         this.state.blendMode = value;
     }
