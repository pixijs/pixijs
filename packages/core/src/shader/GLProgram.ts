--- conflicted
+++ resolved
@@ -26,13 +26,9 @@
      */
     public uniformSync: Dict<any>;
     /**
-<<<<<<< HEAD
      * a place where dirty ticks are stored for groups
      * If a tick here does not match with the Higher level Programs tick, it means
      * we should re upload the data.
-=======
-     * A place where dirty ticks are stored for groups.
->>>>>>> 1cd36676
      */
     public uniformDirtyGroups: Dict<any>;
 
