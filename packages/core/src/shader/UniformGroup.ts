--- conflicted
+++ resolved
@@ -1,9 +1,4 @@
-<<<<<<< HEAD
-import type { Dict } from '@pixi/utils/src';
-import type { UniformsSyncCallback } from './utils';
-=======
 import type { Dict } from '@pixi/utils';
->>>>>>> 438819e6
 
 let UID = 0;
 
