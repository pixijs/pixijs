import { System } from '../System';
import { GLProgram } from './GLProgram';
import { generateUniformsSync, unsafeEvalSupported, defaultValue, compileProgram } from './utils';

import type { UniformsSyncCallback } from './utils';
import type { IGLUniformData } from './GLProgram';
import type { Renderer } from '../Renderer';
import type { IRenderingContext } from '../IRenderingContext';
import type { Shader } from './Shader';
import type { Program } from './Program';
import type { UniformGroup } from './UniformGroup';
<<<<<<< HEAD
import type { Dict } from '@pixi/utils/src';
=======
import type { Dict } from '@pixi/utils';
>>>>>>> 438819e6

let UID = 0;
// defualt sync data so we don't create a new one each time!
const defaultSyncData = { textureCount: 0 };

/**
 * System plugin to the renderer to manage shaders.
 *
 * @class
 * @memberof PIXI.systems
 * @extends PIXI.System
 */
export class ShaderSystem extends System
{
    protected gl: IRenderingContext;
    public shader: Shader;
    public program: Program;
    public id: number;
    public destroyed = false;
    private cache: Dict<UniformsSyncCallback>;
    /**
     * @param {PIXI.Renderer} renderer - The renderer this System works for.
     */
    constructor(renderer: Renderer)
    {
        super(renderer);

        // Validation check that this environment support `new Function`
        this.systemCheck();

        /**
         * The current WebGL rendering context
         *
         * @member {WebGLRenderingContext}
         */
        this.gl = null;

        this.shader = null;
        this.program = null;

        /**
         * Cache to holds the generated functions. Stored against UniformObjects unique signature
         * @type {Object}
         * @private
         */
        this.cache = {};

        this.id = UID++;
    }

    /**
     * Overrideable function by `@pixi/unsafe-eval` to silence
     * throwing an error if platform doesn't support unsafe-evals.
     *
     * @private
     */
    systemCheck(): void
    {
        if (!unsafeEvalSupported())
        {
            throw new Error('Current environment does not allow unsafe-eval, '
                + 'please use @pixi/unsafe-eval module to enable support.');
        }
    }

    protected contextChange(gl: IRenderingContext): void
    {
        this.gl = gl;
        this.reset();
    }

    /**
     * Changes the current shader to the one given in parameter
     *
     * @param {PIXI.Shader} shader - the new shader
     * @param {boolean} [dontSync] - false if the shader should automatically sync its uniforms.
     * @returns {PIXI.GLProgram} the glProgram that belongs to the shader.
     */
    bind(shader: Shader, dontSync?: boolean): GLProgram
    {
        shader.uniforms.globals = this.renderer.globalUniforms;

        const program = shader.program;
        const glProgram = program.glPrograms[this.renderer.CONTEXT_UID] || this.generateShader(shader);

        this.shader = shader;

        // TODO - some current Pixi plugins bypass this.. so it not safe to use yet..
        if (this.program !== program)
        {
            this.program = program;
            this.gl.useProgram(glProgram.program);
        }

        if (!dontSync)
        {
            defaultSyncData.textureCount = 0;

            this.syncUniformGroup(shader.uniformGroup, defaultSyncData);
        }

        return glProgram;
    }

    /**
     * Uploads the uniforms values to the currently bound shader.
     *
     * @param {object} uniforms - the uniforms values that be applied to the current shader
     */
    setUniforms(uniforms: Dict<any>): void
    {
        const shader = this.shader.program;
        const glProgram = shader.glPrograms[this.renderer.CONTEXT_UID];

        shader.syncUniforms(glProgram.uniformData, uniforms, this.renderer);
    }

    /* eslint-disable @typescript-eslint/explicit-module-boundary-types */
    /**
     *
     * syncs uniforms on the group
     * @param {*} group - the uniform group to sync
     * @param {*} [syncData] - this is data that is passed to the sync function and any nested sync functions
     */
    syncUniformGroup(group: UniformGroup, syncData?: any): void
    {
        const glProgram = this.getglProgram();

        if (!group.static || group.dirtyId !== glProgram.uniformGroups[group.id])
        {
            glProgram.uniformGroups[group.id] = group.dirtyId;

            this.syncUniforms(group, glProgram, syncData);
        }
    }

    /**
     * Overrideable by the @pixi/unsafe-eval package to use static
     * syncUnforms instead.
     *
     * @private
     */
    syncUniforms(group: UniformGroup, glProgram: GLProgram, syncData: any): void
    {
        const syncFunc = group.syncUniforms[this.shader.program.id] || this.createSyncGroups(group);

        syncFunc(glProgram.uniformData, group.uniforms, this.renderer, syncData);
    }
    /* eslint-enable @typescript-eslint/explicit-module-boundary-types */

    createSyncGroups(group: UniformGroup): UniformsSyncCallback
    {
        const id = this.getSignature(group, this.shader.program.uniformData);

        if (!this.cache[id])
        {
            this.cache[id] = generateUniformsSync(group, this.shader.program.uniformData);
        }

        group.syncUniforms[this.shader.program.id] = this.cache[id];

        return group.syncUniforms[this.shader.program.id];
    }

    /**
     * Takes a uniform group and data and generates a unique signature for them.
     *
     * @param {PIXI.UniformGroup} group - the uniform group to get signature of
     * @param {Object} uniformData - uniform information generated by the shader
     * @returns {String} Unique signature of the uniform group
     * @private
     */
    private getSignature(group: UniformGroup, uniformData: Dict<any>): string
    {
        const uniforms = group.uniforms;

        const strings = [];

        for (const i in uniforms)
        {
            strings.push(i);

            if (uniformData[i])
            {
                strings.push(uniformData[i].type);
            }
        }

        return strings.join('-');
    }

    /**
     * Returns the underlying GLShade rof the currently bound shader.
     * This can be handy for when you to have a little more control over the setting of your uniforms.
     *
     * @return {PIXI.GLProgram} the glProgram for the currently bound Shader for this context
     */
    getglProgram(): GLProgram
    {
        if (this.shader)
        {
            return this.shader.program.glPrograms[this.renderer.CONTEXT_UID];
        }

        return null;
    }

    /**
     * Generates a glProgram version of the Shader provided.
     *
     * @private
     * @param {PIXI.Shader} shader - the shader that the glProgram will be based on.
     * @return {PIXI.GLProgram} A shiny new glProgram!
     */
    generateShader(shader: Shader): GLProgram
    {
        const gl = this.gl;

        const program = shader.program;

        const attribMap: Dict<number> = {};

        for (const i in program.attributeData)
        {
            attribMap[i] = program.attributeData[i].location;
        }

        const shaderProgram = compileProgram(gl, program.vertexSrc, program.fragmentSrc, attribMap);
        const uniformData: {[key: string]: IGLUniformData} = {};

        for (const i in program.uniformData)
        {
            const data = program.uniformData[i];

            uniformData[i] = {
                location: gl.getUniformLocation(shaderProgram, i),
                value: defaultValue(data.type, data.size),
            };
        }

        const glProgram = new GLProgram(shaderProgram, uniformData);

        program.glPrograms[this.renderer.CONTEXT_UID] = glProgram;

        return glProgram;
    }

    /**
     * Resets ShaderSystem state, does not affect WebGL state
     */
    reset(): void
    {
        this.program = null;
        this.shader = null;
    }

    /**
     * Destroys this System and removes all its textures
     */
    destroy(): void
    {
        // TODO implement destroy method for ShaderSystem
        this.destroyed = true;
    }
}<|MERGE_RESOLUTION|>--- conflicted
+++ resolved
@@ -9,11 +9,7 @@
 import type { Shader } from './Shader';
 import type { Program } from './Program';
 import type { UniformGroup } from './UniformGroup';
-<<<<<<< HEAD
-import type { Dict } from '@pixi/utils/src';
-=======
 import type { Dict } from '@pixi/utils';
->>>>>>> 438819e6
 
 let UID = 0;
 // defualt sync data so we don't create a new one each time!
