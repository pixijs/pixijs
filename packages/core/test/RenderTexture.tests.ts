--- conflicted
+++ resolved
@@ -1,12 +1,8 @@
 import { RenderTexture, autoDetectRenderer, Framebuffer, Renderer, BatchRenderer } from '@pixi/core';
 import { Graphics } from '@pixi/graphics';
 import { Container } from '@pixi/display';
-<<<<<<< HEAD
 import { MSAA_QUALITY, FORMATS, TYPES } from '@pixi/constants';
-=======
-import { MSAA_QUALITY } from '@pixi/constants';
 import { AlphaFilter } from '@pixi/filter-alpha';
->>>>>>> 6d23a001
 import { expect } from 'chai';
 
 describe('RenderTexture', function ()
