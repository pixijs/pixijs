{
  "name": "@pixi/core",
  "version": "7.1.1",
  "main": "lib/index.js",
  "module": "lib/index.mjs",
  "types": "lib/index.d.ts",
  "exports": {
    ".": {
      "import": {
        "types": "./lib/index.d.ts",
        "default": "./lib/index.mjs"
      },
      "require": {
        "types": "./lib/index.d.ts",
        "default": "./lib/index.js"
      }
    }
  },
  "description": "Core PixiJS",
  "author": "Mat Groves",
  "contributors": [
    "Matt Karl <matt@mattkarl.com>"
  ],
  "homepage": "http://pixijs.com/",
  "bugs": "https://github.com/pixijs/pixijs/issues",
  "license": "MIT",
  "repository": {
    "type": "git",
    "url": "https://github.com/pixijs/pixijs.git"
  },
  "publishConfig": {
    "access": "public"
  },
  "files": [
    "lib",
    "*.d.ts"
  ],
  "funding": {
    "type": "opencollective",
    "url": "https://opencollective.com/pixijs"
  },
  "dependencies": {
<<<<<<< HEAD
    "@pixi/color": "7.1.0",
    "@pixi/constants": "7.1.0",
    "@pixi/extensions": "7.1.0",
    "@pixi/math": "7.1.0",
    "@pixi/runner": "7.1.0",
    "@pixi/settings": "7.1.0",
    "@pixi/ticker": "7.1.0",
    "@pixi/utils": "7.1.0",
=======
    "@pixi/constants": "7.1.1",
    "@pixi/extensions": "7.1.1",
    "@pixi/math": "7.1.1",
    "@pixi/runner": "7.1.1",
    "@pixi/settings": "7.1.1",
    "@pixi/ticker": "7.1.1",
    "@pixi/utils": "7.1.1",
>>>>>>> 99b26d1d
    "@types/offscreencanvas": "^2019.6.4"
  }
}<|MERGE_RESOLUTION|>--- conflicted
+++ resolved
@@ -40,16 +40,7 @@
     "url": "https://opencollective.com/pixijs"
   },
   "dependencies": {
-<<<<<<< HEAD
-    "@pixi/color": "7.1.0",
-    "@pixi/constants": "7.1.0",
-    "@pixi/extensions": "7.1.0",
-    "@pixi/math": "7.1.0",
-    "@pixi/runner": "7.1.0",
-    "@pixi/settings": "7.1.0",
-    "@pixi/ticker": "7.1.0",
-    "@pixi/utils": "7.1.0",
-=======
+    "@pixi/color": "7.1.1",
     "@pixi/constants": "7.1.1",
     "@pixi/extensions": "7.1.1",
     "@pixi/math": "7.1.1",
@@ -57,7 +48,6 @@
     "@pixi/settings": "7.1.1",
     "@pixi/ticker": "7.1.1",
     "@pixi/utils": "7.1.1",
->>>>>>> 99b26d1d
     "@types/offscreencanvas": "^2019.6.4"
   }
 }