--- conflicted
+++ resolved
@@ -28,21 +28,11 @@
     "url": "https://opencollective.com/pixijs"
   },
   "dependencies": {
-<<<<<<< HEAD
-    "@pixi/constants": "5.2.1",
-    "@pixi/math": "5.2.1",
-    "@pixi/runner": "5.2.1",
-    "@pixi/settings": "5.2.1",
-    "@pixi/ticker": "5.2.1",
-    "@pixi/utils": "5.2.1"
-=======
     "@pixi/constants": "5.2.4",
-    "@pixi/display": "5.2.4",
     "@pixi/math": "5.2.4",
     "@pixi/runner": "5.2.4",
     "@pixi/settings": "5.2.4",
     "@pixi/ticker": "5.2.4",
     "@pixi/utils": "5.2.4"
->>>>>>> 528b4422
   }
 }