{
  "name": "@pixi/core",
  "version": "6.0.0-rc.3",
  "main": "dist/cjs/core.js",
  "module": "dist/esm/core.js",
  "bundle": "dist/browser/core.js",
  "description": "Core PixiJS",
  "author": "Mat Groves",
  "contributors": [
    "Matt Karl <matt@mattkarl.com>"
  ],
  "homepage": "http://pixijs.com/",
  "bugs": "https://github.com/pixijs/pixi.js/issues",
  "license": "MIT",
  "repository": {
    "type": "git",
    "url": "https://github.com/pixijs/pixi.js.git"
  },
  "publishConfig": {
    "access": "public"
  },
  "files": [
    "lib",
    "dist",
    "*.d.ts"
  ],
  "funding": {
    "type": "opencollective",
    "url": "https://opencollective.com/pixijs"
  },
  "dependencies": {
<<<<<<< HEAD
    "@pixi/constants": "6.0.0-rc.3",
    "@pixi/math": "6.0.0-rc.3",
    "@pixi/runner": "6.0.0-rc.3",
    "@pixi/settings": "6.0.0-rc.3",
    "@pixi/ticker": "6.0.0-rc.3",
    "@pixi/utils": "6.0.0-rc.3"
=======
    "@pixi/constants": "6.0.0-rc.2",
    "@pixi/events": "^6.0.0-rc.2",
    "@pixi/math": "6.0.0-rc.2",
    "@pixi/runner": "6.0.0-rc.2",
    "@pixi/settings": "6.0.0-rc.2",
    "@pixi/ticker": "6.0.0-rc.2",
    "@pixi/utils": "6.0.0-rc.2"
>>>>>>> dfea477c
  }
}<|MERGE_RESOLUTION|>--- conflicted
+++ resolved
@@ -29,21 +29,12 @@
     "url": "https://opencollective.com/pixijs"
   },
   "dependencies": {
-<<<<<<< HEAD
     "@pixi/constants": "6.0.0-rc.3",
+    "@pixi/events": "^6.0.0-rc.3",
     "@pixi/math": "6.0.0-rc.3",
     "@pixi/runner": "6.0.0-rc.3",
     "@pixi/settings": "6.0.0-rc.3",
     "@pixi/ticker": "6.0.0-rc.3",
     "@pixi/utils": "6.0.0-rc.3"
-=======
-    "@pixi/constants": "6.0.0-rc.2",
-    "@pixi/events": "^6.0.0-rc.2",
-    "@pixi/math": "6.0.0-rc.2",
-    "@pixi/runner": "6.0.0-rc.2",
-    "@pixi/settings": "6.0.0-rc.2",
-    "@pixi/ticker": "6.0.0-rc.2",
-    "@pixi/utils": "6.0.0-rc.2"
->>>>>>> dfea477c
   }
 }