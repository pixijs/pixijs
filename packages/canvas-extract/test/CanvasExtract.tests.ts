--- conflicted
+++ resolved
@@ -403,23 +403,56 @@
         sprite.destroy();
     });
 
-<<<<<<< HEAD
+    it('should extract from object with frame correctly', async () =>
+    {
+        const renderer = new CanvasRenderer({ width: 2, height: 2 });
+
+        renderer.plugins.graphics = new CanvasGraphicsRenderer(renderer);
+
+        const graphics = new Graphics()
+            .beginFill(0xFF0000)
+            .drawRect(0, 0, 1, 1)
+            .endFill()
+            .beginFill(0x00FF00)
+            .drawRect(1, 0, 1, 1)
+            .endFill()
+            .beginFill(0x0000FF)
+            .drawRect(0, 1, 1, 1)
+            .endFill()
+            .beginFill(0xFFFF00)
+            .drawRect(1, 1, 1, 1)
+            .endFill();
+        const extract = renderer.extract;
+
+        const pixels = extract.pixels(graphics, new Rectangle(0, 0, 2, 2));
+        const pixels00 = extract.pixels(graphics, new Rectangle(0, 0, 1, 1));
+        const pixels10 = extract.pixels(graphics, new Rectangle(1, 0, 1, 1));
+        const pixels01 = extract.pixels(graphics, new Rectangle(0, 1, 1, 1));
+        const pixels11 = extract.pixels(graphics, new Rectangle(1, 1, 1, 1));
+
+        expect(pixels).toEqual(new Uint8ClampedArray([
+            255, 0, 0, 255, 0, 255, 0, 255,
+            0, 0, 255, 255, 255, 255, 0, 255
+        ]));
+        expect(pixels00).toEqual(new Uint8ClampedArray([255, 0, 0, 255]));
+        expect(pixels10).toEqual(new Uint8ClampedArray([0, 255, 0, 255]));
+        expect(pixels01).toEqual(new Uint8ClampedArray([0, 0, 255, 255]));
+        expect(pixels11).toEqual(new Uint8ClampedArray([255, 255, 0, 255]));
+
+        graphics.destroy();
+        renderer.destroy();
+    });
+
     it('should throw an error if frame is empty', async () =>
     {
         const renderer = new CanvasRenderer();
         const extract = renderer.extract as CanvasExtract;
         const emptyFrame = new Rectangle(0, 0, 0, 0);
         const almostEmptyFrame = new Rectangle(0, 0, 1e-10, 1e-10);
-=======
-    it('should extract from object with frame correctly', async () =>
-    {
-        const renderer = new CanvasRenderer({ width: 2, height: 2 });
->>>>>>> d46d60cb
-
-        renderer.plugins.graphics = new CanvasGraphicsRenderer(renderer);
-
-        const graphics = new Graphics()
-<<<<<<< HEAD
+
+        renderer.plugins.graphics = new CanvasGraphicsRenderer(renderer);
+
+        const graphics = new Graphics()
             .beginFill(0xFF00FF)
             .drawRect(0, 0, 1, 1)
             .endFill();
@@ -442,38 +475,6 @@
 
         expect(image.width).toBe(1);
         expect(image.height).toBe(1);
-=======
-            .beginFill(0xFF0000)
-            .drawRect(0, 0, 1, 1)
-            .endFill()
-            .beginFill(0x00FF00)
-            .drawRect(1, 0, 1, 1)
-            .endFill()
-            .beginFill(0x0000FF)
-            .drawRect(0, 1, 1, 1)
-            .endFill()
-            .beginFill(0xFFFF00)
-            .drawRect(1, 1, 1, 1)
-            .endFill();
-        const extract = renderer.extract;
-
-        const pixelsA = extract.pixels(graphics, new Rectangle(0, 0, 2, 2));
-        const pixelsB = extract.pixels(graphics, new Rectangle(0, 0, 0, 0));
-        const pixels00 = extract.pixels(graphics, new Rectangle(0, 0, 1, 1));
-        const pixels10 = extract.pixels(graphics, new Rectangle(1, 0, 1, 1));
-        const pixels01 = extract.pixels(graphics, new Rectangle(0, 1, 1, 1));
-        const pixels11 = extract.pixels(graphics, new Rectangle(1, 1, 1, 1));
-
-        expect(pixelsA).toEqual(new Uint8ClampedArray([
-            255, 0, 0, 255, 0, 255, 0, 255,
-            0, 0, 255, 255, 255, 255, 0, 255
-        ]));
-        expect(pixelsB).toEqual(new Uint8ClampedArray([]));
-        expect(pixels00).toEqual(new Uint8ClampedArray([255, 0, 0, 255]));
-        expect(pixels10).toEqual(new Uint8ClampedArray([0, 255, 0, 255]));
-        expect(pixels01).toEqual(new Uint8ClampedArray([0, 0, 255, 255]));
-        expect(pixels11).toEqual(new Uint8ClampedArray([255, 255, 0, 255]));
->>>>>>> d46d60cb
 
         graphics.destroy();
         renderer.destroy();
