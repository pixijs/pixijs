<<<<<<< HEAD
import { TextureMatrix, CanvasRenderTarget, Texture } from '@pixi/core';
import { Point, Rectangle, Transform } from '@pixi/math';
import { TextureCache } from '@pixi/utils';
import { Sprite, CanvasTinter } from '@pixi/sprite';
=======
import { TextureMatrix, Texture } from '@pixi/core';
import { Point, Rectangle } from '@pixi/math';
import { TextureCache } from '@pixi/utils';
import { Sprite } from '@pixi/sprite';
import { TransformStatic } from '@pixi/display';
>>>>>>> c7a9bbdd

const tempPoint = new Point();

/**
 * A tiling sprite is a fast way of rendering a tiling image
 *
 * @class
 * @extends PIXI.Sprite
 * @memberof PIXI
 */
export default class TilingSprite extends Sprite
{
    /**
     * @param {PIXI.Texture} texture - the texture of the tiling sprite
     * @param {number} [width=100] - the width of the tiling sprite
     * @param {number} [height=100] - the height of the tiling sprite
     */
    constructor(texture, width = 100, height = 100)
    {
        super(texture);

        /**
         * Tile transform
         *
         * @member {PIXI.Transform}
         */
        this.tileTransform = new Transform();

        // /// private

        /**
         * The with of the tiling sprite
         *
         * @member {number}
         * @private
         */
        this._width = width;

        /**
         * The height of the tiling sprite
         *
         * @member {number}
         * @private
         */
        this._height = height;

        /**
         * Canvas pattern
         *
         * @type {CanvasPattern}
         * @private
         */
        this._canvasPattern = null;

        /**
         * transform that is applied to UV to get the texture coords
         *
         * @member {PIXI.TextureMatrix}
         */
        this.uvTransform = texture.transform || new TextureMatrix(texture);

        /**
         * Plugin that is responsible for rendering this element.
         * Allows to customize the rendering process without overriding '_render' method.
         *
         * @member {string}
         * @default 'tilingSprite'
         */
        this.pluginName = 'tilingSprite';

        /**
         * Whether or not anchor affects uvs
         *
         * @member {boolean}
         * @default false
         */
        this.uvRespectAnchor = false;
    }
    /**
     * Changes frame clamping in corresponding textureTransform, shortcut
     * Change to -0.5 to add a pixel to the edge, recommended for transparent trimmed textures in atlas
     *
     * @default 0.5
     * @member {number}
     */
    get clampMargin()
    {
        return this.uvTransform.clampMargin;
    }

    set clampMargin(value) // eslint-disable-line require-jsdoc
    {
        this.uvTransform.clampMargin = value;
        this.uvTransform.update(true);
    }

    /**
     * The scaling of the image that is being tiled
     *
     * @member {PIXI.ObservablePoint}
     */
    get tileScale()
    {
        return this.tileTransform.scale;
    }

    set tileScale(value) // eslint-disable-line require-jsdoc
    {
        this.tileTransform.scale.copy(value);
    }

    /**
     * The offset of the image that is being tiled
     *
     * @member {PIXI.ObservablePoint}
     */
    get tilePosition()
    {
        return this.tileTransform.position;
    }

    set tilePosition(value) // eslint-disable-line require-jsdoc
    {
        this.tileTransform.position.copy(value);
    }

    /**
     * @private
     */
    _onTextureUpdate()
    {
        if (this.uvTransform)
        {
            this.uvTransform.texture = this._texture;
        }
        this.cachedTint = 0xFFFFFF;
    }

    /**
     * Renders the object using the WebGL renderer
     *
     * @private
     * @param {PIXI.Renderer} renderer - The renderer
     */
    _render(renderer)
    {
        // tweak our texture temporarily..
        const texture = this._texture;

        if (!texture || !texture.valid)
        {
            return;
        }

        this.tileTransform.updateLocalTransform();
        this.uvTransform.update();

        renderer.batch.setObjectRenderer(renderer.plugins[this.pluginName]);
        renderer.plugins[this.pluginName].render(this);
    }

    /**
     * Updates the bounds of the tiling sprite.
     *
     * @private
     */
    _calculateBounds()
    {
        const minX = this._width * -this._anchor._x;
        const minY = this._height * -this._anchor._y;
        const maxX = this._width * (1 - this._anchor._x);
        const maxY = this._height * (1 - this._anchor._y);

        this._bounds.addFrame(this.transform, minX, minY, maxX, maxY);
    }

    /**
     * Gets the local bounds of the sprite object.
     *
     * @param {PIXI.Rectangle} rect - The output rectangle.
     * @return {PIXI.Rectangle} The bounds.
     */
    getLocalBounds(rect)
    {
        // we can do a fast local bounds if the sprite has no children!
        if (this.children.length === 0)
        {
            this._bounds.minX = this._width * -this._anchor._x;
            this._bounds.minY = this._height * -this._anchor._y;
            this._bounds.maxX = this._width * (1 - this._anchor._x);
            this._bounds.maxY = this._height * (1 - this._anchor._x);

            if (!rect)
            {
                if (!this._localBoundsRect)
                {
                    this._localBoundsRect = new Rectangle();
                }

                rect = this._localBoundsRect;
            }

            return this._bounds.getRectangle(rect);
        }

        return super.getLocalBounds.call(this, rect);
    }

    /**
     * Checks if a point is inside this tiling sprite.
     *
     * @param {PIXI.Point} point - the point to check
     * @return {boolean} Whether or not the sprite contains the point.
     */
    containsPoint(point)
    {
        this.worldTransform.applyInverse(point, tempPoint);

        const width = this._width;
        const height = this._height;
        const x1 = -width * this.anchor._x;

        if (tempPoint.x >= x1 && tempPoint.x < x1 + width)
        {
            const y1 = -height * this.anchor._y;

            if (tempPoint.y >= y1 && tempPoint.y < y1 + height)
            {
                return true;
            }
        }

        return false;
    }

    /**
     * Destroys this sprite and optionally its texture and children
     *
     * @param {object|boolean} [options] - Options parameter. A boolean will act as if all options
     *  have been set to that value
     * @param {boolean} [options.children=false] - if set to true, all the children will have their destroy
     *      method called as well. 'options' will be passed on to those calls.
     * @param {boolean} [options.texture=false] - Should it destroy the current texture of the sprite as well
     * @param {boolean} [options.baseTexture=false] - Should it destroy the base texture of the sprite as well
     */
    destroy(options)
    {
        super.destroy(options);

        this.tileTransform = null;
        this.uvTransform = null;
    }

    /**
     * Helper function that creates a new tiling sprite based on the source you provide.
     * The source can be - frame id, image url, video url, canvas element, video element, base texture
     *
     * @static
     * @param {number|string|PIXI.BaseTexture|HTMLCanvasElement|HTMLVideoElement} source - Source to create texture from
     * @param {number} width - the width of the tiling sprite
     * @param {number} height - the height of the tiling sprite
     * @return {PIXI.Texture} The newly created texture
     */
    static from(source, width, height)
    {
        return new TilingSprite(Texture.from(source), width, height);
    }

    /**
     * Helper function that creates a tiling sprite that will use a texture from the TextureCache based on the frameId
     * The frame ids are created when a Texture packer file has been loaded
     *
     * @static
     * @param {string} frameId - The frame Id of the texture in the cache
     * @param {number} width - the width of the tiling sprite
     * @param {number} height - the height of the tiling sprite
     * @return {PIXI.TilingSprite} A new TilingSprite using a texture from the texture cache matching the frameId
     */
    static fromFrame(frameId, width, height)
    {
        const texture = TextureCache[frameId];

        if (!texture)
        {
            throw new Error(`The frameId "${frameId}" does not exist in the texture cache ${this}`);
        }

        return new TilingSprite(texture, width, height);
    }

    /**
     * Helper function that creates a sprite that will contain a texture based on an image url
     * If the image is not in the texture cache it will be loaded
     *
     * @static
     * @param {string} imageId - The image url of the texture
     * @param {number} width - the width of the tiling sprite
     * @param {number} height - the height of the tiling sprite
     * @param {boolean} [crossorigin] - if you want to specify the cross-origin parameter
     * @param {number} [scaleMode=PIXI.settings.SCALE_MODE] - if you want to specify the scale mode,
     *  see {@link PIXI.SCALE_MODES} for possible values
     * @return {PIXI.TilingSprite} A new TilingSprite using a texture from the texture cache matching the image id
     */
    static fromImage(imageId, width, height, crossorigin, scaleMode)
    {
        return new TilingSprite(Texture.fromImage(imageId, crossorigin, scaleMode), width, height);
    }

    /**
     * The width of the sprite, setting this will actually modify the scale to achieve the value set
     *
     * @member {number}
     */
    get width()
    {
        return this._width;
    }

    set width(value) // eslint-disable-line require-jsdoc
    {
        this._width = value;
    }

    /**
     * The height of the TilingSprite, setting this will actually modify the scale to achieve the value set
     *
     * @member {number}
     */
    get height()
    {
        return this._height;
    }

    set height(value) // eslint-disable-line require-jsdoc
    {
        this._height = value;
    }
}<|MERGE_RESOLUTION|>--- conflicted
+++ resolved
@@ -1,15 +1,7 @@
-<<<<<<< HEAD
-import { TextureMatrix, CanvasRenderTarget, Texture } from '@pixi/core';
+import { TextureMatrix, Texture } from '@pixi/core';
 import { Point, Rectangle, Transform } from '@pixi/math';
 import { TextureCache } from '@pixi/utils';
-import { Sprite, CanvasTinter } from '@pixi/sprite';
-=======
-import { TextureMatrix, Texture } from '@pixi/core';
-import { Point, Rectangle } from '@pixi/math';
-import { TextureCache } from '@pixi/utils';
 import { Sprite } from '@pixi/sprite';
-import { TransformStatic } from '@pixi/display';
->>>>>>> c7a9bbdd
 
 const tempPoint = new Point();
 
