import { Signal } from './base/Signal';
import { parseUri } from './base/parseUri';
import { IResourceMetadata, LoaderResource } from './LoaderResource';
import { AsyncQueue } from './base/AsyncQueue';
import { Dict } from '@pixi/utils';

// some constants
const MAX_PROGRESS = 100;
const rgxExtractUrlHash = /(#[\w-]+)?$/;

export type ILoaderMiddleware = (resource: LoaderResource, next: (...args: any[]) => void) => void;

export interface ILoaderAdd
{
    (this: Loader, name: string, url: string, callback?: LoaderResource.OnCompleteSignal): Loader;
    (this: Loader, name: string, url: string, options?: IAddOptions, callback?: LoaderResource.OnCompleteSignal): Loader;
    (this: Loader, url: string, callback?: LoaderResource.OnCompleteSignal): Loader;
    (this: Loader, url: string, options?: IAddOptions, callback?: LoaderResource.OnCompleteSignal): Loader;
    (this: Loader, options: IAddOptions, callback?: LoaderResource.OnCompleteSignal): Loader;
    (this: Loader, resources: (IAddOptions | string)[], callback?: LoaderResource.OnCompleteSignal): Loader;
}

/**
 * Options for a call to `.add()`.
 * @see Loader#add
 * @property {string} name - The name of the resource to load, if not passed the url is used.
 * @property {string} key - Alias for `name`.
 * @property {string} url - The url for this resource, relative to the baseUrl of this loader.
 * @property {string|boolean} crossOrigin - Is this request cross-origin? Default is to determine automatically.
 * @property {number} [timeout=0] - A timeout in milliseconds for the load. If the load takes longer
 *      than this time it is cancelled and the load is considered a failure. If this value is
 *      set to `0` then there is no explicit timeout.
 * @property {LoaderResource.LOAD_TYPE} [loadType=LoaderResource.LOAD_TYPE.XHR] - How should this resource be loaded?
 * @property {LoaderResource.XHR_RESPONSE_TYPE} [xhrType=LoaderResource.XHR_RESPONSE_TYPE.DEFAULT] - How should the data
 *      being loaded be interpreted when using XHR?
 * @property {LoaderResource.OnCompleteSignal} onComplete - Callback to add an an onComplete signal istener.
 * @property {LoaderResource.OnCompleteSignal} callback - Alias for `onComplete`.
 * @property {IResourceMetadata} metadata - Extra configuration for middleware and the Resource object.
 */
export interface IAddOptions
{
    name?: string;
    key?: string;
    url?: string;
    crossOrigin?: string | boolean;
    timeout?: number;
    parentResource?: LoaderResource;
    loadType?: LoaderResource.LOAD_TYPE;
    xhrType?: LoaderResource.XHR_RESPONSE_TYPE;
    onComplete?: LoaderResource.OnCompleteSignal;
    callback?: LoaderResource.OnCompleteSignal;
    metadata?: IResourceMetadata;
}

/**
 * The new loader, forked from Resource Loader by Chad Engler: https://github.com/englercj/resource-loader
 *
 * ```js
 * const loader = PIXI.Loader.shared; // PixiJS exposes a premade instance for you to use.
 * // or
 * const loader = new PIXI.Loader(); // You can also create your own if you want
 *
 * const sprites = {};
 *
 * // Chainable `add` to enqueue a resource
 * loader.add('bunny', 'data/bunny.png')
 *       .add('spaceship', 'assets/spritesheet.json');
 * loader.add('scoreFont', 'assets/score.fnt');
 *
 * // Chainable `pre` to add a middleware that runs for each resource, *before* loading that resource.
 * // This is useful to implement custom caching modules (using filesystem, indexeddb, memory, etc).
 * loader.pre(cachingMiddleware);
 *
 * // Chainable `use` to add a middleware that runs for each resource, *after* loading that resource.
 * // This is useful to implement custom parsing modules (like spritesheet parsers, spine parser, etc).
 * loader.use(parsingMiddleware);
 *
 * // The `load` method loads the queue of resources, and calls the passed in callback called once all
 * // resources have loaded.
 * loader.load((loader, resources) => {
 *     // resources is an object where the key is the name of the resource loaded and the value is the resource object.
 *     // They have a couple default properties:
 *     // - `url`: The URL that the resource was loaded from
 *     // - `error`: The error that happened when trying to load (if any)
 *     // - `data`: The raw data that was loaded
 *     // also may contain other properties based on the middleware that runs.
 *     sprites.bunny = new PIXI.TilingSprite(resources.bunny.texture);
 *     sprites.spaceship = new PIXI.TilingSprite(resources.spaceship.texture);
 *     sprites.scoreFont = new PIXI.TilingSprite(resources.scoreFont.texture);
 * });
 *
 * // throughout the process multiple signals can be dispatched.
 * loader.onProgress.add(() => {}); // called once per loaded/errored file
 * loader.onError.add(() => {}); // called once per errored file
 * loader.onLoad.add(() => {}); // called once per loaded file
 * loader.onComplete.add(() => {}); // called once when the queued resources all load.
 * ```
 * @memberof PIXI
 */
class Loader
{
    /** The base url for all resources loaded by this loader. */
    baseUrl: string;

    /** The progress percent of the loader going through the queue. */
    progress = 0;

    /** Loading state of the loader, true if it is currently loading resources. */
    loading = false;

    /**
     * A querystring to append to every URL added to the loader.
     *
     * This should be a valid query string *without* the question-mark (`?`). The loader will
     * also *not* escape values for you. Make sure to escape your parameters with
     * [`encodeURIComponent`](https://mdn.io/encodeURIComponent) before assigning this property.
     * @example
     * const loader = new Loader();
     *
     * loader.defaultQueryString = 'user=me&password=secret';
     *
     * // This will request 'image.png?user=me&password=secret'
     * loader.add('image.png').load();
     *
     * loader.reset();
     *
     * // This will request 'image.png?v=1&user=me&password=secret'
     * loader.add('iamge.png?v=1').load();
     */
    defaultQueryString = '';

    /** The middleware to run before loading each resource. */
    private _beforeMiddleware: Array<ILoaderMiddleware> = [];

    /** The middleware to run after loading each resource. */
    private _afterMiddleware: Array<ILoaderMiddleware> = [];

    /** The tracks the resources we are currently completing parsing for. */
    private _resourcesParsing: Array<LoaderResource> = [];

    /**
     * The `_loadResource` function bound with this object context.
     * @param r - The resource to load
     * @param d - The dequeue function
     */
    private _boundLoadResource = (r: LoaderResource, d: () => void): void => this._loadResource(r, d);

    /** The resources waiting to be loaded. */
    private _queue: AsyncQueue<any>;

    /** All the resources for this loader keyed by name. */
    resources: Dict<LoaderResource> = {};

    /** Dispatched once per loaded or errored resource. */
    onProgress: Signal<Loader.OnProgressSignal>;

    /** Dispatched once per errored resource. */
    onError: Signal<Loader.OnErrorSignal>;

    /** Dispatched once per loaded resource. */
    onLoad: Signal<Loader.OnLoadSignal>;

    /** Dispatched when the loader begins to process the queue. */
    onStart: Signal<Loader.OnStartSignal>;

    /** Dispatched when the queued resources all load. */
    onComplete: Signal<Loader.OnCompleteSignal>;

    /**
     * @param baseUrl - The base url for all resources loaded by this loader.
     * @param concurrency - The number of resources to load concurrently.
     */
    constructor(baseUrl = '', concurrency = 10)
    {
        this.baseUrl = baseUrl;
        this._beforeMiddleware = [];
        this._afterMiddleware = [];
        this._resourcesParsing = [];
        this._boundLoadResource = (r, d) => this._loadResource(r, d);
        this._queue = AsyncQueue.queue(this._boundLoadResource, concurrency);
        this._queue.pause();
        this.resources = {};
        this.onProgress = new Signal();
        this.onError = new Signal();
        this.onLoad = new Signal();
        this.onStart = new Signal();
        this.onComplete = new Signal();

        for (let i = 0; i < Loader._plugins.length; ++i)
        {
            const plugin = Loader._plugins[i];
            const { pre, use } = plugin;

            if (pre)
            {
                this.pre(pre);
            }

            if (use)
            {
                this.use(use);
            }
        }

        this._protected = false;
    }

    /**
     * Adds a resource (or multiple resources) to the loader queue.
     *
     * This function can take a wide variety of different parameters. The only thing that is always
     * required the url to load. All the following will work:
     *
     * ```js
     * loader
     *     // normal param syntax
     *     .add('key', 'http://...', function () {})
     *     .add('http://...', function () {})
     *     .add('http://...')
     *
     *     // object syntax
     *     .add({
     *         name: 'key2',
     *         url: 'http://...'
     *     }, function () {})
     *     .add({
     *         url: 'http://...'
     *     }, function () {})
     *     .add({
     *         name: 'key3',
     *         url: 'http://...'
     *         onComplete: function () {}
     *     })
     *     .add({
     *         url: 'https://...',
     *         onComplete: function () {},
     *         crossOrigin: true
     *     })
     *
     *     // you can also pass an array of objects or urls or both
     *     .add([
     *         { name: 'key4', url: 'http://...', onComplete: function () {} },
     *         { url: 'http://...', onComplete: function () {} },
     *         'http://...'
     *     ])
     *
     *     // and you can use both params and options
     *     .add('key', 'http://...', { crossOrigin: true }, function () {})
     *     .add('http://...', { crossOrigin: true }, function () {});
     * ```
     */
    add: ILoaderAdd;

    /**
     * Same as add, params have strict order
     * @private
     * @param name - The name of the resource to load.
     * @param url - The url for this resource, relative to the baseUrl of this loader.
     * @param options - The options for the load.
     * @param callback - Function to call when this specific resource completes loading.
     * @returns The loader itself.
     */
    protected _add(name: string, url: string, options: IAddOptions, callback?: LoaderResource.OnCompleteSignal): this
    {
        // if loading already you can only add resources that have a parent.
        if (this.loading && (!options || !options.parentResource))
        {
            throw new Error('Cannot add resources while the loader is running.');
        }

        // check if resource already exists.
        if (this.resources[name])
        {
            throw new Error(`Resource named "${name}" already exists.`);
        }

        // add base url if this isn't an absolute url
        url = this._prepareUrl(url);

        // create the store the resource
        this.resources[name] = new LoaderResource(name, url, options);

        if (typeof callback === 'function')
        {
            this.resources[name].onAfterMiddleware.once(callback);
        }

        // if actively loading, make sure to adjust progress chunks for that parent and its children
        if (this.loading)
        {
            const parent = options.parentResource;
            const incompleteChildren = [];

            for (let i = 0; i < parent.children.length; ++i)
            {
                if (!parent.children[i].isComplete)
                {
                    incompleteChildren.push(parent.children[i]);
                }
            }

            const fullChunk = parent.progressChunk * (incompleteChildren.length + 1); // +1 for parent
            const eachChunk = fullChunk / (incompleteChildren.length + 2); // +2 for parent & new child

            parent.children.push(this.resources[name]);
            parent.progressChunk = eachChunk;

            for (let i = 0; i < incompleteChildren.length; ++i)
            {
                incompleteChildren[i].progressChunk = eachChunk;
            }

            this.resources[name].progressChunk = eachChunk;
        }

        // add the resource to the queue
        this._queue.push(this.resources[name]);

        return this;
    }

    /* eslint-enable require-jsdoc,valid-jsdoc */

    /**
     * Sets up a middleware function that will run *before* the
     * resource is loaded.
     * @param fn - The middleware function to register.
     * @returns The loader itself.
     */
    pre(fn: ILoaderMiddleware): this
    {
        this._beforeMiddleware.push(fn);

        return this;
    }

    /**
     * Sets up a middleware function that will run *after* the
     * resource is loaded.
     * @param fn - The middleware function to register.
     * @returns The loader itself.
     */
    use(fn: ILoaderMiddleware): this
    {
        this._afterMiddleware.push(fn);

        return this;
    }

    /**
     * Resets the queue of the loader to prepare for a new load.
     * @returns The loader itself.
     */
    reset(): this
    {
        this.progress = 0;
        this.loading = false;

        this._queue.kill();
        this._queue.pause();

        // abort all resource loads
        for (const k in this.resources)
        {
            const res = this.resources[k];

            if (res._onLoadBinding)
            {
                res._onLoadBinding.detach();
            }

            if (res.isLoading)
            {
                res.abort('loader reset');
            }
        }

        this.resources = {};

        return this;
    }

    /**
     * Starts loading the queued resources.
     * @param cb - Optional callback that will be bound to the `complete` event.
     * @returns The loader itself.
     */
    load(cb?: Loader.OnCompleteSignal): this
    {
        // register complete callback if they pass one
        if (typeof cb === 'function')
        {
            this.onComplete.once(cb);
        }

        // if the queue has already started we are done here
        if (this.loading)
        {
            return this;
        }

        if (this._queue.idle())
        {
            this._onStart();
            this._onComplete();
        }
        else
        {
            // distribute progress chunks
            const numTasks = this._queue._tasks.length;
            const chunk = MAX_PROGRESS / numTasks;

            for (let i = 0; i < this._queue._tasks.length; ++i)
            {
                this._queue._tasks[i].data.progressChunk = chunk;
            }

            // notify we are starting
            this._onStart();

            // start loading
            this._queue.resume();
        }

        return this;
    }

    /**
     * The number of resources to load concurrently.
     * @default 10
     */
    get concurrency(): number
    {
        return this._queue.concurrency;
    }
    set concurrency(concurrency: number)
    {
        this._queue.concurrency = concurrency;
    }

    /**
     * Prepares a url for usage based on the configuration of this object
     * @param url - The url to prepare.
     * @returns The prepared url.
     */
    private _prepareUrl(url: string): string
    {
        const parsedUrl = parseUri(url, { strictMode: true });
        let result;

        // absolute url, just use it as is.
        if (parsedUrl.protocol || !parsedUrl.path || url.indexOf('//') === 0)
        {
            result = url;
        }
        // if baseUrl doesn't end in slash and url doesn't start with slash, then add a slash inbetween
        else if (this.baseUrl.length
            && this.baseUrl.lastIndexOf('/') !== this.baseUrl.length - 1
            && url.charAt(0) !== '/'
        )
        {
            result = `${this.baseUrl}/${url}`;
        }
        else
        {
            result = this.baseUrl + url;
        }

        // if we need to add a default querystring, there is a bit more work
        if (this.defaultQueryString)
        {
            const hash = rgxExtractUrlHash.exec(result)[0];

            result = result.slice(0, result.length - hash.length);

            if (result.indexOf('?') !== -1)
            {
                result += `&${this.defaultQueryString}`;
            }
            else
            {
                result += `?${this.defaultQueryString}`;
            }

            result += hash;
        }

        return result;
    }

    /**
     * Loads a single resource.
     * @param resource - The resource to load.
     * @param dequeue - The function to call when we need to dequeue this item.
     */
    private _loadResource(resource: LoaderResource, dequeue: () => void): void
    {
        resource._dequeue = dequeue;

        // run before middleware
        AsyncQueue.eachSeries(
            this._beforeMiddleware,
            (fn: any, next: (...args: any) => void) =>
            {
                fn.call(this, resource, () =>
                {
                    // if the before middleware marks the resource as complete,
                    // break and don't process any more before middleware
                    next(resource.isComplete ? {} : null);
                });
            },
            () =>
            {
                if (resource.isComplete)
                {
                    this._onLoad(resource);
                }
                else
                {
                    resource._onLoadBinding = resource.onComplete.once(this._onLoad, this);
                    resource.load();
                }
            },
            true
        );
    }

    /** Called once loading has started. */
    private _onStart(): void
    {
        this.progress = 0;
        this.loading = true;
        this.onStart.dispatch(this);
    }

    /** Called once each resource has loaded. */
    private _onComplete(): void
    {
        this.progress = MAX_PROGRESS;
        this.loading = false;
        this.onComplete.dispatch(this, this.resources);
    }

    /**
     * Called each time a resources is loaded.
     * @param resource - The resource that was loaded
     */
    private _onLoad(resource: LoaderResource): void
    {
        resource._onLoadBinding = null;

        // remove this resource from the async queue, and add it to our list of resources that are being parsed
        this._resourcesParsing.push(resource);
        resource._dequeue();

        // run all the after middleware for this resource
        AsyncQueue.eachSeries(
            this._afterMiddleware,
            (fn: any, next: any) =>
            {
                fn.call(this, resource, next);
            },
            () =>
            {
                resource.onAfterMiddleware.dispatch(resource);

                this.progress = Math.min(MAX_PROGRESS, this.progress + resource.progressChunk);
                this.onProgress.dispatch(this, resource);

                if (resource.error)
                {
                    this.onError.dispatch(resource.error, this, resource);
                }
                else
                {
                    this.onLoad.dispatch(this, resource);
                }

                this._resourcesParsing.splice(this._resourcesParsing.indexOf(resource), 1);

                // do completion check
                if (this._queue.idle() && this._resourcesParsing.length === 0)
                {
                    this._onComplete();
                }
            },
            true
        );
    }

    private static _plugins: Array<ILoaderPlugin> = [];
    private static _shared: Loader;
    /**
     * If this loader cannot be destroyed.
     * @default false
     */
    private _protected: boolean;

    /** Destroy the loader, removes references. */
    public destroy(): void
    {
        if (!this._protected)
        {
            this.reset();
        }
    }

    /** A premade instance of the loader that can be used to load resources. */
    public static get shared(): Loader
    {
        let shared = Loader._shared;

        if (!shared)
        {
            shared = new Loader();
            shared._protected = true;
            Loader._shared = shared;
        }

        return shared;
    }

    /**
     * Adds a Loader plugin for the global shared loader and all
     * new Loader instances created.
     * @param plugin - The plugin to add
     * @returns Reference to PIXI.Loader for chaining
     */
    public static registerPlugin(plugin: ILoaderPlugin): typeof Loader
    {
        Loader._plugins.push(plugin);

        if (plugin.add)
        {
            plugin.add();
        }

        return Loader;
    }
}

Loader.prototype.add = function add(this: Loader, name: any, url?: any, options?: any, callback?: any): Loader
{
    // special case of an array of objects or urls
    if (Array.isArray(name))
    {
        for (let i = 0; i < name.length; ++i)
        {
            this.add((name as any)[i]);
        }

        return this;
    }

    // if an object is passed instead of params
    if (typeof name === 'object')
    {
        options = name;
        callback = (url as any) || options.callback || options.onComplete;
        url = options.url;
        name = options.name || options.key || options.url;
    }

    // case where no name is passed shift all args over by one.
    if (typeof url !== 'string')
    {
        callback = options as any;
        options = url;
        url = name;
    }

    // now that we shifted make sure we have a proper url.
    if (typeof url !== 'string')
    {
        throw new Error('No url passed to add resource to loader.');
    }

    // options are optional so people might pass a function and no options
    if (typeof options === 'function')
    {
        callback = options;
        options = null;
    }

    return this._add(name, url, options, callback);
};

// eslint-disable-next-line @typescript-eslint/no-namespace
namespace Loader
{
    /**
     * When the resource starts to load.
     * @param resource - The resource that the event happened on.
     */
    export type OnStartSignal = (loader: Loader) => void;
    /**
     * When the progress changes the loader and resource are dispatched.
     * @param loader - The loader the progress is advancing on.
     * @param resource - The resource that has completed or failed to cause the progress to advance.
     */
    export type OnProgressSignal = (loader: Loader, resource: LoaderResource) => void;
    /**
     * When a load completes without error the loader and resource are dispatched.
     * @param loader - The loader that has started loading resources.
     * @param resource - The resource that has completed.
     */
    export type OnLoadSignal = (loader: Loader, resource: LoaderResource) => void;
    /**
     * When the loader starts loading resources it dispatches this callback.
     * @param loader - The loader that has started loading resources.
     */
    export type OnCompleteSignal = (loader: Loader, resources: Dict<LoaderResource>) => void;
    /**
     * When an error occurs the loader and resource are dispatched.
     * @param loader - The loader the error happened in.
     * @param resource - The resource that caused the error.
     */
    export type OnErrorSignal = (error: Error, loader: Loader, resource: LoaderResource) => void;
}

export { Loader };

/**
 * Plugin to be installed for handling specific Loader resources.
 * @property {Function} add - Function to call immediate after registering plugin.
 * @property {Function} pre - Middleware function to run before load, the
 *           arguments for this are `(resource, next)`
 * @property {Function} use - Middleware function to run after load, the
 *           arguments for this are `(resource, next)`
 */
<<<<<<< HEAD
export interface ILoaderPlugin {
    /** Function to call immediate after registering plugin. */
=======
export interface ILoaderPlugin
{
    /**
     * Function to call immediate after registering plugin.
     */
>>>>>>> c95b7d51
    add?(): void;

    /**
     * Middleware function to run before load
     * @param {LoaderResource} resource - resource
     * @param {LoaderResource} next - next middleware
     */
    pre?(resource: LoaderResource, next: (...args: any[]) => void): void;

    /**
     * Middleware function to run after load
     * @param {LoaderResource} resource - resource
     * @param {LoaderResource} next - next middleware
     */
    use?(resource: LoaderResource, next: (...args: any[]) => void): void;
}<|MERGE_RESOLUTION|>--- conflicted
+++ resolved
@@ -728,16 +728,9 @@
  * @property {Function} use - Middleware function to run after load, the
  *           arguments for this are `(resource, next)`
  */
-<<<<<<< HEAD
-export interface ILoaderPlugin {
-    /** Function to call immediate after registering plugin. */
-=======
 export interface ILoaderPlugin
 {
-    /**
-     * Function to call immediate after registering plugin.
-     */
->>>>>>> c95b7d51
+    /** Function to call immediate after registering plugin. */
     add?(): void;
 
     /**
