--- conflicted
+++ resolved
@@ -38,26 +38,14 @@
     "*.d.ts"
   ],
   "peerDependencies": {
-<<<<<<< HEAD
-    "@pixi/assets": "6.5.1",
-    "@pixi/constants": "6.5.1",
-    "@pixi/core": "6.5.1",
-    "@pixi/display": "6.5.1",
-    "@pixi/math": "6.5.1",
-    "@pixi/mesh": "6.5.1",
-    "@pixi/settings": "6.5.1",
-    "@pixi/text": "6.5.1",
-    "@pixi/utils": "6.5.1"
-=======
+    "@pixi/assets": "6.5.2",
     "@pixi/constants": "6.5.2",
     "@pixi/core": "6.5.2",
     "@pixi/display": "6.5.2",
-    "@pixi/loaders": "6.5.2",
     "@pixi/math": "6.5.2",
     "@pixi/mesh": "6.5.2",
     "@pixi/settings": "6.5.2",
     "@pixi/text": "6.5.2",
     "@pixi/utils": "6.5.2"
->>>>>>> 0b4e269b
   }
 }