export * from './BitmapText';
export * from './BitmapFontLoader';
export * from './BitmapFont';
export * from './BitmapFontData';
export * from './BitmapTextStyle';
<<<<<<< HEAD
export { TextFormat } from './formats/TextFormat';
=======
export * from './formats';
>>>>>>> 76dc0e50
<|MERGE_RESOLUTION|>--- conflicted
+++ resolved
@@ -3,8 +3,4 @@
 export * from './BitmapFont';
 export * from './BitmapFontData';
 export * from './BitmapTextStyle';
-<<<<<<< HEAD
-export { TextFormat } from './formats/TextFormat';
-=======
-export * from './formats';
->>>>>>> 76dc0e50
+export * from './formats';