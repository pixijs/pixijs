import { TextFormat } from './TextFormat';
import { XMLFormat } from './XMLFormat';
import { XMLStringFormat } from './XMLStringFormat';

// Registered formats, maybe make this extensible in the future?
const formats = [
    TextFormat,
    XMLFormat,
    XMLStringFormat,
] as const;

/**
 * Auto-detect BitmapFont parsing format based on data.
 * @private
 * @param {any} data - Data to detect format
 * @returns {any} Format or null
 */
export function autoDetectFormat(data: unknown): typeof formats[number] | null
{
    for (let i = 0; i < formats.length; i++)
    {
        if (formats[i].test(data))
        {
            return formats[i];
        }
    }

    return null;
}

<<<<<<< HEAD
export type { IBitmapFontRawData } from './TextFormat';
=======
>>>>>>> eff02999
export { TextFormat, XMLFormat, XMLStringFormat };<|MERGE_RESOLUTION|>--- conflicted
+++ resolved
@@ -28,8 +28,5 @@
     return null;
 }
 
-<<<<<<< HEAD
 export type { IBitmapFontRawData } from './TextFormat';
-=======
->>>>>>> eff02999
-export { TextFormat, XMLFormat, XMLStringFormat };+export { TextFormat, XMLFormat, XMLStringFormat };
