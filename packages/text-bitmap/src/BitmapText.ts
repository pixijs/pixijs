--- conflicted
+++ resolved
@@ -606,11 +606,7 @@
         return this._tint;
     }
 
-<<<<<<< HEAD
-    public set tint(value: number)
-=======
     public set tint(value)
->>>>>>> 438819e6
     {
         if (this._tint === value) return;
 
@@ -633,11 +629,7 @@
         return this._align;
     }
 
-<<<<<<< HEAD
-    public set align(value: TextStyleAlign)
-=======
     public set align(value)
->>>>>>> 438819e6
     {
         if (this._align !== value)
         {
@@ -727,11 +719,7 @@
         return this._text;
     }
 
-<<<<<<< HEAD
-    public set text(text: string)
-=======
     public set text(text)
->>>>>>> 438819e6
     {
         text = String(text === null || text === undefined ? '' : text);
 
@@ -755,11 +743,7 @@
         return this._maxWidth;
     }
 
-<<<<<<< HEAD
-    public set maxWidth(value: number)
-=======
     public set maxWidth(value)
->>>>>>> 438819e6
     {
         if (this._maxWidth === value)
         {
@@ -807,11 +791,7 @@
         return this._letterSpacing;
     }
 
-<<<<<<< HEAD
-    public set letterSpacing(value: number)
-=======
     public set letterSpacing(value)
->>>>>>> 438819e6
     {
         if (this._letterSpacing !== value)
         {
