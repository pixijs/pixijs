--- conflicted
+++ resolved
@@ -58,14 +58,9 @@
 export type FederatedEventHandler<T= FederatedPointerEvent> = (event: T) => void;
 
 /**
-<<<<<<< HEAD
  * The type of interaction a DisplayObject can be.
  * @memberof PIXI
  * @since 7.2.0
-=======
- * The type of interaction a DisplayObject can be
- * @memberof PIXI
->>>>>>> decfb336
  */
 export type Interactive = 'none' | 'passive' | 'auto' | 'static' | 'dynamic';
 
