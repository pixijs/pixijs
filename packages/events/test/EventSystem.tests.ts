--- conflicted
+++ resolved
@@ -584,7 +584,6 @@
         expect(graphics.eventMode).toEqual('auto');
     });
 
-<<<<<<< HEAD
     it('should provide the correct global pointer event', () =>
     {
         const renderer = createRenderer();
@@ -607,7 +606,8 @@
         expect(e.global.y).toEqual(40);
         expect(e.getLocalPosition(graphics).x).toEqual(5);
         expect(e.getLocalPosition(graphics).y).toEqual(5);
-=======
+    });
+
     it('should not dispatch events if the feature is turned off', () =>
     {
         const renderer = createRenderer(undefined, undefined, {
@@ -669,6 +669,5 @@
         );
 
         expect(eventSpy).toHaveBeenCalledTimes(3);
->>>>>>> 3b74e154
     });
 });