import { PRECISION } from '@pixi/constants';
import { BrowserAdapter } from './adapter';
import { isMobile } from './utils/isMobile';

<<<<<<< HEAD
=======
import type { ENV, MIPMAP_MODES, WRAP_MODES, SCALE_MODES, MSAA_QUALITY, GC_MODES } from '@pixi/constants';
>>>>>>> 994e4312
import type { ICanvas } from './ICanvas';
import type { IAdapter } from './adapter';

export interface IRenderOptions
{
    view: ICanvas;
    antialias: boolean;
    autoDensity: boolean;
    backgroundColor: number | string;
    background?: number | string;
    backgroundAlpha: number;
    premultipliedAlpha: boolean;
    /** @deprecated */
    useContextAlpha?: boolean | 'notMultiplied';
    clearBeforeRender: boolean;
    preserveDrawingBuffer: boolean;
    width: number;
    height: number;
    legacy: boolean;
    hello: boolean;
}

interface ISettings
{
    ADAPTER: IAdapter;
    RESOLUTION: number;
    RENDER_OPTIONS: IRenderOptions;
<<<<<<< HEAD
    GC_MODE: GC_MODES;
    GC_MAX_IDLE: number;
    GC_MAX_CHECK_COUNT: number;
=======
    /** @deprecated */
    GC_MODE?: GC_MODES;
    /** @deprecated */
    GC_MAX_IDLE?: number;
    /** @deprecated */
    GC_MAX_CHECK_COUNT?: number;
    /** @deprecated */
    WRAP_MODE?: WRAP_MODES;
    /** @deprecated */
    SCALE_MODE?: SCALE_MODES;
>>>>>>> 994e4312
    PRECISION_VERTEX: PRECISION;
    PRECISION_FRAGMENT: PRECISION;
    CREATE_IMAGE_BITMAP: boolean;
    ROUND_PIXELS: boolean;
<<<<<<< HEAD
=======
    RETINA_PREFIX?: RegExp;
    FAIL_IF_MAJOR_PERFORMANCE_CAVEAT?: boolean;
    /** @deprecated */
    UPLOADS_PER_FRAME?: number;
    /** @deprecated */
    SORTABLE_CHILDREN?: boolean;
    PREFER_ENV?: ENV;
    STRICT_TEXTURE_CACHE?: boolean;
    MESH_CANVAS_PADDING?: number;
    /** @deprecated */
    TARGET_FPMS?: number;
>>>>>>> 994e4312
}

/**
 * User's customizable globals for overriding the default PIXI settings, such
 * as a renderer's default resolution, framerate, float precision, etc.
 * @example
 * // Use the native window resolution as the default resolution
 * // will support high-density displays when rendering
 * PIXI.settings.RESOLUTION = window.devicePixelRatio;
 *
 * // Disable interpolation when scaling, will make texture be pixelated
 * PIXI.settings.SCALE_MODE = PIXI.SCALE_MODES.NEAREST;
 * @namespace PIXI.settings
 */
export const settings: ISettings & Partial<GlobalMixins.Settings> = {
    /**
     * This adapter is used to call methods that are platform dependent.
     * For example `document.createElement` only runs on the web but fails in node environments.
     * This allows us to support more platforms by abstracting away specific implementations per platform.
     *
     * By default the adapter is set to work in the browser. However you can create your own
     * by implementing the `IAdapter` interface. See `IAdapter` for more information.
     * @name ADAPTER
     * @memberof PIXI.settings
     * @type {PIXI.IAdapter}
     * @default PIXI.BrowserAdapter
     */
    ADAPTER: BrowserAdapter,

    /**
     * Default resolution / device pixel ratio of the renderer.
     * @static
     * @name RESOLUTION
     * @memberof PIXI.settings
     * @type {number}
     * @default 1
     */
    RESOLUTION: 1,

    /**
     * The default render options if none are supplied to {@link PIXI.Renderer}
     * or {@link PIXI.CanvasRenderer}.
     * @static
     * @name RENDER_OPTIONS
     * @memberof PIXI.settings
     * @type {object}
     * @property {PIXI.ICanvas} [view=null] -
     * @property {boolean} [antialias=false] -
     * @property {boolean} [autoDensity=false] -
     * @property {boolean} [premultipliedAlpha=true]  -
     * @property {number} [backgroundColor=0x000000] -
     * @property {number} [backgroundAlpha=1] -
     * @property {boolean} [clearBeforeRender=true] -
     * @property {boolean} [preserveDrawingBuffer=false] -
     * @property {number} [width=800] -
     * @property {number} [height=600] -
     * @property {boolean} [legacy=false] -
     * @property {boolean} [debug=false] -
     */
    RENDER_OPTIONS: {
        view: null,
        antialias: false,
        autoDensity: false,
        backgroundColor: 0x000000,
        backgroundAlpha: 1,
        premultipliedAlpha: true,
        clearBeforeRender: true,
        preserveDrawingBuffer: false,
        width: 800,
        height: 600,
        legacy: false,
        hello: false,
    },

    /**
     * Default specify float precision in vertex shader.
     * @static
     * @name PRECISION_VERTEX
     * @memberof PIXI.settings
     * @type {PIXI.PRECISION}
     * @default PIXI.PRECISION.HIGH
     */
    PRECISION_VERTEX: PRECISION.HIGH,

    /**
     * Default specify float precision in fragment shader.
     * iOS is best set at highp due to https://github.com/pixijs/pixijs/issues/3742
     * @static
     * @name PRECISION_FRAGMENT
     * @memberof PIXI.settings
     * @type {PIXI.PRECISION}
     * @default PIXI.PRECISION.MEDIUM
     */
    PRECISION_FRAGMENT: isMobile.apple.device ? PRECISION.HIGH : PRECISION.MEDIUM,

    /**
     * Enables bitmap creation before image load. This feature is experimental.
     * @static
     * @name CREATE_IMAGE_BITMAP
     * @memberof PIXI.settings
     * @type {boolean}
     * @default false
     */
    CREATE_IMAGE_BITMAP: false,

    /**
     * If true PixiJS will Math.floor() x/y values when rendering, stopping pixel interpolation.
     * Advantages can include sharper image quality (like text) and faster rendering on canvas.
     * The main disadvantage is movement of objects may appear less smooth.
     * @static
     * @constant
     * @memberof PIXI.settings
     * @type {boolean}
     * @default false
     */
    ROUND_PIXELS: false,
};<|MERGE_RESOLUTION|>--- conflicted
+++ resolved
@@ -2,10 +2,6 @@
 import { BrowserAdapter } from './adapter';
 import { isMobile } from './utils/isMobile';
 
-<<<<<<< HEAD
-=======
-import type { ENV, MIPMAP_MODES, WRAP_MODES, SCALE_MODES, MSAA_QUALITY, GC_MODES } from '@pixi/constants';
->>>>>>> 994e4312
 import type { ICanvas } from './ICanvas';
 import type { IAdapter } from './adapter';
 
@@ -33,40 +29,10 @@
     ADAPTER: IAdapter;
     RESOLUTION: number;
     RENDER_OPTIONS: IRenderOptions;
-<<<<<<< HEAD
-    GC_MODE: GC_MODES;
-    GC_MAX_IDLE: number;
-    GC_MAX_CHECK_COUNT: number;
-=======
-    /** @deprecated */
-    GC_MODE?: GC_MODES;
-    /** @deprecated */
-    GC_MAX_IDLE?: number;
-    /** @deprecated */
-    GC_MAX_CHECK_COUNT?: number;
-    /** @deprecated */
-    WRAP_MODE?: WRAP_MODES;
-    /** @deprecated */
-    SCALE_MODE?: SCALE_MODES;
->>>>>>> 994e4312
     PRECISION_VERTEX: PRECISION;
     PRECISION_FRAGMENT: PRECISION;
     CREATE_IMAGE_BITMAP: boolean;
     ROUND_PIXELS: boolean;
-<<<<<<< HEAD
-=======
-    RETINA_PREFIX?: RegExp;
-    FAIL_IF_MAJOR_PERFORMANCE_CAVEAT?: boolean;
-    /** @deprecated */
-    UPLOADS_PER_FRAME?: number;
-    /** @deprecated */
-    SORTABLE_CHILDREN?: boolean;
-    PREFER_ENV?: ENV;
-    STRICT_TEXTURE_CACHE?: boolean;
-    MESH_CANVAS_PADDING?: number;
-    /** @deprecated */
-    TARGET_FPMS?: number;
->>>>>>> 994e4312
 }
 
 /**
