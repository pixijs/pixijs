--- conflicted
+++ resolved
@@ -24,10 +24,6 @@
     "dist"
   ],
   "dependencies": {
-<<<<<<< HEAD
-    "ismobilejs": "~1.0.3"
-=======
     "ismobilejs": "^1.1.0"
->>>>>>> db7e2987
   }
 }