--- conflicted
+++ resolved
@@ -10,24 +10,6 @@
  */
 export interface ISpritesheetFrameData {
     frame: {
-<<<<<<< HEAD
-        x: number,
-        y: number,
-        w: number,
-        h: number,
-    },
-    trimmed?: boolean,
-    rotated?: boolean,
-    sourceSize?: {
-        w: number,
-        h: number,
-    },
-    spriteSourceSize?: {
-        x: number,
-        y: number,
-    },
-    anchor?: IPointData
-=======
         x: number;
         y: number;
         w: number;
@@ -44,26 +26,17 @@
         y: number;
     };
     anchor?: IPointData;
->>>>>>> 438819e6
 }
 
 /**
  * Atlas format.
  */
 export interface ISpritesheetData {
-<<<<<<< HEAD
-    frames: Dict<ISpritesheetFrameData>,
-    animations: Dict<string[]>,
-    meta: {
-        scale: string
-    }
-=======
     frames: Dict<ISpritesheetFrameData>;
     animations?: Dict<string[]>;
     meta: {
         scale: string;
     };
->>>>>>> 438819e6
 }
 
 /**
@@ -103,11 +76,7 @@
     public baseTexture: BaseTexture;
     public textures: Dict<Texture>;
     public animations: Dict<Texture[]>;
-<<<<<<< HEAD
-    public data: ISpritesheetData;
-=======
     public data: ISpritesheetData;;
->>>>>>> 438819e6
     public resolution: number;
 
     private _texture: Texture;
