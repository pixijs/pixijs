--- conflicted
+++ resolved
@@ -5,16 +5,9 @@
 import type { ImageResource } from '@pixi/core';
 import type { IPointData } from '@pixi/math';
 
-<<<<<<< HEAD
 /** Represents the JSON data for a spritesheet atlas. */
-export interface ISpritesheetFrameData {
-=======
-/**
- * Represents the JSON data for a spritesheet atlas.
- */
 export interface ISpritesheetFrameData
 {
->>>>>>> c95b7d51
     frame: {
         x: number;
         y: number;
@@ -34,16 +27,9 @@
     anchor?: IPointData;
 }
 
-<<<<<<< HEAD
 /** Atlas format. */
-export interface ISpritesheetData {
-=======
-/**
- * Atlas format.
- */
 export interface ISpritesheetData
 {
->>>>>>> c95b7d51
     frames: Dict<ISpritesheetFrameData>;
     animations?: Dict<string[]>;
     meta: {
