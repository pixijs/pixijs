{
  "name": "@pixi/spritesheet",
  "version": "6.5.2",
  "main": "dist/cjs/spritesheet.js",
  "module": "dist/esm/spritesheet.mjs",
  "bundle": "dist/browser/spritesheet.js",
  "types": "index.d.ts",
  "exports": {
    ".": {
      "import": {
        "types": "./index.d.ts",
        "default": "./dist/esm/spritesheet.mjs"
      },
      "require": {
        "types": "./index.d.ts",
        "default": "./dist/cjs/spritesheet.js"
      }
    }
  },
  "description": "Spritesheets maintain a collection of Textures on a single image",
  "author": "Mat Groves",
  "contributors": [
    "Matt Karl <matt@mattkarl.com>"
  ],
  "homepage": "http://pixijs.com/",
  "bugs": "https://github.com/pixijs/pixi.js/issues",
  "license": "MIT",
  "repository": {
    "type": "git",
    "url": "https://github.com/pixijs/pixi.js.git"
  },
  "publishConfig": {
    "access": "public"
  },
  "files": [
    "lib",
    "dist",
    "*.d.ts"
  ],
  "peerDependencies": {
<<<<<<< HEAD
    "@pixi/assets": "6.5.1",
    "@pixi/core": "6.5.1",
    "@pixi/math": "6.5.1",
    "@pixi/utils": "6.5.1"
=======
    "@pixi/core": "6.5.2",
    "@pixi/loaders": "6.5.2",
    "@pixi/math": "6.5.2",
    "@pixi/utils": "6.5.2"
>>>>>>> 0b4e269b
  }
}<|MERGE_RESOLUTION|>--- conflicted
+++ resolved
@@ -38,16 +38,9 @@
     "*.d.ts"
   ],
   "peerDependencies": {
-<<<<<<< HEAD
-    "@pixi/assets": "6.5.1",
-    "@pixi/core": "6.5.1",
-    "@pixi/math": "6.5.1",
-    "@pixi/utils": "6.5.1"
-=======
+    "@pixi/assets": "6.5.2",
     "@pixi/core": "6.5.2",
-    "@pixi/loaders": "6.5.2",
     "@pixi/math": "6.5.2",
     "@pixi/utils": "6.5.2"
->>>>>>> 0b4e269b
   }
 }