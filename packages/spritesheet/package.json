{
  "name": "@pixi/spritesheet",
  "version": "6.5.3",
  "main": "dist/cjs/spritesheet.js",
  "module": "dist/esm/spritesheet.mjs",
  "types": "index.d.ts",
  "exports": {
    ".": {
      "import": {
        "types": "./index.d.ts",
        "default": "./dist/esm/spritesheet.mjs"
      },
      "require": {
        "types": "./index.d.ts",
        "default": "./dist/cjs/spritesheet.js"
      }
    }
  },
  "description": "Spritesheets maintain a collection of Textures on a single image",
  "author": "Mat Groves",
  "contributors": [
    "Matt Karl <matt@mattkarl.com>"
  ],
  "homepage": "http://pixijs.com/",
  "bugs": "https://github.com/pixijs/pixi.js/issues",
  "license": "MIT",
  "repository": {
    "type": "git",
    "url": "https://github.com/pixijs/pixi.js.git"
  },
  "publishConfig": {
    "access": "public"
  },
  "files": [
    "dist",
    "*.d.ts"
  ],
<<<<<<< HEAD
  "pixiRequirements": [
    "@pixi/assets",
    "@pixi/core"
  ]
=======
  "peerDependencies": {
    "@pixi/core": "6.5.3",
    "@pixi/loaders": "6.5.3",
    "@pixi/math": "6.5.3",
    "@pixi/utils": "6.5.3"
  }
>>>>>>> 28e6b284
}<|MERGE_RESOLUTION|>--- conflicted
+++ resolved
@@ -35,17 +35,8 @@
     "dist",
     "*.d.ts"
   ],
-<<<<<<< HEAD
   "pixiRequirements": [
     "@pixi/assets",
     "@pixi/core"
   ]
-=======
-  "peerDependencies": {
-    "@pixi/core": "6.5.3",
-    "@pixi/loaders": "6.5.3",
-    "@pixi/math": "6.5.3",
-    "@pixi/utils": "6.5.3"
-  }
->>>>>>> 28e6b284
 }