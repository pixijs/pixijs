import { AbstractRenderer, CanvasResource, RenderTexture, BaseRenderTexture } from '@pixi/core';
import { CanvasRenderTarget, sayHello, rgb2hex, hex2string, deprecation } from '@pixi/utils';
import { CanvasMaskManager } from './utils/CanvasMaskManager';
import { mapCanvasBlendModesToPixi } from './utils/mapCanvasBlendModesToPixi';
import { RENDERER_TYPE, SCALE_MODES, BLEND_MODES } from '@pixi/constants';
import { settings } from '@pixi/settings';
import { Matrix } from '@pixi/math';

import type { DisplayObject } from '@pixi/display';
import type {
    IRendererOptions,
    IRendererPlugin,
    IRendererPlugins,
    IRendererRenderOptions
} from '@pixi/core';

const tempMatrix = new Matrix();

export interface ICanvasRendererPluginConstructor {
    new (renderer: CanvasRenderer, options?: any): IRendererPlugin;
}

export interface ICanvasRendererPlugins
{
    [key: string]: any;
}

/*
 * Different browsers support different smoothing property names
 * this is the list of all platform props.
 */
type SmoothingEnabledProperties =
    'imageSmoothingEnabled' |
    'webkitImageSmoothingEnabled' |
    'mozImageSmoothingEnabled' |
    'oImageSmoothingEnabled' |
    'msImageSmoothingEnabled';

/**
 * Rendering context for all browsers. This includes platform-specific
 * properties that are not included in the spec for CanvasRenderingContext2D
 * @private
 */
export interface CrossPlatformCanvasRenderingContext2D extends CanvasRenderingContext2D
{
    webkitImageSmoothingEnabled: boolean;
    mozImageSmoothingEnabled: boolean;
    oImageSmoothingEnabled: boolean;
    msImageSmoothingEnabled: boolean;
}

/**
 * The CanvasRenderer draws the scene and all its content onto a 2d canvas.
 *
 * This renderer should be used for browsers that do not support WebGL.
 * Don't forget to add the CanvasRenderer.view to your DOM or you will not see anything!
 *
 * @class
 * @memberof PIXI
 * @extends PIXI.AbstractRenderer
 */
export class CanvasRenderer extends AbstractRenderer
{
    /**
     * Fired after rendering finishes.
     * @event PIXI.CanvasRenderer#postrender
     */
    /**
     * Fired before rendering starts.
     * @event PIXI.CanvasRenderer#prerender
     */

    /** The root canvas 2d context that everything is drawn with. */
    public readonly rootContext: CrossPlatformCanvasRenderingContext2D;
    /** The currently active canvas 2d context (could change with renderTextures) */
    public context: CrossPlatformCanvasRenderingContext2D;
    /** Boolean flag controlling canvas refresh. */
    public refresh = true;
    /**
     * Instance of a CanvasMaskManager, handles masking when using the canvas renderer.
     * @member {PIXI.CanvasMaskManager}
     */
    public maskManager: CanvasMaskManager = new CanvasMaskManager(this);
    /** The canvas property used to set the canvas smoothing property. */
    public smoothProperty: SmoothingEnabledProperties = 'imageSmoothingEnabled';
    /** Tracks the blend modes useful for this renderer. */
    public readonly blendModes: string[] = mapCanvasBlendModesToPixi();
    public renderingToScreen = false;

    private _activeBlendMode: BLEND_MODES =null;
    /** Projection transform, passed in render() stored here */
    private _projTransform: Matrix = null;

    /** @private */
    _outerBlend = false;

    /**
     * @param options - The optional renderer parameters
     * @param {number} [options.width=800] - the width of the screen
     * @param {number} [options.height=600] - the height of the screen
     * @param {HTMLCanvasElement} [options.view] - the canvas to use as a view, optional
     * @param {boolean} [options.useContextAlpha=true] - Pass-through value for canvas' context `alpha` property.
     *   If you want to set transparency, please use `backgroundAlpha`. This option is for cases where the
     *   canvas needs to be opaque, possibly for performance reasons on some older devices.
     * @param {boolean} [options.autoDensity=false] - Resizes renderer view in CSS pixels to allow for
     *   resolutions other than 1
     * @param {boolean} [options.antialias=false] - sets antialias
     * @param {number} [options.resolution=PIXI.settings.RESOLUTION] - The resolution / device pixel ratio of the renderer.
     * @param {boolean} [options.preserveDrawingBuffer=false] - enables drawing buffer preservation,
     *  enable this if you need to call toDataUrl on the webgl context.
     * @param {boolean} [options.clearBeforeRender=true] - This sets if the renderer will clear the canvas or
     *      not before the new render pass.
     * @param {number} [options.backgroundColor=0x000000] - The background color of the rendered area
     *  (shown if not transparent).
     * @param {number} [options.backgroundAlpha=1] - Value from 0 (fully transparent) to 1 (fully opaque).
     */
    constructor(options?: IRendererOptions)
    {
        super(RENDERER_TYPE.CANVAS, options);

        this.rootContext = this.view.getContext('2d', { alpha: this.useContextAlpha }) as
            CrossPlatformCanvasRenderingContext2D;

        this.context = this.rootContext;

        if (!this.rootContext.imageSmoothingEnabled)
        {
            const rc = this.rootContext;

            if (rc.webkitImageSmoothingEnabled)
            {
                this.smoothProperty = 'webkitImageSmoothingEnabled';
            }
            else if (rc.mozImageSmoothingEnabled)
            {
                this.smoothProperty = 'mozImageSmoothingEnabled';
            }
            else if (rc.oImageSmoothingEnabled)
            {
                this.smoothProperty = 'oImageSmoothingEnabled';
            }
            else if (rc.msImageSmoothingEnabled)
            {
                this.smoothProperty = 'msImageSmoothingEnabled';
            }
        }

        this.initPlugins(CanvasRenderer.__plugins);

        sayHello('Canvas');

        this.resize(this.options.width, this.options.height);
    }

    /**
     * Renders the object to its WebGL view.
     *
     * @param displayObject - The object to be rendered.
     * @param options - Object to use for render options.
     * @param {PIXI.RenderTexture} [options.renderTexture] - The render texture to render to.
     * @param {boolean} [options.clear=true] - Should the canvas be cleared before the new render.
     * @param {PIXI.Matrix} [options.transform] - A transform to apply to the render texture before rendering.
     * @param {boolean} [options.skipUpdateTransform=false] - Should we skip the update transform pass?
     */
    render(displayObject: DisplayObject, options?: IRendererRenderOptions): void;

    /**
     * Please use the `option` render arguments instead.
     *
     * @deprecated Since 6.0.0
     * @param displayObject - The object to be rendered.
     * @param renderTexture - The render texture to render to.
     * @param clear - Should the canvas be cleared before the new render.
     * @param transform - A transform to apply to the render texture before rendering.
     * @param skipUpdateTransform - Should we skip the update transform pass?
     */
    render(displayObject: DisplayObject, renderTexture?: RenderTexture | BaseRenderTexture,
        clear?: boolean, transform?: Matrix, skipUpdateTransform?: boolean): void;

    /** @ignore */
    public render(displayObject: DisplayObject, options?: IRendererRenderOptions | RenderTexture | BaseRenderTexture): void
    {
        if (!this.view)
        {
            return;
        }

        let renderTexture: BaseRenderTexture | RenderTexture;
        let clear: boolean;
        let transform: Matrix;
        let skipUpdateTransform: boolean;

        if (options)
        {
            if (options instanceof RenderTexture || options instanceof BaseRenderTexture)
            {
                // #if _DEBUG
                deprecation('6.0.0', 'CanvasRenderer#render arguments changed, use options instead.');
                // #endif

                /* eslint-disable prefer-rest-params */
                renderTexture = options;
                clear = arguments[2];
                transform = arguments[3];
                skipUpdateTransform = arguments[4];
                /* eslint-enable prefer-rest-params */
            }
            else
            {
                renderTexture = options.renderTexture;
                clear = options.clear;
                transform = options.transform;
                skipUpdateTransform = options.skipUpdateTransform;
            }
        }

        // can be handy to know!
        this.renderingToScreen = !renderTexture;

        this.emit('prerender');

        const rootResolution = this.resolution;

        if (renderTexture)
        {
            renderTexture = renderTexture.castToBaseTexture() as BaseRenderTexture;

            if (!renderTexture._canvasRenderTarget)
            {
                renderTexture._canvasRenderTarget = new CanvasRenderTarget(
                    renderTexture.width,
                    renderTexture.height,
                    renderTexture.resolution
                );
                renderTexture.resource = new CanvasResource(renderTexture._canvasRenderTarget.canvas);
                renderTexture.valid = true;
            }

            this.context = renderTexture._canvasRenderTarget.context as CrossPlatformCanvasRenderingContext2D;
            this.resolution = renderTexture._canvasRenderTarget.resolution;
        }
        else
        {
            this.context = this.rootContext;
        }

        const context = this.context;

        this._projTransform = transform || null;

        if (!renderTexture)
        {
            this._lastObjectRendered = displayObject;
        }

        if (!skipUpdateTransform)
        {
            // update the scene graph
            const cacheParent = displayObject.enableTempParent();

            displayObject.updateTransform();
            displayObject.disableTempParent(cacheParent);
        }

        context.save();
        context.setTransform(1, 0, 0, 1, 0, 0);
        context.globalAlpha = 1;
        this._activeBlendMode = BLEND_MODES.NORMAL;
        this._outerBlend = false;
        context.globalCompositeOperation = this.blendModes[BLEND_MODES.NORMAL];

        if (clear !== undefined ? clear : this.clearBeforeRender)
        {
            if (this.renderingToScreen)
            {
                context.clearRect(0, 0, this.width, this.height);

                if (this.backgroundAlpha > 0)
                {
                    context.globalAlpha = this.useContextAlpha ? this.backgroundAlpha : 1;
                    context.fillStyle = this._backgroundColorString;
                    context.fillRect(0, 0, this.width, this.height);
                    context.globalAlpha = 1;
                }
            }
            else
            {
                renderTexture = (renderTexture as BaseRenderTexture);
                renderTexture._canvasRenderTarget.clear();

                const clearColor = renderTexture.clearColor;

                if (clearColor[3] > 0)
                {
                    context.globalAlpha = this.useContextAlpha ? clearColor[3] : 1;
                    context.fillStyle = hex2string(rgb2hex(clearColor));
                    context.fillRect(0, 0, renderTexture.realWidth, renderTexture.realHeight);
                    context.globalAlpha = 1;
                }
            }
        }

        // TODO RENDER TARGET STUFF HERE..
        const tempContext = this.context;

        this.context = context;
        displayObject.renderCanvas(this);
        this.context = tempContext;

        context.restore();

        this.resolution = rootResolution;
        this._projTransform = null;

        this.emit('postrender');
    }

    /**
     * Sets matrix of context.
     * called only from render() methods
     * takes care about resolution
     * @param transform - world matrix of current element
     * @param roundPixels - whether to round (tx,ty) coords
     * @param localResolution - If specified, used instead of `renderer.resolution` for local scaling
     */
    setContextTransform(transform: Matrix, roundPixels?: boolean, localResolution?: number): void
    {
        let mat = transform;
        const proj = this._projTransform;
        const resolution = this.resolution;

        localResolution = localResolution || resolution;

        if (proj)
        {
            mat = tempMatrix;
            mat.copyFrom(transform);
            mat.prepend(proj);
        }

        if (roundPixels)
        {
            this.context.setTransform(
                mat.a * localResolution,
                mat.b * localResolution,
                mat.c * localResolution,
                mat.d * localResolution,
                (mat.tx * resolution) | 0,
                (mat.ty * resolution) | 0
            );
        }
        else
        {
            this.context.setTransform(
                mat.a * localResolution,
                mat.b * localResolution,
                mat.c * localResolution,
                mat.d * localResolution,
                mat.tx * resolution,
                mat.ty * resolution
            );
        }
    }

    /**
     * Clear the canvas of renderer.
     *
     * @param {string} [clearColor] - Clear the canvas with this color, except the canvas is transparent.
     * @param {number} [alpha] - Alpha to apply to the background fill color.
     */
    public clear(clearColor: string = this._backgroundColorString, alpha: number = this.backgroundAlpha): void
    {
        const { context } = this;

        context.clearRect(0, 0, this.width, this.height);

        if (clearColor)
        {
            context.globalAlpha = this.useContextAlpha ? alpha : 1;
            context.fillStyle = clearColor;
            context.fillRect(0, 0, this.width, this.height);
            context.globalAlpha = 1;
        }
    }

    /**
     * Sets the blend mode of the renderer.
     *
     * @param {number} blendMode - See {@link PIXI.BLEND_MODES} for valid values.
     * @param {boolean} [readyForOuterBlend=false] - Some blendModes are dangerous, they affect outer space of sprite.
     * Pass `true` only if you are ready to use them.
     */
    setBlendMode(blendMode: BLEND_MODES, readyForOuterBlend?: boolean): void
    {
        const outerBlend = blendMode === BLEND_MODES.SRC_IN
            || blendMode === BLEND_MODES.SRC_OUT
            || blendMode === BLEND_MODES.DST_IN
            || blendMode === BLEND_MODES.DST_ATOP;

        if (!readyForOuterBlend && outerBlend)
        {
            blendMode = BLEND_MODES.NORMAL;
        }

        if (this._activeBlendMode === blendMode)
        {
            return;
        }

        this._activeBlendMode = blendMode;
        this._outerBlend = outerBlend;
        this.context.globalCompositeOperation = this.blendModes[blendMode];
    }

    /**
     * Removes everything from the renderer and optionally removes the Canvas DOM element.
     *
     * @param {boolean} [removeView=false] - Removes the Canvas element from the DOM.
     */
    public destroy(removeView?: boolean): void
    {
        // call the base destroy
        super.destroy(removeView);

        this.context = null;

        this.refresh = true;

        this.maskManager.destroy();
        this.maskManager = null;

        this.smoothProperty = null;
    }

    /**
     * Resizes the canvas view to the specified width and height.
     *
     * @extends PIXI.AbstractRenderer#resize
     *
<<<<<<< HEAD
     * @param {number} desiredScreenWidth - the desired width of the screen
     * @param {number} desiredScreenHeight - the desired height of the screen
=======
     * @param screenWidth - the new width of the screen
     * @param screenHeight - the new height of the screen
>>>>>>> 4c1e85fa
     */
    public resize(desiredScreenWidth: number, desiredScreenHeight: number): void
    {
        super.resize(desiredScreenWidth, desiredScreenHeight);

        // reset the scale mode.. oddly this seems to be reset when the canvas is resized.
        // surely a browser bug?? Let PixiJS fix that for you..
        if (this.smoothProperty)
        {
            this.rootContext[this.smoothProperty] = (settings.SCALE_MODE === SCALE_MODES.LINEAR);
        }
    }

    /** Checks if blend mode has changed. */
    invalidateBlendMode(): void
    {
        this._activeBlendMode = this.blendModes.indexOf(this.context.globalCompositeOperation);
    }

    static __plugins: IRendererPlugins;

    /**
     * Collection of installed plugins. These are included by default in PIXI, but can be excluded
     * by creating a custom build. Consult the README for more information about creating custom
     * builds and excluding plugins.
     * @member {object} plugins
     * @readonly
     * @property {PIXI.AccessibilityManager} accessibility Support tabbing interactive elements.
     * @property {PIXI.CanvasExtract} extract Extract image data from renderer.
     * @property {PIXI.InteractionManager} interaction Handles mouse, touch and pointer events.
     * @property {PIXI.CanvasPrepare} prepare Pre-render display objects.
     */

    /**
     * Adds a plugin to the renderer.
     *
     * @param pluginName - The name of the plugin.
     * @param ctor - The constructor function or class for the plugin.
     */
    static registerPlugin(pluginName: string, ctor: ICanvasRendererPluginConstructor): void
    {
        CanvasRenderer.__plugins = CanvasRenderer.__plugins || {};
        CanvasRenderer.__plugins[pluginName] = ctor;
    }
}<|MERGE_RESOLUTION|>--- conflicted
+++ resolved
@@ -437,13 +437,8 @@
      *
      * @extends PIXI.AbstractRenderer#resize
      *
-<<<<<<< HEAD
-     * @param {number} desiredScreenWidth - the desired width of the screen
-     * @param {number} desiredScreenHeight - the desired height of the screen
-=======
-     * @param screenWidth - the new width of the screen
-     * @param screenHeight - the new height of the screen
->>>>>>> 4c1e85fa
+     * @param desiredScreenWidth - the desired width of the screen
+     * @param desiredScreenHeight - the desired height of the screen
      */
     public resize(desiredScreenWidth: number, desiredScreenHeight: number): void
     {
