/**
 * @license
<<<<<<< HEAD
 * pixi.js - v1.5.3
 * Copyright (c) 2012-2014, Mat Groves
 * http://goodboydigital.com/
 *
 * Compiled: 2014-04-24
=======
 * pixi.js - v1.5.2
 * Copyright (c) 2012-2014, Mat Groves
 * http://goodboydigital.com/
 *
 * Compiled: 2014-06-27
>>>>>>> acf219b7
 *
 * pixi.js is licensed under the MIT License.
 * http://www.opensource.org/licenses/mit-license.php
 */
/**
 * @author Mat Groves http://matgroves.com/ @Doormat23
 */

(function(){

    var root = this;

/**
 * @author Mat Groves http://matgroves.com/ @Doormat23
 */

/**
 * @module PIXI
 */
var PIXI = PIXI || {};

/* 
* 
* This file contains a lot of pixi consts which are used across the rendering engine
* @class Consts
*/
PIXI.WEBGL_RENDERER = 0;
PIXI.CANVAS_RENDERER = 1;

// useful for testing against if your lib is using pixi.
PIXI.VERSION = "v1.5.3";

// the various blend modes supported by pixi
PIXI.blendModes = {
    NORMAL:0,
    ADD:1,
    MULTIPLY:2,
    SCREEN:3,
    OVERLAY:4,
    DARKEN:5,
    LIGHTEN:6,
    COLOR_DODGE:7,
    COLOR_BURN:8,
    HARD_LIGHT:9,
    SOFT_LIGHT:10,
    DIFFERENCE:11,
    EXCLUSION:12,
    HUE:13,
    SATURATION:14,
    COLOR:15,
    LUMINOSITY:16
};

// the scale modes
PIXI.scaleModes = {
    DEFAULT:0,
    LINEAR:0,
    NEAREST:1
};

PIXI.Float32Array = Float32Array || Array;
PIXI.Uint16Array = Uint16Array || Array;

// interaction frequency 
PIXI.INTERACTION_FREQUENCY = 30;
PIXI.AUTO_PREVENT_DEFAULT = true;

PIXI.RAD_TO_DEG = 180 / Math.PI;
PIXI.DEG_TO_RAD = Math.PI / 180;
/**
 * @author Mat Groves http://matgroves.com/ @Doormat23
 */

/**
 * The Point object represents a location in a two-dimensional coordinate system, where x represents the horizontal axis and y represents the vertical axis.
 *
 * @class Point
 * @constructor
 * @param x {Number} position of the point on the x axis
 * @param y {Number} position of the point on the y axis
 */
PIXI.Point = function(x, y)
{
    /**
     * @property x
     * @type Number
     * @default 0
     */
    this.x = x || 0;

    /**
     * @property y
     * @type Number
     * @default 0
     */
    this.y = y || 0;
};

/**
 * Creates a clone of this point
 *
 * @method clone
 * @return {Point} a copy of the point
 */
PIXI.Point.prototype.clone = function()
{
    return new PIXI.Point(this.x, this.y);
};

/**
 * Sets the point to a new x and y position.
 * If y is ommited, both x and y will be set to x.
 * 
 * @method set
 * @param [x=0] {Number} position of the point on the x axis
 * @param [y=0] {Number} position of the point on the y axis
 */
PIXI.Point.prototype.set = function(x, y)
{
    this.x = x || 0;
    this.y = y || ( (y !== 0) ? this.x : 0 ) ;
};

// constructor
PIXI.Point.prototype.constructor = PIXI.Point;
/**
 * @author Mat Groves http://matgroves.com/
 */

/**
 * the Rectangle object is an area defined by its position, as indicated by its top-left corner point (x, y) and by its width and its height.
 *
 * @class Rectangle
 * @constructor
 * @param x {Number} The X coord of the upper-left corner of the rectangle
 * @param y {Number} The Y coord of the upper-left corner of the rectangle
 * @param width {Number} The overall width of this rectangle
 * @param height {Number} The overall height of this rectangle
 */
PIXI.Rectangle = function(x, y, width, height)
{
    /**
     * @property x
     * @type Number
     * @default 0
     */
    this.x = x || 0;

    /**
     * @property y
     * @type Number
     * @default 0
     */
    this.y = y || 0;

    /**
     * @property width
     * @type Number
     * @default 0
     */
    this.width = width || 0;

    /**
     * @property height
     * @type Number
     * @default 0
     */
    this.height = height || 0;
};

/**
 * Creates a clone of this Rectangle
 *
 * @method clone
 * @return {Rectangle} a copy of the rectangle
 */
PIXI.Rectangle.prototype.clone = function()
{
    return new PIXI.Rectangle(this.x, this.y, this.width, this.height);
};

/**
 * Checks whether the x and y coordinates passed to this function are contained within this Rectangle
 *
 * @method contains
 * @param x {Number} The X coordinate of the point to test
 * @param y {Number} The Y coordinate of the point to test
 * @return {Boolean} Whether the x/y coords are within this Rectangle
 */
PIXI.Rectangle.prototype.contains = function(x, y)
{
    if(this.width <= 0 || this.height <= 0)
        return false;

    var x1 = this.x;
    if(x >= x1 && x <= x1 + this.width)
    {
        var y1 = this.y;

        if(y >= y1 && y <= y1 + this.height)
        {
            return true;
        }
    }

    return false;
};

// constructor
PIXI.Rectangle.prototype.constructor = PIXI.Rectangle;

PIXI.EmptyRectangle = new PIXI.Rectangle(0,0,0,0);
/**
 * @author Adrien Brault <adrien.brault@gmail.com>
 */

/**
 * @class Polygon
 * @constructor
 * @param points* {Array<Point>|Array<Number>|Point...|Number...} This can be an array of Points that form the polygon,
 *      a flat array of numbers that will be interpreted as [x,y, x,y, ...], or the arguments passed can be
 *      all the points of the polygon e.g. `new PIXI.Polygon(new PIXI.Point(), new PIXI.Point(), ...)`, or the
 *      arguments passed can be flat x,y values e.g. `new PIXI.Polygon(x,y, x,y, x,y, ...)` where `x` and `y` are
 *      Numbers.
 */
PIXI.Polygon = function(points)
{
    //if points isn't an array, use arguments as the array
    if(!(points instanceof Array))
        points = Array.prototype.slice.call(arguments);

    //if this is a flat array of numbers, convert it to points
    if(typeof points[0] === 'number') {
        var p = [];
        for(var i = 0, il = points.length; i < il; i+=2) {
            p.push(
                new PIXI.Point(points[i], points[i + 1])
            );
        }

        points = p;
    }

    this.points = points;
};

/**
 * Creates a clone of this polygon
 *
 * @method clone
 * @return {Polygon} a copy of the polygon
 */
PIXI.Polygon.prototype.clone = function()
{
    var points = [];
    for (var i=0; i<this.points.length; i++) {
        points.push(this.points[i].clone());
    }

    return new PIXI.Polygon(points);
};

/**
 * Checks whether the x and y coordinates passed to this function are contained within this polygon
 *
 * @method contains
 * @param x {Number} The X coordinate of the point to test
 * @param y {Number} The Y coordinate of the point to test
 * @return {Boolean} Whether the x/y coordinates are within this polygon
 */
PIXI.Polygon.prototype.contains = function(x, y)
{
    var inside = false;

    // use some raycasting to test hits
    // https://github.com/substack/point-in-polygon/blob/master/index.js
    for(var i = 0, j = this.points.length - 1; i < this.points.length; j = i++) {
        var xi = this.points[i].x, yi = this.points[i].y,
            xj = this.points[j].x, yj = this.points[j].y,
            intersect = ((yi > y) !== (yj > y)) && (x < (xj - xi) * (y - yi) / (yj - yi) + xi);

        if(intersect) inside = !inside;
    }

    return inside;
};

// constructor
PIXI.Polygon.prototype.constructor = PIXI.Polygon;

/**
 * @author Chad Engler <chad@pantherdev.com>
 */

/**
 * The Circle object can be used to specify a hit area for displayObjects
 *
 * @class Circle
 * @constructor
 * @param x {Number} The X coordinate of the center of this circle
 * @param y {Number} The Y coordinate of the center of this circle
 * @param radius {Number} The radius of the circle
 */
PIXI.Circle = function(x, y, radius)
{
    /**
     * @property x
     * @type Number
     * @default 0
     */
    this.x = x || 0;

    /**
     * @property y
     * @type Number
     * @default 0
     */
    this.y = y || 0;

    /**
     * @property radius
     * @type Number
     * @default 0
     */
    this.radius = radius || 0;
};

/**
 * Creates a clone of this Circle instance
 *
 * @method clone
 * @return {Circle} a copy of the polygon
 */
PIXI.Circle.prototype.clone = function()
{
    return new PIXI.Circle(this.x, this.y, this.radius);
};

/**
 * Checks whether the x, and y coordinates passed to this function are contained within this circle
 *
 * @method contains
 * @param x {Number} The X coordinate of the point to test
 * @param y {Number} The Y coordinate of the point to test
 * @return {Boolean} Whether the x/y coordinates are within this polygon
 */
PIXI.Circle.prototype.contains = function(x, y)
{
    if(this.radius <= 0)
        return false;

    var dx = (this.x - x),
        dy = (this.y - y),
        r2 = this.radius * this.radius;

    dx *= dx;
    dy *= dy;

    return (dx + dy <= r2);
};

// constructor
PIXI.Circle.prototype.constructor = PIXI.Circle;


/**
 * @author Chad Engler <chad@pantherdev.com>
 */

/**
 * The Ellipse object can be used to specify a hit area for displayObjects
 *
 * @class Ellipse
 * @constructor
 * @param x {Number} The X coordinate of the upper-left corner of the framing rectangle of this ellipse
 * @param y {Number} The Y coordinate of the upper-left corner of the framing rectangle of this ellipse
 * @param width {Number} The overall width of this ellipse
 * @param height {Number} The overall height of this ellipse
 */
PIXI.Ellipse = function(x, y, width, height)
{
    /**
     * @property x
     * @type Number
     * @default 0
     */
    this.x = x || 0;

    /**
     * @property y
     * @type Number
     * @default 0
     */
    this.y = y || 0;

    /**
     * @property width
     * @type Number
     * @default 0
     */
    this.width = width || 0;

    /**
     * @property height
     * @type Number
     * @default 0
     */
    this.height = height || 0;
};

/**
 * Creates a clone of this Ellipse instance
 *
 * @method clone
 * @return {Ellipse} a copy of the ellipse
 */
PIXI.Ellipse.prototype.clone = function()
{
    return new PIXI.Ellipse(this.x, this.y, this.width, this.height);
};

/**
 * Checks whether the x and y coordinates passed to this function are contained within this ellipse
 *
 * @method contains
 * @param x {Number} The X coordinate of the point to test
 * @param y {Number} The Y coordinate of the point to test
 * @return {Boolean} Whether the x/y coords are within this ellipse
 */
PIXI.Ellipse.prototype.contains = function(x, y)
{
    if(this.width <= 0 || this.height <= 0)
        return false;

    //normalize the coords to an ellipse with center 0,0
    var normx = ((x - this.x) / this.width),
        normy = ((y - this.y) / this.height);

    normx *= normx;
    normy *= normy;

    return (normx + normy <= 1);
};

/**
* Returns the framing rectangle of the ellipse as a PIXI.Rectangle object
*
* @method getBounds
* @return {Rectangle} the framing rectangle
*/
PIXI.Ellipse.prototype.getBounds = function()
{
    return new PIXI.Rectangle(this.x, this.y, this.width, this.height);
};

// constructor
PIXI.Ellipse.prototype.constructor = PIXI.Ellipse;

/**
 * @author Mat Groves http://matgroves.com/ @Doormat23
 */

/**
 * The Matrix class is now an object, which makes it a lot faster, 
 * here is a representation of it : 
 * | a | b | tx|
 * | c | c | ty|
 * | 0 | 0 | 1 |
 *
 * @class Matrix
 * @constructor
 */
PIXI.Matrix = function()
{
    this.a = 1;
    this.b = 0;
    this.c = 0;
    this.d = 1;
    this.tx = 0;
    this.ty = 0;
};

/**
 * Creates a pixi matrix object based on the array given as a parameter
 *
 * @method fromArray
 * @param array {Array} The array that the matrix will be filled with
 */
PIXI.Matrix.prototype.fromArray = function(array)
{
    this.a = array[0];
    this.b = array[1];
    this.c = array[3];
    this.d = array[4];
    this.tx = array[2];
    this.ty = array[5];
};

/**
 * Creates an array from the current Matrix object
 *
 * @method toArray
 * @param transpose {Boolean} Whether we need to transpose the matrix or not
 * @return {Array} the newly created array which contains the matrix
 */
PIXI.Matrix.prototype.toArray = function(transpose)
{
    if(!this.array) this.array = new Float32Array(9);
    var array = this.array;

    if(transpose)
    {
        array[0] = this.a;
        array[1] = this.c;
        array[2] = 0;
        array[3] = this.b;
        array[4] = this.d;
        array[5] = 0;
        array[6] = this.tx;
        array[7] = this.ty;
        array[8] = 1;
    }
    else
    {
        array[0] = this.a;
        array[1] = this.b;
        array[2] = this.tx;
        array[3] = this.c;
        array[4] = this.d;
        array[5] = this.ty;
        array[6] = 0;
        array[7] = 0;
        array[8] = 1;
    }

    return array;
};

PIXI.identityMatrix = new PIXI.Matrix();

PIXI.determineMatrixArrayType = function() {
    return (typeof Float32Array !== 'undefined') ? Float32Array : Array;
};

/**
 * The Matrix2 class will choose the best type of array to use between
 * a regular javascript Array and a Float32Array if the latter is available
 *
 * @class Matrix2
 * @constructor
 */
PIXI.Matrix2 = PIXI.determineMatrixArrayType();

/**
 * @author Mat Groves http://matgroves.com/ @Doormat23
 */

/**
 * The base class for all objects that are rendered on the screen. 
 * This is an abstract class and should not be used on its own rather it should be extended.
 *
 * @class DisplayObject
 * @constructor
 */
PIXI.DisplayObject = function()
{
    /**
     * The coordinate of the object relative to the local coordinates of the parent.
     *
     * @property position
     * @type Point
     */
    this.position = new PIXI.Point();

    /**
     * The scale factor of the object.
     *
     * @property scale
     * @type Point
     */
    this.scale = new PIXI.Point(1,1);//{x:1, y:1};

    /**
     * The pivot point of the displayObject that it rotates around
     *
     * @property pivot
     * @type Point
     */
    this.pivot = new PIXI.Point(0,0);

    /**
     * The rotation of the object in radians.
     *
     * @property rotation
     * @type Number
     */
    this.rotation = 0;

    /**
     * The opacity of the object.
     *
     * @property alpha
     * @type Number
     */
    this.alpha = 1;

    /**
     * The visibility of the object.
     *
     * @property visible
     * @type Boolean
     */
    this.visible = true;

    /**
     * This is the defined area that will pick up mouse / touch events. It is null by default.
     * Setting it is a neat way of optimising the hitTest function that the interactionManager will use (as it will not need to hit test all the children)
     *
     * @property hitArea
     * @type Rectangle|Circle|Ellipse|Polygon
     */
    this.hitArea = null;

    /**
     * This is used to indicate if the displayObject should display a mouse hand cursor on rollover
     *
     * @property buttonMode
     * @type Boolean
     */
    this.buttonMode = false;

    /**
     * Can this object be rendered
     *
     * @property renderable
     * @type Boolean
     */
    this.renderable = false;

    /**
     * [read-only] The display object container that contains this display object.
     *
     * @property parent
     * @type DisplayObjectContainer
     * @readOnly
     */
    this.parent = null;

    /**
     * [read-only] The stage the display object is connected to, or undefined if it is not connected to the stage.
     *
     * @property stage
     * @type Stage
     * @readOnly
     */
    this.stage = null;

    /**
     * [read-only] The multiplied alpha of the displayObject
     *
     * @property worldAlpha
     * @type Number
     * @readOnly
     */
    this.worldAlpha = 1;

    /**
     * [read-only] Whether or not the object is interactive, do not toggle directly! use the `interactive` property
     *
     * @property _interactive
     * @type Boolean
     * @readOnly
     * @private
     */
    this._interactive = false;

    /**
     * This is the cursor that will be used when the mouse is over this object. To enable this the element must have interaction = true and buttonMode = true
     * 
     * @property defaultCursor
     * @type String
     *
    */
    this.defaultCursor = 'pointer';

    /**
     * [read-only] Current transform of the object based on world (parent) factors
     *
     * @property worldTransform
     * @type Mat3
     * @readOnly
     * @private
     */
    this.worldTransform = new PIXI.Matrix();

    /**
     * [NYI] Unknown
     *
     * @property color
     * @type Array<>
     * @private
     */
    this.color = [];

    /**
     * [NYI] Holds whether or not this object is dynamic, for rendering optimization
     *
     * @property dynamic
     * @type Boolean
     * @private
     */
    this.dynamic = true;

    // cached sin rotation and cos rotation
    this._sr = 0;
    this._cr = 1;

    /**
     * The area the filter is applied to like the hitArea this is used as more of an optimisation
     * rather than figuring out the dimensions of the displayObject each frame you can set this rectangle
     *
     * @property filterArea
     * @type Rectangle
     */
    this.filterArea = null;//new PIXI.Rectangle(0,0,1,1);

    /**
     * The original, cached bounds of the object
     *
     * @property _bounds
     * @type Rectangle
     * @private
     */
    this._bounds = new PIXI.Rectangle(0, 0, 1, 1);
    /**
     * The most up-to-date bounds of the object
     *
     * @property _currentBounds
     * @type Rectangle
     * @private
     */
    this._currentBounds = null;
    /**
     * The original, cached mask of the object
     *
     * @property _currentBounds
     * @type Rectangle
     * @private
     */
    this._mask = null;

    this._cacheAsBitmap = false;
    this._cacheIsDirty = false;


    /*
     * MOUSE Callbacks
     */

    /**
     * A callback that is used when the users clicks on the displayObject with their mouse
     * @method click
     * @param interactionData {InteractionData}
     */

    /**
     * A callback that is used when the user clicks the mouse down over the sprite
     * @method mousedown
     * @param interactionData {InteractionData}
     */

    /**
     * A callback that is used when the user releases the mouse that was over the displayObject
     * for this callback to be fired the mouse must have been pressed down over the displayObject
     * @method mouseup
     * @param interactionData {InteractionData}
     */

    /**
     * A callback that is used when the user releases the mouse that was over the displayObject but is no longer over the displayObject
     * for this callback to be fired, The touch must have started over the displayObject
     * @method mouseupoutside
     * @param interactionData {InteractionData}
     */

    /**
     * A callback that is used when the users mouse rolls over the displayObject
     * @method mouseover
     * @param interactionData {InteractionData}
     */

    /**
     * A callback that is used when the users mouse leaves the displayObject
     * @method mouseout
     * @param interactionData {InteractionData}
     */


    /*
     * TOUCH Callbacks
     */

    /**
     * A callback that is used when the users taps on the sprite with their finger
     * basically a touch version of click
     * @method tap
     * @param interactionData {InteractionData}
     */

    /**
     * A callback that is used when the user touches over the displayObject
     * @method touchstart
     * @param interactionData {InteractionData}
     */

    /**
     * A callback that is used when the user releases a touch over the displayObject
     * @method touchend
     * @param interactionData {InteractionData}
     */

    /**
     * A callback that is used when the user releases the touch that was over the displayObject
     * for this callback to be fired, The touch must have started over the sprite
     * @method touchendoutside
     * @param interactionData {InteractionData}
     */
};

// constructor
PIXI.DisplayObject.prototype.constructor = PIXI.DisplayObject;

/**
 * [Deprecated] Indicates if the sprite will have touch and mouse interactivity. It is false by default
 * Instead of using this function you can now simply set the interactive property to true or false
 *
 * @method setInteractive
 * @param interactive {Boolean}
 * @deprecated Simply set the `interactive` property directly
 */
PIXI.DisplayObject.prototype.setInteractive = function(interactive)
{
    this.interactive = interactive;
};

/**
 * Indicates if the sprite will have touch and mouse interactivity. It is false by default
 *
 * @property interactive
 * @type Boolean
 * @default false
 */
Object.defineProperty(PIXI.DisplayObject.prototype, 'interactive', {
    get: function() {
        return this._interactive;
    },
    set: function(value) {
        this._interactive = value;

        // TODO more to be done here..
        // need to sort out a re-crawl!
        if(this.stage)this.stage.dirty = true;
    }
});

/**
 * [read-only] Indicates if the sprite is globaly visible.
 *
 * @property worldVisible
 * @type Boolean
 */
Object.defineProperty(PIXI.DisplayObject.prototype, 'worldVisible', {
    get: function() {
        var item = this;

        do
        {
            if(!item.visible)return false;
            item = item.parent;
        }
        while(item);

        return true;
    }
});

/**
 * Sets a mask for the displayObject. A mask is an object that limits the visibility of an object to the shape of the mask applied to it.
 * In PIXI a regular mask must be a PIXI.Graphics object. This allows for much faster masking in canvas as it utilises shape clipping.
 * To remove a mask, set this property to null.
 *
 * @property mask
 * @type Graphics
 */
Object.defineProperty(PIXI.DisplayObject.prototype, 'mask', {
    get: function() {
        return this._mask;
    },
    set: function(value) {

        if(this._mask)this._mask.isMask = false;
        this._mask = value;
        if(this._mask)this._mask.isMask = true;
    }
});

/**
 * Sets the filters for the displayObject.
 * * IMPORTANT: This is a webGL only feature and will be ignored by the canvas renderer.
 * To remove filters simply set this property to 'null'
 * @property filters
 * @type Array An array of filters
 */
Object.defineProperty(PIXI.DisplayObject.prototype, 'filters', {
    get: function() {
        return this._filters;
    },
    set: function(value) {

        if(value)
        {
            // now put all the passes in one place..
            var passes = [];
            for (var i = 0; i < value.length; i++)
            {
                var filterPasses = value[i].passes;
                for (var j = 0; j < filterPasses.length; j++)
                {
                    passes.push(filterPasses[j]);
                }
            }

            // TODO change this as it is legacy
            this._filterBlock = {target:this, filterPasses:passes};
        }

        this._filters = value;
    }
});

/**
 * Set weather or not a the display objects is cached as a bitmap.
 * This basically takes a snap shot of the display object as it is at that moment. It can provide a performance benefit for complex static displayObjects
 * To remove filters simply set this property to 'null'
 * @property cacheAsBitmap
 * @type Boolean
 */
Object.defineProperty(PIXI.DisplayObject.prototype, 'cacheAsBitmap', {
    get: function() {
        return  this._cacheAsBitmap;
    },
    set: function(value) {

        if(this._cacheAsBitmap === value)return;

        if(value)
        {
            //this._cacheIsDirty = true;
            this._generateCachedSprite();
        }
        else
        {
            this._destroyCachedSprite();
        }

        this._cacheAsBitmap = value;
    }
});

/*
 * Updates the object transform for rendering
 *
 * @method updateTransform
 * @private
 */
PIXI.DisplayObject.prototype.updateTransform = function()
{
    // TODO OPTIMIZE THIS!! with dirty
    if(this.rotation !== this.rotationCache)
    {

        this.rotationCache = this.rotation;
        this._sr =  Math.sin(this.rotation);
        this._cr =  Math.cos(this.rotation);
    }

   // var localTransform = this.localTransform//.toArray();
    var parentTransform = this.parent.worldTransform;//.toArray();
    var worldTransform = this.worldTransform;//.toArray();

    var px = this.pivot.x;
    var py = this.pivot.y;

    var a00 = this._cr * this.scale.x,
        a01 = -this._sr * this.scale.y,
        a10 = this._sr * this.scale.x,
        a11 = this._cr * this.scale.y,
        a02 = this.position.x - a00 * px - py * a01,
        a12 = this.position.y - a11 * py - px * a10,
        b00 = parentTransform.a, b01 = parentTransform.b,
        b10 = parentTransform.c, b11 = parentTransform.d;

    worldTransform.a = b00 * a00 + b01 * a10;
    worldTransform.b = b00 * a01 + b01 * a11;
    worldTransform.tx = b00 * a02 + b01 * a12 + parentTransform.tx;

    worldTransform.c = b10 * a00 + b11 * a10;
    worldTransform.d = b10 * a01 + b11 * a11;
    worldTransform.ty = b10 * a02 + b11 * a12 + parentTransform.ty;

    this.worldAlpha = this.alpha * this.parent.worldAlpha;
};

/**
 * Retrieves the bounds of the displayObject as a rectangle object
 *
 * @method getBounds
 * @return {Rectangle} the rectangular bounding area
 */
PIXI.DisplayObject.prototype.getBounds = function( matrix )
{
    matrix = matrix;//just to get passed js hinting (and preserve inheritance)
    return PIXI.EmptyRectangle;
};

/**
 * Retrieves the local bounds of the displayObject as a rectangle object
 *
 * @method getLocalBounds
 * @return {Rectangle} the rectangular bounding area
 */
PIXI.DisplayObject.prototype.getLocalBounds = function()
{
    return this.getBounds(PIXI.identityMatrix);///PIXI.EmptyRectangle();
};


/**
 * Sets the object's stage reference, the stage this object is connected to
 *
 * @method setStageReference
 * @param stage {Stage} the stage that the object will have as its current stage reference
 */
PIXI.DisplayObject.prototype.setStageReference = function(stage)
{
    this.stage = stage;
    if(this._interactive)this.stage.dirty = true;
};

PIXI.DisplayObject.prototype.generateTexture = function(renderer)
{
    var bounds = this.getLocalBounds();

    var renderTexture = new PIXI.RenderTexture(bounds.width | 0, bounds.height | 0, renderer);
    renderTexture.render(this, new PIXI.Point(-bounds.x, -bounds.y) );

    return renderTexture;
};

PIXI.DisplayObject.prototype.updateCache = function()
{
    this._generateCachedSprite();
};

PIXI.DisplayObject.prototype._renderCachedSprite = function(renderSession)
{
    this._cachedSprite.worldAlpha = this.worldAlpha;
   
    if(renderSession.gl)
    {
        PIXI.Sprite.prototype._renderWebGL.call(this._cachedSprite, renderSession);
    }
    else
    {
        PIXI.Sprite.prototype._renderCanvas.call(this._cachedSprite, renderSession);
    }
};

PIXI.DisplayObject.prototype._generateCachedSprite = function()//renderSession)
{
    this._cacheAsBitmap = false;
    var bounds = this.getLocalBounds();
   
    if(!this._cachedSprite)
    {
        var renderTexture = new PIXI.RenderTexture(bounds.width | 0, bounds.height | 0);//, renderSession.renderer);
        
        this._cachedSprite = new PIXI.Sprite(renderTexture);
        this._cachedSprite.worldTransform = this.worldTransform;
    }
    else
    {
        this._cachedSprite.texture.resize(bounds.width | 0, bounds.height | 0);
    }

    //REMOVE filter!
    var tempFilters = this._filters;
    this._filters = null;

    this._cachedSprite.filters = tempFilters;
    this._cachedSprite.texture.render(this, new PIXI.Point(-bounds.x, -bounds.y) );

    this._cachedSprite.anchor.x = -( bounds.x / bounds.width );
    this._cachedSprite.anchor.y = -( bounds.y / bounds.height );

    this._filters = tempFilters;

    this._cacheAsBitmap = true;
};

/**
* Renders the object using the WebGL renderer
*
* @method _renderWebGL
* @param renderSession {RenderSession} 
* @private
*/
PIXI.DisplayObject.prototype._destroyCachedSprite = function()
{
    if(!this._cachedSprite)return;

    this._cachedSprite.texture.destroy(true);
  //  console.log("DESTROY")
    // let the gc collect the unused sprite
    // TODO could be object pooled!
    this._cachedSprite = null;
};


PIXI.DisplayObject.prototype._renderWebGL = function(renderSession)
{
    // OVERWRITE;
    // this line is just here to pass jshinting :)
    renderSession = renderSession;
};

/**
* Renders the object using the Canvas renderer
*
* @method _renderCanvas
* @param renderSession {RenderSession} 
* @private
*/
PIXI.DisplayObject.prototype._renderCanvas = function(renderSession)
{
    // OVERWRITE;
    // this line is just here to pass jshinting :)
    renderSession = renderSession;
};

/**
 * The position of the displayObject on the x axis relative to the local coordinates of the parent.
 *
 * @property x
 * @type Number
 */
Object.defineProperty(PIXI.DisplayObject.prototype, 'x', {
    get: function() {
        return  this.position.x;
    },
    set: function(value) {
        this.position.x = value;
    }
});

/**
 * The position of the displayObject on the y axis relative to the local coordinates of the parent.
 *
 * @property y
 * @type Number
 */
Object.defineProperty(PIXI.DisplayObject.prototype, 'y', {
    get: function() {
        return  this.position.y;
    },
    set: function(value) {
        this.position.y = value;
    }
});

/**
 * @author Mat Groves http://matgroves.com/ @Doormat23
 */


/**
 * A DisplayObjectContainer represents a collection of display objects.
 * It is the base class of all display objects that act as a container for other objects.
 *
 * @class DisplayObjectContainer
 * @extends DisplayObject
 * @constructor
 */
PIXI.DisplayObjectContainer = function()
{
    PIXI.DisplayObject.call( this );

    /**
     * [read-only] The array of children of this container.
     *
     * @property children
     * @type Array<DisplayObject>
     * @readOnly
     */
    this.children = [];
};

// constructor
PIXI.DisplayObjectContainer.prototype = Object.create( PIXI.DisplayObject.prototype );
PIXI.DisplayObjectContainer.prototype.constructor = PIXI.DisplayObjectContainer;

/**
 * The width of the displayObjectContainer, setting this will actually modify the scale to achieve the value set
 *
 * @property width
 * @type Number
 */

 
Object.defineProperty(PIXI.DisplayObjectContainer.prototype, 'width', {
    get: function() {
        return this.scale.x * this.getLocalBounds().width;
    },
    set: function(value) {
        this.scale.x = value / (this.getLocalBounds().width/this.scale.x);
        this._width = value;
    }
});


/**
 * The height of the displayObjectContainer, setting this will actually modify the scale to achieve the value set
 *
 * @property height
 * @type Number
 */

Object.defineProperty(PIXI.DisplayObjectContainer.prototype, 'height', {
    get: function() {
        return  this.scale.y * this.getLocalBounds().height;
    },
    set: function(value) {
        this.scale.y = value / (this.getLocalBounds().height/this.scale.y);
        this._height = value;
    }
});


/**
 * Adds a child to the container.
 *
 * @method addChild
 * @param child {DisplayObject} The DisplayObject to add to the container
 */
PIXI.DisplayObjectContainer.prototype.addChild = function(child)
{
    this.addChildAt(child, this.children.length);
};

/**
 * Adds a child to the container at a specified index. If the index is out of bounds an error will be thrown
 *
 * @method addChildAt
 * @param child {DisplayObject} The child to add
 * @param index {Number} The index to place the child in
 */
PIXI.DisplayObjectContainer.prototype.addChildAt = function(child, index)
{
    if(index >= 0 && index <= this.children.length)
    {
        if(child.parent)
        {
            child.parent.removeChild(child);
        }

        child.parent = this;

        this.children.splice(index, 0, child);

        if(this.stage)child.setStageReference(this.stage);
    }
    else
    {
        throw new Error(child + ' The index '+ index +' supplied is out of bounds ' + this.children.length);
    }
};

/**
 * [NYI] Swaps the depth of 2 displayObjects
 *
 * @method swapChildren
 * @param child {DisplayObject}
 * @param child2 {DisplayObject}
 * @private
 */
PIXI.DisplayObjectContainer.prototype.swapChildren = function(child, child2)
{
    if(child === child2) {
        return;
    }

    var index1 = this.children.indexOf(child);
    var index2 = this.children.indexOf(child2);

    if(index1 < 0 || index2 < 0) {
        throw new Error('swapChildren: Both the supplied DisplayObjects must be a child of the caller.');
    }

    this.children[index1] = child2;
    this.children[index2] = child;
    
};

/**
 * Returns the child at the specified index
 *
 * @method getChildAt
 * @param index {Number} The index to get the child from
 */
PIXI.DisplayObjectContainer.prototype.getChildAt = function(index)
{
    if(index >= 0 && index < this.children.length)
    {
        return this.children[index];
    }
    else
    {
        throw new Error('Supplied index does not exist in the child list, or the supplied DisplayObject must be a child of the caller');
    }
};

/**
 * Removes a child from the container.
 *
 * @method removeChild
 * @param child {DisplayObject} The DisplayObject to remove
 */
PIXI.DisplayObjectContainer.prototype.removeChild = function(child)
{
    return this.removeChildAt( this.children.indexOf( child ) );
};

/**
 * Removes a child from the specified index position in the child list of the container.
 *
 * @method removeChildAt
 * @param index {Number} The index to get the child from
 */
PIXI.DisplayObjectContainer.prototype.removeChildAt = function(index)
{
    var child = this.getChildAt( index );
    if(this.stage)
        child.removeStageReference();

    child.parent = undefined;
    this.children.splice( index, 1 );
    return child;
};

/**
* Removes all child instances from the child list of the container.
*
* @method removeChildren
* @param beginIndex {Number} The beginning position. Predefined value is 0.
* @param endIndex {Number} The ending position. Predefined value is children's array length.
*/
PIXI.DisplayObjectContainer.prototype.removeChildren = function(beginIndex, endIndex)
{
    var begin = beginIndex || 0;
    var end = typeof endIndex === 'number' ? endIndex : this.children.length;
    var range = end - begin;

    if (range > 0 && range <= end)
    {
        var removed = this.children.splice(begin, range);
        for (var i = 0; i < removed.length; i++) {
            var child = removed[i];
            if(this.stage)
                child.removeStageReference();
            child.parent = undefined;
        }
        return removed;
    }
    else
    {
        throw new Error( 'Range Error, numeric values are outside the acceptable range' );
    }
};

/*
 * Updates the container's childrens transform for rendering
 *
 * @method updateTransform
 * @private
 */
PIXI.DisplayObjectContainer.prototype.updateTransform = function()
{
    //this._currentBounds = null;

    if(!this.visible)return;

    PIXI.DisplayObject.prototype.updateTransform.call( this );

    if(this._cacheAsBitmap)return;

    for(var i=0,j=this.children.length; i<j; i++)
    {
        this.children[i].updateTransform();
    }
};

/**
 * Retrieves the bounds of the displayObjectContainer as a rectangle object
 *
 * @method getBounds
 * @return {Rectangle} the rectangular bounding area
 */
PIXI.DisplayObjectContainer.prototype.getBounds = function(matrix)
{
    if(this.children.length === 0)return PIXI.EmptyRectangle;

    // TODO the bounds have already been calculated this render session so return what we have
    if(matrix)
    {
        var matrixCache = this.worldTransform;
        this.worldTransform = matrix;
        this.updateTransform();
        this.worldTransform = matrixCache;
    }

    var minX = Infinity;
    var minY = Infinity;

    var maxX = -Infinity;
    var maxY = -Infinity;

    var childBounds;
    var childMaxX;
    var childMaxY;

    var childVisible = false;

    for(var i=0,j=this.children.length; i<j; i++)
    {
        var child = this.children[i];
        
        if(!child.visible)continue;

        childVisible = true;

        childBounds = this.children[i].getBounds( matrix );
     
        minX = minX < childBounds.x ? minX : childBounds.x;
        minY = minY < childBounds.y ? minY : childBounds.y;

        childMaxX = childBounds.width + childBounds.x;
        childMaxY = childBounds.height + childBounds.y;

        maxX = maxX > childMaxX ? maxX : childMaxX;
        maxY = maxY > childMaxY ? maxY : childMaxY;
    }

    if(!childVisible)
        return PIXI.EmptyRectangle;

    var bounds = this._bounds;

    bounds.x = minX;
    bounds.y = minY;
    bounds.width = maxX - minX;
    bounds.height = maxY - minY;

    // TODO: store a reference so that if this function gets called again in the render cycle we do not have to recalculate
    //this._currentBounds = bounds;
   
    return bounds;
};

PIXI.DisplayObjectContainer.prototype.getLocalBounds = function()
{
    var matrixCache = this.worldTransform;

    this.worldTransform = PIXI.identityMatrix;

    for(var i=0,j=this.children.length; i<j; i++)
    {
        this.children[i].updateTransform();
    }

    var bounds = this.getBounds();

    this.worldTransform = matrixCache;

    return bounds;
};

/**
 * Sets the container's stage reference, the stage this object is connected to
 *
 * @method setStageReference
 * @param stage {Stage} the stage that the container will have as its current stage reference
 */
PIXI.DisplayObjectContainer.prototype.setStageReference = function(stage)
{
    this.stage = stage;
    if(this._interactive)this.stage.dirty = true;

    for(var i=0,j=this.children.length; i<j; i++)
    {
        var child = this.children[i];
        child.setStageReference(stage);
    }
};

/**
 * removes the current stage reference of the container
 *
 * @method removeStageReference
 */
PIXI.DisplayObjectContainer.prototype.removeStageReference = function()
{

    for(var i=0,j=this.children.length; i<j; i++)
    {
        var child = this.children[i];
        child.removeStageReference();
    }

    if(this._interactive)this.stage.dirty = true;
    
    this.stage = null;
};

/**
* Renders the object using the WebGL renderer
*
* @method _renderWebGL
* @param renderSession {RenderSession} 
* @private
*/
PIXI.DisplayObjectContainer.prototype._renderWebGL = function(renderSession)
{
    if(!this.visible || this.alpha <= 0)return;
    
    if(this._cacheAsBitmap)
    {
        this._renderCachedSprite(renderSession);
        return;
    }
    
    var i,j;

    if(this._mask || this._filters)
    {
        
        // push filter first as we need to ensure the stencil buffer is correct for any masking
        if(this._filters)
        {
            renderSession.spriteBatch.flush();
            renderSession.filterManager.pushFilter(this._filterBlock);
        }

        if(this._mask)
        {
            renderSession.spriteBatch.stop();
            renderSession.maskManager.pushMask(this.mask, renderSession);
            renderSession.spriteBatch.start();
        }

        // simple render children!
        for(i=0,j=this.children.length; i<j; i++)
        {
            this.children[i]._renderWebGL(renderSession);
        }

        renderSession.spriteBatch.stop();

        if(this._mask)renderSession.maskManager.popMask(renderSession);
        if(this._filters)renderSession.filterManager.popFilter();
        
        renderSession.spriteBatch.start();
    }
    else
    {
        // simple render children!
        for(i=0,j=this.children.length; i<j; i++)
        {
            this.children[i]._renderWebGL(renderSession);
        }
    }
};

/**
* Renders the object using the Canvas renderer
*
* @method _renderCanvas
* @param renderSession {RenderSession} 
* @private
*/
PIXI.DisplayObjectContainer.prototype._renderCanvas = function(renderSession)
{
    if(this.visible === false || this.alpha === 0)return;

    if(this._cacheAsBitmap)
    {

        this._renderCachedSprite(renderSession);
        return;
    }

    if(this._mask)
    {
        renderSession.maskManager.pushMask(this._mask, renderSession.context);
    }

    for(var i=0,j=this.children.length; i<j; i++)
    {
        var child = this.children[i];
        child._renderCanvas(renderSession);
    }

    if(this._mask)
    {
        renderSession.maskManager.popMask(renderSession.context);
    }
};

/**
 * @author Mat Groves http://matgroves.com/ @Doormat23
 */

/**
 * The Sprite object is the base for all textured objects that are rendered to the screen
 *
 * @class Sprite
 * @extends DisplayObjectContainer
 * @constructor
 * @param texture {Texture} The texture for this sprite
 * 
 * A sprite can be created directly from an image like this : 
 * var sprite = new PIXI.Sprite.fromImage('assets/image.png');
 * yourStage.addChild(sprite);
 * then obviously don't forget to add it to the stage you have already created
 */
PIXI.Sprite = function(texture)
{
    PIXI.DisplayObjectContainer.call( this );

    /**
     * The anchor sets the origin point of the texture.
     * The default is 0,0 this means the texture's origin is the top left
     * Setting than anchor to 0.5,0.5 means the textures origin is centred
     * Setting the anchor to 1,1 would mean the textures origin points will be the bottom right corner
     *
     * @property anchor
     * @type Point
     */
    this.anchor = new PIXI.Point();

    /**
     * The texture that the sprite is using
     *
     * @property texture
     * @type Texture
     */
    this.texture = texture;

    /**
     * The width of the sprite (this is initially set by the texture)
     *
     * @property _width
     * @type Number
     * @private
     */
    this._width = 0;

    /**
     * The height of the sprite (this is initially set by the texture)
     *
     * @property _height
     * @type Number
     * @private
     */
    this._height = 0;


    /**
     * The tint applied to the sprite. This is a hex value
     *
     * @property tint
     * @type Number
     * @default 0xFFFFFF
     */
    this.tint = 0xFFFFFF;// * Math.random();
    
    /**
     * The blend mode to be applied to the sprite
     *
     * @property blendMode
     * @type Number
     * @default PIXI.blendModes.NORMAL;
     */
    this.blendMode = PIXI.blendModes.NORMAL;

    if(texture.baseTexture.hasLoaded)
    {
        this.onTextureUpdate();
    }
    else
    {
        this.onTextureUpdateBind = this.onTextureUpdate.bind(this);
        this.texture.addEventListener( 'update', this.onTextureUpdateBind );
    }

    this.renderable = true;
};

// constructor
PIXI.Sprite.prototype = Object.create( PIXI.DisplayObjectContainer.prototype );
PIXI.Sprite.prototype.constructor = PIXI.Sprite;

/**
 * The width of the sprite, setting this will actually modify the scale to achieve the value set
 *
 * @property width
 * @type Number
 */
Object.defineProperty(PIXI.Sprite.prototype, 'width', {
    get: function() {
        return this.scale.x * this.texture.frame.width;
    },
    set: function(value) {
        this.scale.x = value / this.texture.frame.width;
        this._width = value;
    }
});

/**
 * The height of the sprite, setting this will actually modify the scale to achieve the value set
 *
 * @property height
 * @type Number
 */
Object.defineProperty(PIXI.Sprite.prototype, 'height', {
    get: function() {
        return  this.scale.y * this.texture.frame.height;
    },
    set: function(value) {
        this.scale.y = value / this.texture.frame.height;
        this._height = value;
    }
});

/**
 * Sets the texture of the sprite
 *
 * @method setTexture
 * @param texture {Texture} The PIXI texture that is displayed by the sprite
 */
PIXI.Sprite.prototype.setTexture = function(texture)
{
    // stop current texture;
    if(this.texture.baseTexture !== texture.baseTexture)
    {
        this.textureChange = true;
        this.texture = texture;
    }
    else
    {
        this.texture = texture;
    }

    this.cachedTint = 0xFFFFFF;
    this.updateFrame = true;
};

/**
 * When the texture is updated, this event will fire to update the scale and frame
 *
 * @method onTextureUpdate
 * @param event
 * @private
 */
PIXI.Sprite.prototype.onTextureUpdate = function()
{
    // so if _width is 0 then width was not set..
    if(this._width)this.scale.x = this._width / this.texture.frame.width;
    if(this._height)this.scale.y = this._height / this.texture.frame.height;


    this.updateFrame = true;
};

/**
* Returns the framing rectangle of the sprite as a PIXI.Rectangle object
*
* @method getBounds
* @param matrix {Matrix} the transformation matrix of the sprite
* @return {Rectangle} the framing rectangle
*/
PIXI.Sprite.prototype.getBounds = function(matrix)
{

    var width = this.texture.frame.width;
    var height = this.texture.frame.height;

    var w0 = width * (1-this.anchor.x);
    var w1 = width * -this.anchor.x;

    var h0 = height * (1-this.anchor.y);
    var h1 = height * -this.anchor.y;

    var worldTransform = matrix || this.worldTransform ;

    var a = worldTransform.a;
    var b = worldTransform.c;
    var c = worldTransform.b;
    var d = worldTransform.d;
    var tx = worldTransform.tx;
    var ty = worldTransform.ty;

    var x1 = a * w1 + c * h1 + tx;
    var y1 = d * h1 + b * w1 + ty;

    var x2 = a * w0 + c * h1 + tx;
    var y2 = d * h1 + b * w0 + ty;

    var x3 = a * w0 + c * h0 + tx;
    var y3 = d * h0 + b * w0 + ty;

    var x4 =  a * w1 + c * h0 + tx;
    var y4 =  d * h0 + b * w1 + ty;

    var maxX = -Infinity;
    var maxY = -Infinity;

    var minX = Infinity;
    var minY = Infinity;

    minX = x1 < minX ? x1 : minX;
    minX = x2 < minX ? x2 : minX;
    minX = x3 < minX ? x3 : minX;
    minX = x4 < minX ? x4 : minX;

    minY = y1 < minY ? y1 : minY;
    minY = y2 < minY ? y2 : minY;
    minY = y3 < minY ? y3 : minY;
    minY = y4 < minY ? y4 : minY;

    maxX = x1 > maxX ? x1 : maxX;
    maxX = x2 > maxX ? x2 : maxX;
    maxX = x3 > maxX ? x3 : maxX;
    maxX = x4 > maxX ? x4 : maxX;

    maxY = y1 > maxY ? y1 : maxY;
    maxY = y2 > maxY ? y2 : maxY;
    maxY = y3 > maxY ? y3 : maxY;
    maxY = y4 > maxY ? y4 : maxY;

    var bounds = this._bounds;

    bounds.x = minX;
    bounds.width = maxX - minX;

    bounds.y = minY;
    bounds.height = maxY - minY;

    // store a reference so that if this function gets called again in the render cycle we do not have to recalculate
    this._currentBounds = bounds;

    return bounds;
};

/**
* Renders the object using the WebGL renderer
*
* @method _renderWebGL
* @param renderSession {RenderSession} 
* @private
*/
PIXI.Sprite.prototype._renderWebGL = function(renderSession)
{
    // if the sprite is not visible or the alpha is 0 then no need to render this element
    if(!this.visible || this.alpha <= 0)return;
    
    var i,j;

    // do a quick check to see if this element has a mask or a filter.
    if(this._mask || this._filters)
    {
        var spriteBatch =  renderSession.spriteBatch;

        // push filter first as we need to ensure the stencil buffer is correct for any masking
        if(this._filters)
        {
            spriteBatch.flush();
            renderSession.filterManager.pushFilter(this._filterBlock);
        }

        if(this._mask)
        {
            spriteBatch.stop();
            renderSession.maskManager.pushMask(this.mask, renderSession);
            spriteBatch.start();
        }

        // add this sprite to the batch
        spriteBatch.render(this);

        // now loop through the children and make sure they get rendered
        for(i=0,j=this.children.length; i<j; i++)
        {
            this.children[i]._renderWebGL(renderSession);
        }

        // time to stop the sprite batch as either a mask element or a filter draw will happen next
        spriteBatch.stop();

        if(this._mask)renderSession.maskManager.popMask(renderSession);
        if(this._filters)renderSession.filterManager.popFilter();
        
        spriteBatch.start();
    }
    else
    {
        renderSession.spriteBatch.render(this);

        // simple render children!
        for(i=0,j=this.children.length; i<j; i++)
        {
            this.children[i]._renderWebGL(renderSession);
        }
    }

   
    //TODO check culling  
};

/**
* Renders the object using the Canvas renderer
*
* @method _renderCanvas
* @param renderSession {RenderSession} 
* @private
*/
PIXI.Sprite.prototype._renderCanvas = function(renderSession)
{
    // if the sprite is not visible or the alpha is 0 then no need to render this element
    if(this.visible === false || this.alpha === 0)return;
    
    var frame = this.texture.frame;
    var context = renderSession.context;
    var texture = this.texture;

    if(this.blendMode !== renderSession.currentBlendMode)
    {
        renderSession.currentBlendMode = this.blendMode;
        context.globalCompositeOperation = PIXI.blendModesCanvas[renderSession.currentBlendMode];
    }

    if(this._mask)
    {
        renderSession.maskManager.pushMask(this._mask, renderSession.context);
    }

    

    //ignore null sources
    if(frame && frame.width && frame.height && texture.baseTexture.source)
    {
        context.globalAlpha = this.worldAlpha;

        var transform = this.worldTransform;

        // allow for trimming
        if (renderSession.roundPixels)
        {
            context.setTransform(transform.a, transform.c, transform.b, transform.d, transform.tx | 0, transform.ty | 0);
        }
        else
        {
            context.setTransform(transform.a, transform.c, transform.b, transform.d, transform.tx, transform.ty);
        }

        //if smoothingEnabled is supported and we need to change the smoothing property for this texture
        if(renderSession.smoothProperty && renderSession.scaleMode !== this.texture.baseTexture.scaleMode) {
            renderSession.scaleMode = this.texture.baseTexture.scaleMode;
            context[renderSession.smoothProperty] = (renderSession.scaleMode === PIXI.scaleModes.LINEAR);
        }

        if(this.tint !== 0xFFFFFF)
        {
            
            if(this.cachedTint !== this.tint)
            {
                // no point tinting an image that has not loaded yet!
                if(!texture.baseTexture.hasLoaded)return;

                this.cachedTint = this.tint;
                
                //TODO clean up caching - how to clean up the caches?
                this.tintedTexture = PIXI.CanvasTinter.getTintedTexture(this, this.tint);
                
            }

            context.drawImage(this.tintedTexture,
                               0,
                               0,
                               frame.width,
                               frame.height,
                               (this.anchor.x) * -frame.width,
                               (this.anchor.y) * -frame.height,
                               frame.width,
                               frame.height);
        }
        else
        {

           

            if(texture.trim)
            {
                var trim =  texture.trim;

                context.drawImage(this.texture.baseTexture.source,
                               frame.x,
                               frame.y,
                               frame.width,
                               frame.height,
                               trim.x - this.anchor.x * trim.width,
                               trim.y - this.anchor.y * trim.height,
                               frame.width,
                               frame.height);
            }
            else
            {
               
                context.drawImage(this.texture.baseTexture.source,
                               frame.x,
                               frame.y,
                               frame.width,
                               frame.height,
                               (this.anchor.x) * -frame.width,
                               (this.anchor.y) * -frame.height,
                               frame.width,
                               frame.height);
            }
            
        }
    }

    // OVERWRITE
    for(var i=0,j=this.children.length; i<j; i++)
    {
        var child = this.children[i];
        child._renderCanvas(renderSession);
    }

    if(this._mask)
    {
        renderSession.maskManager.popMask(renderSession.context);
    }
};


// some helper functions..

/**
 *
 * Helper function that creates a sprite that will contain a texture from the TextureCache based on the frameId
 * The frame ids are created when a Texture packer file has been loaded
 *
 * @method fromFrame
 * @static
 * @param frameId {String} The frame Id of the texture in the cache
 * @return {Sprite} A new Sprite using a texture from the texture cache matching the frameId
 */
PIXI.Sprite.fromFrame = function(frameId)
{
    var texture = PIXI.TextureCache[frameId];
    if(!texture) throw new Error('The frameId "' + frameId + '" does not exist in the texture cache' + this);
    return new PIXI.Sprite(texture);
};

/**
 *
 * Helper function that creates a sprite that will contain a texture based on an image url
 * If the image is not in the texture cache it will be loaded
 *
 * @method fromImage
 * @static
 * @param imageId {String} The image url of the texture
 * @return {Sprite} A new Sprite using a texture from the texture cache matching the image id
 */
PIXI.Sprite.fromImage = function(imageId, crossorigin, scaleMode)
{
    var texture = PIXI.Texture.fromImage(imageId, crossorigin, scaleMode);
    return new PIXI.Sprite(texture);
};

/**
 * @author Mat Groves http://matgroves.com/
 */

/**
 * The SpriteBatch class is a really fast version of the DisplayObjectContainer 
 * built solely for speed, so use when you need a lot of sprites or particles.
 * And it's extremely easy to use : 

    var container = new PIXI.SpriteBatch();
 
    stage.addChild(container);
 
    for(var i  = 0; i < 100; i++)
    {
        var sprite = new PIXI.Sprite.fromImage("myImage.png");
        container.addChild(sprite);
    }
 * And here you have a hundred sprites that will be renderer at the speed of light
 *
 * @class SpriteBatch
 * @constructor
 * @param texture {Texture}
 */
PIXI.SpriteBatch = function(texture)
{
    PIXI.DisplayObjectContainer.call( this);

    this.textureThing = texture;

    this.ready = false;
};

PIXI.SpriteBatch.prototype = Object.create(PIXI.DisplayObjectContainer.prototype);
PIXI.SpriteBatch.constructor = PIXI.SpriteBatch;

/*
 * Initialises the spriteBatch
 *
 * @method initWebGL
 * @param gl {WebGLContext} the current WebGL drawing context
 */
PIXI.SpriteBatch.prototype.initWebGL = function(gl)
{
    // TODO only one needed for the whole engine really?
    this.fastSpriteBatch = new PIXI.WebGLFastSpriteBatch(gl);

    this.ready = true;
};

/*
 * Updates the object transform for rendering
 *
 * @method updateTransform
 * @private
 */
PIXI.SpriteBatch.prototype.updateTransform = function()
{
   // TODO dont need to!
    PIXI.DisplayObject.prototype.updateTransform.call( this );
  //  PIXI.DisplayObjectContainer.prototype.updateTransform.call( this );
};

/**
* Renders the object using the WebGL renderer
*
* @method _renderWebGL
* @param renderSession {RenderSession} 
* @private
*/
PIXI.SpriteBatch.prototype._renderWebGL = function(renderSession)
{
    if(!this.visible || this.alpha <= 0 || !this.children.length)return;

    if(!this.ready)this.initWebGL( renderSession.gl );
    
    renderSession.spriteBatch.stop();
    
    renderSession.shaderManager.activateShader(renderSession.shaderManager.fastShader);
    
    this.fastSpriteBatch.begin(this, renderSession);
    this.fastSpriteBatch.render(this);

    renderSession.shaderManager.activateShader(renderSession.shaderManager.defaultShader);

    renderSession.spriteBatch.start();
 
};

/**
* Renders the object using the Canvas renderer
*
* @method _renderCanvas
* @param renderSession {RenderSession} 
* @private
*/
PIXI.SpriteBatch.prototype._renderCanvas = function(renderSession)
{
    var context = renderSession.context;
    context.globalAlpha = this.worldAlpha;

    PIXI.DisplayObject.prototype.updateTransform.call(this);

    var transform = this.worldTransform;
    // alow for trimming
       
    var isRotated = true;

    for (var i = 0; i < this.children.length; i++) {
       
        var child = this.children[i];

        if(!child.visible)continue;

        var texture = child.texture;
        var frame = texture.frame;

        context.globalAlpha = this.worldAlpha * child.alpha;

        if(child.rotation % (Math.PI * 2) === 0)
        {
            if(isRotated)
            {
                context.setTransform(transform.a, transform.c, transform.b, transform.d, transform.tx, transform.ty);
                isRotated = false;
            }

            // this is the fastest  way to optimise! - if rotation is 0 then we can avoid any kind of setTransform call
            context.drawImage(texture.baseTexture.source,
                                 frame.x,
                                 frame.y,
                                 frame.width,
                                 frame.height,
                                 ((child.anchor.x) * (-frame.width * child.scale.x) + child.position.x  + 0.5) | 0,
                                 ((child.anchor.y) * (-frame.height * child.scale.y) + child.position.y  + 0.5) | 0,
                                 frame.width * child.scale.x,
                                 frame.height * child.scale.y);
        }
        else
        {
            if(!isRotated)isRotated = true;
    
            PIXI.DisplayObject.prototype.updateTransform.call(child);
           
            var childTransform = child.worldTransform;

            // allow for trimming
           
            if (renderSession.roundPixels)
            {
                context.setTransform(childTransform.a, childTransform.c, childTransform.b, childTransform.d, childTransform.tx | 0, childTransform.ty | 0);
            }
            else
            {
                context.setTransform(childTransform.a, childTransform.c, childTransform.b, childTransform.d, childTransform.tx, childTransform.ty);
            }

            context.drawImage(texture.baseTexture.source,
                                 frame.x,
                                 frame.y,
                                 frame.width,
                                 frame.height,
                                 ((child.anchor.x) * (-frame.width) + 0.5) | 0,
                                 ((child.anchor.y) * (-frame.height) + 0.5) | 0,
                                 frame.width,
                                 frame.height);
           

        }

       // context.restore();
    }

//    context.restore();
};


/**
 * @author Mat Groves http://matgroves.com/ @Doormat23
 */

/**
 * A MovieClip is a simple way to display an animation depicted by a list of textures.
 *
 * @class MovieClip
 * @extends Sprite
 * @constructor
 * @param textures {Array<Texture>} an array of {Texture} objects that make up the animation
 */
PIXI.MovieClip = function(textures)
{
    PIXI.Sprite.call(this, textures[0]);

    /**
     * The array of textures that make up the animation
     *
     * @property textures
     * @type Array
     */
    this.textures = textures;

    /**
     * The speed that the MovieClip will play at. Higher is faster, lower is slower
     *
     * @property animationSpeed
     * @type Number
     * @default 1
     */
    this.animationSpeed = 1;

    /**
     * Whether or not the movie clip repeats after playing.
     *
     * @property loop
     * @type Boolean
     * @default true
     */
    this.loop = true;

    /**
     * Function to call when a MovieClip finishes playing
     *
     * @property onComplete
     * @type Function
     */
    this.onComplete = null;

    /**
     * [read-only] The MovieClips current frame index (this may not have to be a whole number)
     *
     * @property currentFrame
     * @type Number
     * @default 0
     * @readOnly
     */
    this.currentFrame = 0;

    /**
     * [read-only] Indicates if the MovieClip is currently playing
     *
     * @property playing
     * @type Boolean
     * @readOnly
     */
    this.playing = false;
};

// constructor
PIXI.MovieClip.prototype = Object.create( PIXI.Sprite.prototype );
PIXI.MovieClip.prototype.constructor = PIXI.MovieClip;

/**
* [read-only] totalFrames is the total number of frames in the MovieClip. This is the same as number of textures
* assigned to the MovieClip.
*
* @property totalFrames
* @type Number
* @default 0
* @readOnly
*/
Object.defineProperty( PIXI.MovieClip.prototype, 'totalFrames', {
	get: function() {

		return this.textures.length;
	}
});


/**
 * Stops the MovieClip
 *
 * @method stop
 */
PIXI.MovieClip.prototype.stop = function()
{
    this.playing = false;
};

/**
 * Plays the MovieClip
 *
 * @method play
 */
PIXI.MovieClip.prototype.play = function()
{
    this.playing = true;
};

/**
 * Stops the MovieClip and goes to a specific frame
 *
 * @method gotoAndStop
 * @param frameNumber {Number} frame index to stop at
 */
PIXI.MovieClip.prototype.gotoAndStop = function(frameNumber)
{
    this.playing = false;
    this.currentFrame = frameNumber;
    var round = (this.currentFrame + 0.5) | 0;
    this.setTexture(this.textures[round % this.textures.length]);
};

/**
 * Goes to a specific frame and begins playing the MovieClip
 *
 * @method gotoAndPlay
 * @param frameNumber {Number} frame index to start at
 */
PIXI.MovieClip.prototype.gotoAndPlay = function(frameNumber)
{
    this.currentFrame = frameNumber;
    this.playing = true;
};

/*
 * Updates the object transform for rendering
 *
 * @method updateTransform
 * @private
 */
PIXI.MovieClip.prototype.updateTransform = function()
{
    PIXI.Sprite.prototype.updateTransform.call(this);

    if(!this.playing)return;

    this.currentFrame += this.animationSpeed;

    var round = (this.currentFrame + 0.5) | 0;

    this.currentFrame = this.currentFrame % this.textures.length;

    if(this.loop || round < this.textures.length)
    {
        this.setTexture(this.textures[round % this.textures.length]);
    }
    else if(round >= this.textures.length)
    {
        this.gotoAndStop(this.textures.length - 1);
        if(this.onComplete)
        {
            this.onComplete();
        }
    }
};

/**
 * A short hand way of creating a movieclip from an array of frame ids
 *
 * @static
 * @method fromFrames
 * @param frames {Array} the array of frames ids the movieclip will use as its texture frames
 */
PIXI.MovieClip.fromFrames = function(frames)
{
    var textures = [];

    for (var i = 0; i < frames.length; i++)
    {
        textures.push(new PIXI.Texture.fromFrame(frames[i]));
    }

    return new PIXI.MovieClip(textures);
};

/**
 * A short hand way of creating a movieclip from an array of image ids
 *
 * @static
 * @method fromFrames
 * @param frames {Array} the array of image ids the movieclip will use as its texture frames
 */
PIXI.MovieClip.fromImages = function(images)
{
    var textures = [];

    for (var i = 0; i < images.length; i++)
    {
        textures.push(new PIXI.Texture.fromImage(images[i]));
    }

    return new PIXI.MovieClip(textures);
};
/**
 * @author Mat Groves http://matgroves.com/ @Doormat23
 */


PIXI.FilterBlock = function()
{
    this.visible = true;
    this.renderable = true;
};

/**
 * @author Mat Groves http://matgroves.com/ @Doormat23
 * - Modified by Tom Slezakowski http://www.tomslezakowski.com @TomSlezakowski (24/03/2014) - Added dropShadowColor.
 */

/**
 * A Text Object will create a line(s) of text. To split a line you can use '\n' 
 * or add a wordWrap property set to true and and wordWrapWidth property with a value
 * in the style object
 *
 * @class Text
 * @extends Sprite
 * @constructor
 * @param text {String} The copy that you would like the text to display
 * @param [style] {Object} The style parameters
 * @param [style.font] {String} default 'bold 20px Arial' The style and size of the font
 * @param [style.fill='black'] {String|Number} A canvas fillstyle that will be used on the text e.g 'red', '#00FF00'
 * @param [style.align='left'] {String} Alignment for multiline text ('left', 'center' or 'right'), does not affect single line text
 * @param [style.stroke] {String|Number} A canvas fillstyle that will be used on the text stroke e.g 'blue', '#FCFF00'
 * @param [style.strokeThickness=0] {Number} A number that represents the thickness of the stroke. Default is 0 (no stroke)
 * @param [style.wordWrap=false] {Boolean} Indicates if word wrap should be used
 * @param [style.wordWrapWidth=100] {Number} The width at which text will wrap, it needs wordWrap to be set to true
 * @param [style.dropShadow=false] {Boolean} Set a drop shadow for the text
 * @param [style.dropShadowColor='#000000'] {String} A fill style to be used on the dropshadow e.g 'red', '#00FF00'
 * @param [style.dropShadowAngle=Math.PI/4] {Number} Set a angle of the drop shadow
 * @param [style.dropShadowDistance=5] {Number} Set a distance of the drop shadow
 */
PIXI.Text = function(text, style)
{
    /**
     * The canvas element that everything is drawn to
     *
     * @property canvas
     * @type HTMLCanvasElement
     */
    this.canvas = document.createElement('canvas');

    /**
     * The canvas 2d context that everything is drawn with
     * @property context
     * @type HTMLCanvasElement 2d Context
     */
    this.context = this.canvas.getContext('2d');

    PIXI.Sprite.call(this, PIXI.Texture.fromCanvas(this.canvas));

    this.setText(text);
    this.setStyle(style);

    this.updateText();
    this.dirty = false;
};

// constructor
PIXI.Text.prototype = Object.create(PIXI.Sprite.prototype);
PIXI.Text.prototype.constructor = PIXI.Text;

/**
 * Set the style of the text
 *
 * @method setStyle
 * @param [style] {Object} The style parameters
 * @param [style.font='bold 20pt Arial'] {String} The style and size of the font
 * @param [style.fill='black'] {Object} A canvas fillstyle that will be used on the text eg 'red', '#00FF00'
 * @param [style.align='left'] {String} Alignment for multiline text ('left', 'center' or 'right'), does not affect single line text
 * @param [style.stroke='black'] {String} A canvas fillstyle that will be used on the text stroke eg 'blue', '#FCFF00'
 * @param [style.strokeThickness=0] {Number} A number that represents the thickness of the stroke. Default is 0 (no stroke)
 * @param [style.wordWrap=false] {Boolean} Indicates if word wrap should be used
 * @param [style.wordWrapWidth=100] {Number} The width at which text will wrap
 * @param [style.dropShadow=false] {Boolean} Set a drop shadow for the text
 * @param [style.dropShadowColor='#000000'] {String} A fill style to be used on the dropshadow e.g 'red', '#00FF00'
 * @param [style.dropShadowAngle=Math.PI/4] {Number} Set a angle of the drop shadow
 * @param [style.dropShadowDistance=5] {Number} Set a distance of the drop shadow
 */
PIXI.Text.prototype.setStyle = function(style)
{
    style = style || {};
    style.font = style.font || 'bold 20pt Arial';
    style.fill = style.fill || 'black';
    style.align = style.align || 'left';
    style.stroke = style.stroke || 'black'; //provide a default, see: https://github.com/GoodBoyDigital/pixi.js/issues/136
    style.strokeThickness = style.strokeThickness || 0;
    style.wordWrap = style.wordWrap || false;
    style.wordWrapWidth = style.wordWrapWidth || 100;
    style.wordWrapWidth = style.wordWrapWidth || 100;
    
    style.dropShadow = style.dropShadow || false;
    style.dropShadowAngle = style.dropShadowAngle || Math.PI / 6;
    style.dropShadowDistance = style.dropShadowDistance || 4;
    style.dropShadowColor = style.dropShadowColor || 'black';

    this.style = style;
    this.dirty = true;
};

/**
 * Set the copy for the text object. To split a line you can use '\n'
 *
 * @method setText
 * @param {String} text The copy that you would like the text to display
 */
PIXI.Text.prototype.setText = function(text)
{
    this.text = text.toString() || ' ';
    this.dirty = true;

};

/**
 * Renders text and updates it when needed
 *
 * @method updateText
 * @private
 */
PIXI.Text.prototype.updateText = function()
{
    this.context.font = this.style.font;

    var outputText = this.text;

    // word wrap
    // preserve original text
    if(this.style.wordWrap)outputText = this.wordWrap(this.text);

    //split text into lines
    var lines = outputText.split(/(?:\r\n|\r|\n)/);

    //calculate text width
    var lineWidths = [];
    var maxLineWidth = 0;
    for (var i = 0; i < lines.length; i++)
    {
        var lineWidth = this.context.measureText(lines[i]).width;
        lineWidths[i] = lineWidth;
        maxLineWidth = Math.max(maxLineWidth, lineWidth);
    }

    var width = maxLineWidth + this.style.strokeThickness;
    if(this.style.dropShadow)width += this.style.dropShadowDistance;

    this.canvas.width = width + this.context.lineWidth;
    //calculate text height
    var lineHeight = this.determineFontHeight('font: ' + this.style.font  + ';') + this.style.strokeThickness;
    
    var height = lineHeight * lines.length;
    if(this.style.dropShadow)height += this.style.dropShadowDistance;

    this.canvas.height = height;

    if(navigator.isCocoonJS) this.context.clearRect(0,0,this.canvas.width,this.canvas.height);
    
    this.context.font = this.style.font;
    this.context.strokeStyle = this.style.stroke;
    this.context.lineWidth = this.style.strokeThickness;
    this.context.textBaseline = 'top';

    var linePositionX;
    var linePositionY;

    if(this.style.dropShadow)
    {
        this.context.fillStyle = this.style.dropShadowColor;

        var xShadowOffset = Math.sin(this.style.dropShadowAngle) * this.style.dropShadowDistance;
        var yShadowOffset = Math.cos(this.style.dropShadowAngle) * this.style.dropShadowDistance;

        for (i = 0; i < lines.length; i++)
        {
            linePositionX = this.style.strokeThickness / 2;
            linePositionY = this.style.strokeThickness / 2 + i * lineHeight;

            if(this.style.align === 'right')
            {
                linePositionX += maxLineWidth - lineWidths[i];
            }
            else if(this.style.align === 'center')
            {
                linePositionX += (maxLineWidth - lineWidths[i]) / 2;
            }

            if(this.style.fill)
            {
                this.context.fillText(lines[i], linePositionX + xShadowOffset, linePositionY + yShadowOffset);
            }

          //  if(dropShadow)
        }
    }

    //set canvas text styles
    this.context.fillStyle = this.style.fill;
    
    //draw lines line by line
    for (i = 0; i < lines.length; i++)
    {
        linePositionX = this.style.strokeThickness / 2;
        linePositionY = this.style.strokeThickness / 2 + i * lineHeight;

        if(this.style.align === 'right')
        {
            linePositionX += maxLineWidth - lineWidths[i];
        }
        else if(this.style.align === 'center')
        {
            linePositionX += (maxLineWidth - lineWidths[i]) / 2;
        }

        if(this.style.stroke && this.style.strokeThickness)
        {
            this.context.strokeText(lines[i], linePositionX, linePositionY);
        }

        if(this.style.fill)
        {
            this.context.fillText(lines[i], linePositionX, linePositionY);
        }

      //  if(dropShadow)
    }


    this.updateTexture();
};

/**
 * Updates texture size based on canvas size
 *
 * @method updateTexture
 * @private
 */
PIXI.Text.prototype.updateTexture = function()
{
    this.texture.baseTexture.width = this.canvas.width;
    this.texture.baseTexture.height = this.canvas.height;
    this.texture.frame.width = this.canvas.width;
    this.texture.frame.height = this.canvas.height;

    this._width = this.canvas.width;
    this._height = this.canvas.height;

    this.requiresUpdate =  true;
};

/**
* Renders the object using the WebGL renderer
*
* @method _renderWebGL
* @param renderSession {RenderSession} 
* @private
*/
PIXI.Text.prototype._renderWebGL = function(renderSession)
{
    if(this.requiresUpdate)
    {
        this.requiresUpdate = false;
        PIXI.updateWebGLTexture(this.texture.baseTexture, renderSession.gl);
    }

    PIXI.Sprite.prototype._renderWebGL.call(this, renderSession);
};

/**
 * Updates the transform of this object
 *
 * @method updateTransform
 * @private
 */
PIXI.Text.prototype.updateTransform = function()
{
    if(this.dirty)
    {
        this.updateText();
        this.dirty = false;
    }

    PIXI.Sprite.prototype.updateTransform.call(this);
};

/*
 * http://stackoverflow.com/users/34441/ellisbben
 * great solution to the problem!
 * returns the height of the given font
 *
 * @method determineFontHeight
 * @param fontStyle {Object}
 * @private
 */
PIXI.Text.prototype.determineFontHeight = function(fontStyle)
{
    // build a little reference dictionary so if the font style has been used return a
    // cached version...
    var result = PIXI.Text.heightCache[fontStyle];

    if(!result)
    {
        var body = document.getElementsByTagName('body')[0];
        var dummy = document.createElement('div');
        var dummyText = document.createTextNode('M');
        dummy.appendChild(dummyText);
        dummy.setAttribute('style', fontStyle + ';position:absolute;top:0;left:0');
        body.appendChild(dummy);

        result = dummy.offsetHeight;
        PIXI.Text.heightCache[fontStyle] = result;

        body.removeChild(dummy);
    }

    return result;
};

/**
 * Applies newlines to a string to have it optimally fit into the horizontal
 * bounds set by the Text object's wordWrapWidth property.
 *
 * @method wordWrap
 * @param text {String}
 * @private
 */
PIXI.Text.prototype.wordWrap = function(text)
{
    // Greedy wrapping algorithm that will wrap words as the line grows longer
    // than its horizontal bounds.
    var result = '';
    var lines = text.split('\n');
    for (var i = 0; i < lines.length; i++)
    {
        var spaceLeft = this.style.wordWrapWidth;
        var words = lines[i].split(' ');
        for (var j = 0; j < words.length; j++)
        {
            var wordWidth = this.context.measureText(words[j]).width;
            var wordWidthWithSpace = wordWidth + this.context.measureText(' ').width;
            if(j === 0 || wordWidthWithSpace > spaceLeft)
            {
                // Skip printing the newline if it's the first word of the line that is
                // greater than the word wrap width.
                if(j > 0)
                {
                    result += '\n';
                }
                result += words[j];
                spaceLeft = this.style.wordWrapWidth - wordWidth;
            }
            else
            {
                spaceLeft -= wordWidthWithSpace;
                result += ' ' + words[j];
            }
        }

        if (i < lines.length-1)
        {
            result += '\n';
        }
    }
    return result;
};

/**
 * Destroys this text object
 *
 * @method destroy
 * @param destroyBaseTexture {Boolean} whether to destroy the base texture as well
 */
PIXI.Text.prototype.destroy = function(destroyBaseTexture)
{
    // make sure to reset the the context and canvas.. dont want this hanging around in memory!
    this.context = null;
    this.canvas = null;

    this.texture.destroy(destroyBaseTexture === undefined ? true : destroyBaseTexture);
};

PIXI.Text.heightCache = {};

/**
 * @author Mat Groves http://matgroves.com/ @Doormat23
 */

/**
 * A Text Object will create a line(s) of text using bitmap font. To split a line you can use '\n', '\r' or '\r\n'
 * You can generate the fnt files using
 * http://www.angelcode.com/products/bmfont/ for windows or
 * http://www.bmglyph.com/ for mac.
 *
 * @class BitmapText
 * @extends DisplayObjectContainer
 * @constructor
 * @param text {String} The copy that you would like the text to display
 * @param style {Object} The style parameters
 * @param style.font {String} The size (optional) and bitmap font id (required) eq 'Arial' or '20px Arial' (must have loaded previously)
 * @param [style.align='left'] {String} Alignment for multiline text ('left', 'center' or 'right'), does not affect single line text
 */
PIXI.BitmapText = function(text, style)
{
    PIXI.DisplayObjectContainer.call(this);

    this._pool = [];

    this.setText(text);
    this.setStyle(style);
    this.updateText();
    this.dirty = false;
};

// constructor
PIXI.BitmapText.prototype = Object.create(PIXI.DisplayObjectContainer.prototype);
PIXI.BitmapText.prototype.constructor = PIXI.BitmapText;

/**
 * Set the copy for the text object
 *
 * @method setText
 * @param text {String} The copy that you would like the text to display
 */
PIXI.BitmapText.prototype.setText = function(text)
{
    this.text = text || ' ';
    this.dirty = true;
};

/**
 * Set the style of the text
 * style.font {String} The size (optional) and bitmap font id (required) eq 'Arial' or '20px Arial' (must have loaded previously)
 * [style.align='left'] {String} Alignment for multiline text ('left', 'center' or 'right'), does not affect single line text
 *
 * @method setStyle
 * @param style {Object} The style parameters, contained as properties of an object
 */
PIXI.BitmapText.prototype.setStyle = function(style)
{
    style = style || {};
    style.align = style.align || 'left';
    this.style = style;

    var font = style.font.split(' ');
    this.fontName = font[font.length - 1];
    this.fontSize = font.length >= 2 ? parseInt(font[font.length - 2], 10) : PIXI.BitmapText.fonts[this.fontName].size;

    this.dirty = true;
    this.tint = style.tint;
};

/**
 * Renders text and updates it when needed
 *
 * @method updateText
 * @private
 */
PIXI.BitmapText.prototype.updateText = function()
{
    var data = PIXI.BitmapText.fonts[this.fontName];
    var pos = new PIXI.Point();
    var prevCharCode = null;
    var chars = [];
    var maxLineWidth = 0;
    var lineWidths = [];
    var line = 0;
    var scale = this.fontSize / data.size;
    

    for(var i = 0; i < this.text.length; i++)
    {
        var charCode = this.text.charCodeAt(i);
        if(/(?:\r\n|\r|\n)/.test(this.text.charAt(i)))
        {
            lineWidths.push(pos.x);
            maxLineWidth = Math.max(maxLineWidth, pos.x);
            line++;

            pos.x = 0;
            pos.y += data.lineHeight;
            prevCharCode = null;
            continue;
        }

        var charData = data.chars[charCode];
        if(!charData) continue;

        if(prevCharCode && charData[prevCharCode])
        {
            pos.x += charData.kerning[prevCharCode];
        }
        chars.push({texture:charData.texture, line: line, charCode: charCode, position: new PIXI.Point(pos.x + charData.xOffset, pos.y + charData.yOffset)});
        pos.x += charData.xAdvance;

        prevCharCode = charCode;
    }

    lineWidths.push(pos.x);
    maxLineWidth = Math.max(maxLineWidth, pos.x);

    var lineAlignOffsets = [];
    for(i = 0; i <= line; i++)
    {
        var alignOffset = 0;
        if(this.style.align === 'right')
        {
            alignOffset = maxLineWidth - lineWidths[i];
        }
        else if(this.style.align === 'center')
        {
            alignOffset = (maxLineWidth - lineWidths[i]) / 2;
        }
        lineAlignOffsets.push(alignOffset);
    }

    var lenChildren = this.children.length;
    var lenChars = chars.length;
    var tint = this.tint || 0xFFFFFF;
    for(i = 0; i < lenChars; i++)
    {
        var c = i < lenChildren ? this.children[i] : this._pool.pop(); // get old child if have. if not - take from pool.

        if (c) c.setTexture(chars[i].texture); // check if got one before.
        else c = new PIXI.Sprite(chars[i].texture); // if no create new one.

        c.position.x = (chars[i].position.x + lineAlignOffsets[chars[i].line]) * scale;
        c.position.y = chars[i].position.y * scale;
        c.scale.x = c.scale.y = scale;
        c.tint = tint;
        if (!c.parent) this.addChild(c);
    }

    // remove unnecessary children.
    // and put their into the pool.
    while(this.children.length > lenChars)
    {
        var child = this.getChildAt(this.children.length - 1);
        this._pool.push(child);
        this.removeChild(child);
    }


    /**
     * [read-only] The width of the overall text, different from fontSize,
     * which is defined in the style object
     *
     * @property textWidth
     * @type Number
     */
    this.textWidth = maxLineWidth * scale;

    /**
     * [read-only] The height of the overall text, different from fontSize,
     * which is defined in the style object
     *
     * @property textHeight
     * @type Number
     */
    this.textHeight = (pos.y + data.lineHeight) * scale;
};

/**
 * Updates the transform of this object
 *
 * @method updateTransform
 * @private
 */
PIXI.BitmapText.prototype.updateTransform = function()
{
    if(this.dirty)
    {
        this.updateText();
        this.dirty = false;
    }

    PIXI.DisplayObjectContainer.prototype.updateTransform.call(this);
};

PIXI.BitmapText.fonts = {};

/**
 * @author Mat Groves http://matgroves.com/ @Doormat23
 */
 
/**
 * Holds all information related to an Interaction event
 *
 * @class InteractionData
 * @constructor
 */
PIXI.InteractionData = function()
{
    /**
     * This point stores the global coords of where the touch/mouse event happened
     *
     * @property global
     * @type Point
     */
    this.global = new PIXI.Point();

   
    /**
     * The target Sprite that was interacted with
     *
     * @property target
     * @type Sprite
     */
    this.target = null;

    /**
     * When passed to an event handler, this will be the original DOM Event that was captured
     *
     * @property originalEvent
     * @type Event
     */
    this.originalEvent = null;
};

/**
 * This will return the local coordinates of the specified displayObject for this InteractionData
 *
 * @method getLocalPosition
 * @param displayObject {DisplayObject} The DisplayObject that you would like the local coords off
 * @return {Point} A point containing the coordinates of the InteractionData position relative to the DisplayObject
 */
PIXI.InteractionData.prototype.getLocalPosition = function(displayObject)
{
    var worldTransform = displayObject.worldTransform;
    var global = this.global;

    // do a cheeky transform to get the mouse coords;
    var a00 = worldTransform.a, a01 = worldTransform.b, a02 = worldTransform.tx,
        a10 = worldTransform.c, a11 = worldTransform.d, a12 = worldTransform.ty,
        id = 1 / (a00 * a11 + a01 * -a10);
    // set the mouse coords...
    return new PIXI.Point(a11 * id * global.x + -a01 * id * global.y + (a12 * a01 - a02 * a11) * id,
                               a00 * id * global.y + -a10 * id * global.x + (-a12 * a00 + a02 * a10) * id);
};

// constructor
PIXI.InteractionData.prototype.constructor = PIXI.InteractionData;
/**
 * @author Mat Groves http://matgroves.com/ @Doormat23
 */

 /**
 * The interaction manager deals with mouse and touch events. Any DisplayObject can be interactive
 * if its interactive parameter is set to true
 * This manager also supports multitouch.
 *
 * @class InteractionManager
 * @constructor
 * @param stage {Stage} The stage to handle interactions
 */
PIXI.InteractionManager = function(stage)
{
    /**
     * a reference to the stage
     *
     * @property stage
     * @type Stage
     */
    this.stage = stage;

    /**
     * the mouse data
     *
     * @property mouse
     * @type InteractionData
     */
    this.mouse = new PIXI.InteractionData();

    /**
     * an object that stores current touches (InteractionData) by id reference
     *
     * @property touchs
     * @type Object
     */
    this.touchs = {};

    // helpers
    this.tempPoint = new PIXI.Point();

    /**
     * 
     * @property mouseoverEnabled
     * @type Boolean
     * @default
     */
    this.mouseoverEnabled = true;

    /**
     * tiny little interactiveData pool !
     * 
     * @property pool
     * @type Array
     */
    this.pool = [];

    /**
     * An array containing all the iterative items from the our interactive tree
     * @property interactiveItems
     * @type Array
     * @private
     *
     */
    this.interactiveItems = [];

    /**
     * Our canvas
     * @property interactionDOMElement
     * @type HTMLCanvasElement
     * @private
     */
    this.interactionDOMElement = null;

    //this will make it so that you dont have to call bind all the time
    this.onMouseMove = this.onMouseMove.bind( this );
    this.onMouseDown = this.onMouseDown.bind(this);
    this.onMouseOut = this.onMouseOut.bind(this);
    this.onMouseUp = this.onMouseUp.bind(this);

    this.onTouchStart = this.onTouchStart.bind(this);
    this.onTouchEnd = this.onTouchEnd.bind(this);
    this.onTouchMove = this.onTouchMove.bind(this);

    this.last = 0;

    /**
     * The css style of the cursor that is being used
     * @property currentCursorStyle
     * @type String
     *
     */
    this.currentCursorStyle = 'inherit';

    /**
     * Is set to true when the mouse is moved out of the canvas
     * @property mouseOut
     * @type Boolean
     *
     */
    this.mouseOut = false;
};

// constructor
PIXI.InteractionManager.prototype.constructor = PIXI.InteractionManager;

/**
 * Collects an interactive sprite recursively to have their interactions managed
 *
 * @method collectInteractiveSprite
 * @param displayObject {DisplayObject} the displayObject to collect
 * @param iParent {DisplayObject} the display object's parent
 * @private
 */
PIXI.InteractionManager.prototype.collectInteractiveSprite = function(displayObject, iParent)
{
    var children = displayObject.children;
    var length = children.length;

    // make an interaction tree... {item.__interactiveParent}
    for (var i = length-1; i >= 0; i--)
    {
        var child = children[i];

        // push all interactive bits
        if(child._interactive)
        {
            iParent.interactiveChildren = true;
            //child.__iParent = iParent;
            this.interactiveItems.push(child);

            if(child.children.length > 0)
            {
                this.collectInteractiveSprite(child, child);
            }
        }
        else
        {
            child.__iParent = null;

            if(child.children.length > 0)
            {
                this.collectInteractiveSprite(child, iParent);
            }
        }

    }
};

/**
 * Sets the target for event delegation
 *
 * @method setTarget
 * @param target {WebGLRenderer|CanvasRenderer} the renderer to bind events to
 * @private
 */
PIXI.InteractionManager.prototype.setTarget = function(target)
{
    this.target = target;

    //check if the dom element has been set. If it has don't do anything
    if( this.interactionDOMElement === null ) {

        this.setTargetDomElement( target.view );
    }

    
};


/**
 * Sets the DOM element which will receive mouse/touch events. This is useful for when you have other DOM
 * elements on top of the renderers Canvas element. With this you'll be able to delegate another DOM element
 * to receive those events
 *
 * @method setTargetDomElement
 * @param domElement {DOMElement} the DOM element which will receive mouse and touch events
 * @private
 */
PIXI.InteractionManager.prototype.setTargetDomElement = function(domElement)
{

    this.removeEvents();


    if (window.navigator.msPointerEnabled)
    {
        // time to remove some of that zoom in ja..
        domElement.style['-ms-content-zooming'] = 'none';
        domElement.style['-ms-touch-action'] = 'none';

        // DO some window specific touch!
    }

    this.interactionDOMElement = domElement;

    domElement.addEventListener('mousemove',  this.onMouseMove, true);
    domElement.addEventListener('mousedown',  this.onMouseDown, true);
    domElement.addEventListener('mouseout',   this.onMouseOut, true);

    // aint no multi touch just yet!
    domElement.addEventListener('touchstart', this.onTouchStart, true);
    domElement.addEventListener('touchend', this.onTouchEnd, true);
    domElement.addEventListener('touchmove', this.onTouchMove, true);

    window.addEventListener('mouseup',  this.onMouseUp, true);
};


PIXI.InteractionManager.prototype.removeEvents = function()
{
    if(!this.interactionDOMElement)return;

    this.interactionDOMElement.style['-ms-content-zooming'] = '';
    this.interactionDOMElement.style['-ms-touch-action'] = '';

    this.interactionDOMElement.removeEventListener('mousemove',  this.onMouseMove, true);
    this.interactionDOMElement.removeEventListener('mousedown',  this.onMouseDown, true);
    this.interactionDOMElement.removeEventListener('mouseout',   this.onMouseOut, true);

    // aint no multi touch just yet!
    this.interactionDOMElement.removeEventListener('touchstart', this.onTouchStart, true);
    this.interactionDOMElement.removeEventListener('touchend', this.onTouchEnd, true);
    this.interactionDOMElement.removeEventListener('touchmove', this.onTouchMove, true);

    this.interactionDOMElement = null;

    window.removeEventListener('mouseup',  this.onMouseUp, true);
};

/**
 * updates the state of interactive objects
 *
 * @method update
 * @private
 */
PIXI.InteractionManager.prototype.update = function()
{
    if(!this.target)return;

    // frequency of 30fps??
    var now = Date.now();
    var diff = now - this.last;
    diff = (diff * PIXI.INTERACTION_FREQUENCY ) / 1000;
    if(diff < 1)return;
    this.last = now;

    var i = 0;

    // ok.. so mouse events??
    // yes for now :)
    // OPTIMISE - how often to check??
    if(this.dirty)
    {
        this.dirty = false;

        var len = this.interactiveItems.length;

        for (i = 0; i < len; i++) {
            this.interactiveItems[i].interactiveChildren = false;
        }

        this.interactiveItems = [];

        if(this.stage.interactive)this.interactiveItems.push(this.stage);
        // go through and collect all the objects that are interactive..
        this.collectInteractiveSprite(this.stage, this.stage);
    }

    // loop through interactive objects!
    var length = this.interactiveItems.length;
    var cursor = 'inherit';
    var over = false;

    for (i = 0; i < length; i++)
    {
        var item = this.interactiveItems[i];

        // OPTIMISATION - only calculate every time if the mousemove function exists..
        // OK so.. does the object have any other interactive functions?
        // hit-test the clip!
       // if(item.mouseover || item.mouseout || item.buttonMode)
       // {
        // ok so there are some functions so lets hit test it..
        item.__hit = this.hitTest(item, this.mouse);
        this.mouse.target = item;
        // ok so deal with interactions..
        // looks like there was a hit!
        if(item.__hit && !over)
        {
            if(item.buttonMode) cursor = item.defaultCursor;

            if(!item.interactiveChildren)over = true;

            if(!item.__isOver)
            {
                if(item.mouseover)item.mouseover(this.mouse);
                item.__isOver = true;
            }
        }
        else
        {
            if(item.__isOver)
            {
                // roll out!
                if(item.mouseout)item.mouseout(this.mouse);
                item.__isOver = false;
            }
        }
    }

    if( this.currentCursorStyle !== cursor )
    {
        this.currentCursorStyle = cursor;
        this.interactionDOMElement.style.cursor = cursor;
    }
};

/**
 * Is called when the mouse moves across the renderer element
 *
 * @method onMouseMove
 * @param event {Event} The DOM event of the mouse moving
 * @private
 */
PIXI.InteractionManager.prototype.onMouseMove = function(event)
{
    this.mouse.originalEvent = event || window.event; //IE uses window.event
    // TODO optimize by not check EVERY TIME! maybe half as often? //
    var rect = this.interactionDOMElement.getBoundingClientRect();

    this.mouse.global.x = (event.clientX - rect.left) * (this.target.width / rect.width);
    this.mouse.global.y = (event.clientY - rect.top) * ( this.target.height / rect.height);

    var length = this.interactiveItems.length;

    for (var i = 0; i < length; i++)
    {
        var item = this.interactiveItems[i];

        if(item.mousemove)
        {
            //call the function!
            item.mousemove(this.mouse);
        }
    }
};

/**
 * Is called when the mouse button is pressed down on the renderer element
 *
 * @method onMouseDown
 * @param event {Event} The DOM event of a mouse button being pressed down
 * @private
 */
PIXI.InteractionManager.prototype.onMouseDown = function(event)
{
    this.mouse.originalEvent = event || window.event; //IE uses window.event

    if(PIXI.AUTO_PREVENT_DEFAULT)this.mouse.originalEvent.preventDefault();

    // loop through interaction tree...
    // hit test each item! ->
    // get interactive items under point??
    //stage.__i
    var length = this.interactiveItems.length;

    // while
    // hit test
    for (var i = 0; i < length; i++)
    {
        var item = this.interactiveItems[i];

        if(item.mousedown || item.click)
        {
            item.__mouseIsDown = true;
            item.__hit = this.hitTest(item, this.mouse);

            if(item.__hit)
            {
                //call the function!
                if(item.mousedown)item.mousedown(this.mouse);
                item.__isDown = true;

                // just the one!
                if(!item.interactiveChildren)break;
            }
        }
    }
};

/**
 * Is called when the mouse button is moved out of the renderer element
 *
 * @method onMouseOut
 * @param event {Event} The DOM event of a mouse button being moved out
 * @private 
 */
PIXI.InteractionManager.prototype.onMouseOut = function()
{
    var length = this.interactiveItems.length;

    this.interactionDOMElement.style.cursor = 'inherit';

    for (var i = 0; i < length; i++)
    {
        var item = this.interactiveItems[i];
        if(item.__isOver)
        {
            this.mouse.target = item;
            if(item.mouseout)item.mouseout(this.mouse);
            item.__isOver = false;
        }
    }

    this.mouseOut = true;

    // move the mouse to an impossible position
    this.mouse.global.x = -10000;
    this.mouse.global.y = -10000;
};

/**
 * Is called when the mouse button is released on the renderer element
 *
 * @method onMouseUp
 * @param event {Event} The DOM event of a mouse button being released
 * @private
 */
PIXI.InteractionManager.prototype.onMouseUp = function(event)
{

    this.mouse.originalEvent = event || window.event; //IE uses window.event

    var length = this.interactiveItems.length;
    var up = false;

    for (var i = 0; i < length; i++)
    {
        var item = this.interactiveItems[i];

        item.__hit = this.hitTest(item, this.mouse);

        if(item.__hit && !up)
        {
            //call the function!
            if(item.mouseup)
            {
                item.mouseup(this.mouse);
            }
            if(item.__isDown)
            {
                if(item.click)item.click(this.mouse);
            }

            if(!item.interactiveChildren)up = true;
        }
        else
        {
            if(item.__isDown)
            {
                if(item.mouseupoutside)item.mouseupoutside(this.mouse);
            }
        }

        item.__isDown = false;
        //}
    }
};

/**
 * Tests if the current mouse coordinates hit a sprite
 *
 * @method hitTest
 * @param item {DisplayObject} The displayObject to test for a hit
 * @param interactionData {InteractionData} The interactionData object to update in the case there is a hit
 * @private
 */
PIXI.InteractionManager.prototype.hitTest = function(item, interactionData)
{
    var global = interactionData.global;

    if( !item.worldVisible )return false;

    // temp fix for if the element is in a non visible
   
    var isSprite = (item instanceof PIXI.Sprite),
        worldTransform = item.worldTransform,
        a00 = worldTransform.a, a01 = worldTransform.b, a02 = worldTransform.tx,
        a10 = worldTransform.c, a11 = worldTransform.d, a12 = worldTransform.ty,
        id = 1 / (a00 * a11 + a01 * -a10),
        x = a11 * id * global.x + -a01 * id * global.y + (a12 * a01 - a02 * a11) * id,
        y = a00 * id * global.y + -a10 * id * global.x + (-a12 * a00 + a02 * a10) * id;

    interactionData.target = item;

    //a sprite or display object with a hit area defined
    if(item.hitArea && item.hitArea.contains) {
        if(item.hitArea.contains(x, y)) {
            //if(isSprite)
            interactionData.target = item;

            return true;
        }

        return false;
    }
    // a sprite with no hitarea defined
    else if(isSprite)
    {
        var width = item.texture.frame.width,
            height = item.texture.frame.height,
            x1 = -width * item.anchor.x,
            y1;

        if(x > x1 && x < x1 + width)
        {
            y1 = -height * item.anchor.y;

            if(y > y1 && y < y1 + height)
            {
                // set the target property if a hit is true!
                interactionData.target = item;
                return true;
            }
        }
    }

    var length = item.children.length;

    for (var i = 0; i < length; i++)
    {
        var tempItem = item.children[i];
        var hit = this.hitTest(tempItem, interactionData);
        if(hit)
        {
            // hmm.. TODO SET CORRECT TARGET?
            interactionData.target = item;
            return true;
        }
    }

    return false;
};

/**
 * Is called when a touch is moved across the renderer element
 *
 * @method onTouchMove
 * @param event {Event} The DOM event of a touch moving across the renderer view
 * @private
 */
PIXI.InteractionManager.prototype.onTouchMove = function(event)
{
    var rect = this.interactionDOMElement.getBoundingClientRect();
    var changedTouches = event.changedTouches;
    var touchData;
    var i = 0;

    for (i = 0; i < changedTouches.length; i++)
    {
        var touchEvent = changedTouches[i];
        touchData = this.touchs[touchEvent.identifier];
        touchData.originalEvent =  event || window.event;

        // update the touch position
        touchData.global.x = (touchEvent.clientX - rect.left) * (this.target.width / rect.width);
        touchData.global.y = (touchEvent.clientY - rect.top)  * (this.target.height / rect.height);
        if(navigator.isCocoonJS) {
            touchData.global.x = touchEvent.clientX;
            touchData.global.y = touchEvent.clientY;
        }

        for (var j = 0; j < this.interactiveItems.length; j++)
        {
            var item = this.interactiveItems[j];
            if(item.touchmove && item.__touchData[touchEvent.identifier]) item.touchmove(touchData);
        }
    }
};

/**
 * Is called when a touch is started on the renderer element
 *
 * @method onTouchStart
 * @param event {Event} The DOM event of a touch starting on the renderer view
 * @private
 */
PIXI.InteractionManager.prototype.onTouchStart = function(event)
{
    var rect = this.interactionDOMElement.getBoundingClientRect();

    if(PIXI.AUTO_PREVENT_DEFAULT)event.preventDefault();
    
    var changedTouches = event.changedTouches;
    for (var i=0; i < changedTouches.length; i++)
    {
        var touchEvent = changedTouches[i];

        var touchData = this.pool.pop();
        if(!touchData)touchData = new PIXI.InteractionData();

        touchData.originalEvent =  event || window.event;

        this.touchs[touchEvent.identifier] = touchData;
        touchData.global.x = (touchEvent.clientX - rect.left) * (this.target.width / rect.width);
        touchData.global.y = (touchEvent.clientY - rect.top)  * (this.target.height / rect.height);
        if(navigator.isCocoonJS) {
            touchData.global.x = touchEvent.clientX;
            touchData.global.y = touchEvent.clientY;
        }

        var length = this.interactiveItems.length;

        for (var j = 0; j < length; j++)
        {
            var item = this.interactiveItems[j];

            if(item.touchstart || item.tap)
            {
                item.__hit = this.hitTest(item, touchData);

                if(item.__hit)
                {
                    //call the function!
                    if(item.touchstart)item.touchstart(touchData);
                    item.__isDown = true;
                    item.__touchData = item.__touchData || {};
                    item.__touchData[touchEvent.identifier] = touchData;

                    if(!item.interactiveChildren)break;
                }
            }
        }
    }
};

/**
 * Is called when a touch is ended on the renderer element
 *
 * @method onTouchEnd
 * @param event {Event} The DOM event of a touch ending on the renderer view
 * @private
 */
PIXI.InteractionManager.prototype.onTouchEnd = function(event)
{
    //this.mouse.originalEvent = event || window.event; //IE uses window.event
    var rect = this.interactionDOMElement.getBoundingClientRect();
    var changedTouches = event.changedTouches;

    for (var i=0; i < changedTouches.length; i++)
    {
        var touchEvent = changedTouches[i];
        var touchData = this.touchs[touchEvent.identifier];
        var up = false;
        touchData.global.x = (touchEvent.clientX - rect.left) * (this.target.width / rect.width);
        touchData.global.y = (touchEvent.clientY - rect.top)  * (this.target.height / rect.height);
        if(navigator.isCocoonJS) {
            touchData.global.x = touchEvent.clientX;
            touchData.global.y = touchEvent.clientY;
        }

        var length = this.interactiveItems.length;
        for (var j = 0; j < length; j++)
        {
            var item = this.interactiveItems[j];

            if(item.__touchData && item.__touchData[touchEvent.identifier]) {

                item.__hit = this.hitTest(item, item.__touchData[touchEvent.identifier]);

                // so this one WAS down...
                touchData.originalEvent = event || window.event;
                // hitTest??

                if(item.touchend || item.tap)
                {
                    if(item.__hit && !up)
                    {
                        if(item.touchend)item.touchend(touchData);
                        if(item.__isDown)
                        {
                            if(item.tap)item.tap(touchData);
                        }

                        if(!item.interactiveChildren)up = true;
                    }
                    else
                    {
                        if(item.__isDown)
                        {
                            if(item.touchendoutside)item.touchendoutside(touchData);
                        }
                    }

                    item.__isDown = false;
                }

                item.__touchData[touchEvent.identifier] = null;
            }
        }
        // remove the touch..
        this.pool.push(touchData);
        this.touchs[touchEvent.identifier] = null;
    }
};

/**
 * @author Mat Groves http://matgroves.com/ @Doormat23
 */

/**
 * A Stage represents the root of the display tree. Everything connected to the stage is rendered
 *
 * @class Stage
 * @extends DisplayObjectContainer
 * @constructor
 * @param backgroundColor {Number} the background color of the stage, you have to pass this in is in hex format
 *      like: 0xFFFFFF for white
 * 
 * Creating a stage is a mandatory process when you use Pixi, which is as simple as this : 
 * var stage = new PIXI.Stage(0xFFFFFF);
 * where the parameter given is the background colour of the stage, in hex
 * you will use this stage instance to add your sprites to it and therefore to the renderer
 * Here is how to add a sprite to the stage : 
 * stage.addChild(sprite);
 */
PIXI.Stage = function(backgroundColor)
{
    PIXI.DisplayObjectContainer.call( this );

    /**
     * [read-only] Current transform of the object based on world (parent) factors
     *
     * @property worldTransform
     * @type Mat3
     * @readOnly
     * @private
     */
    this.worldTransform = new PIXI.Matrix();

    /**
     * Whether or not the stage is interactive
     *
     * @property interactive
     * @type Boolean
     */
    this.interactive = true;

    /**
     * The interaction manage for this stage, manages all interactive activity on the stage
     *
     * @property interactive
     * @type InteractionManager
     */
    this.interactionManager = new PIXI.InteractionManager(this);

    /**
     * Whether the stage is dirty and needs to have interactions updated
     *
     * @property dirty
     * @type Boolean
     * @private
     */
    this.dirty = true;

    //the stage is its own stage
    this.stage = this;

    //optimize hit detection a bit
    this.stage.hitArea = new PIXI.Rectangle(0,0,100000, 100000);

    this.setBackgroundColor(backgroundColor);
};

// constructor
PIXI.Stage.prototype = Object.create( PIXI.DisplayObjectContainer.prototype );
PIXI.Stage.prototype.constructor = PIXI.Stage;

/**
 * Sets another DOM element which can receive mouse/touch interactions instead of the default Canvas element.
 * This is useful for when you have other DOM elements on top of the Canvas element.
 *
 * @method setInteractionDelegate
 * @param domElement {DOMElement} This new domElement which will receive mouse/touch events
 */
PIXI.Stage.prototype.setInteractionDelegate = function(domElement)
{
    this.interactionManager.setTargetDomElement( domElement );
};

/*
 * Updates the object transform for rendering
 *
 * @method updateTransform
 * @private
 */
PIXI.Stage.prototype.updateTransform = function()
{
    this.worldAlpha = 1;

    for(var i=0,j=this.children.length; i<j; i++)
    {
        this.children[i].updateTransform();
    }

    if(this.dirty)
    {
        this.dirty = false;
        // update interactive!
        this.interactionManager.dirty = true;
    }

    if(this.interactive)this.interactionManager.update();
};

/**
 * Sets the background color for the stage
 *
 * @method setBackgroundColor
 * @param backgroundColor {Number} the color of the background, easiest way to pass this in is in hex format
 *      like: 0xFFFFFF for white
 */
PIXI.Stage.prototype.setBackgroundColor = function(backgroundColor)
{
    this.backgroundColor = backgroundColor || 0x000000;
    this.backgroundColorSplit = PIXI.hex2rgb(this.backgroundColor);
    var hex = this.backgroundColor.toString(16);
    hex = '000000'.substr(0, 6 - hex.length) + hex;
    this.backgroundColorString = '#' + hex;
};

/**
 * This will return the point containing global coords of the mouse.
 *
 * @method getMousePosition
 * @return {Point} The point containing the coords of the global InteractionData position.
 */
PIXI.Stage.prototype.getMousePosition = function()
{
    return this.interactionManager.mouse.global;
};

/**
 * @author Mat Groves http://matgroves.com/ @Doormat23
 */
 
// http://paulirish.com/2011/requestanimationframe-for-smart-animating/
// http://my.opera.com/emoller/blog/2011/12/20/requestanimationframe-for-smart-er-animating

// requestAnimationFrame polyfill by Erik Möller. fixes from Paul Irish and Tino Zijdel

// MIT license

/**
 * A polyfill for requestAnimationFrame
 * You can actually use both requestAnimationFrame and requestAnimFrame, 
 * you will still benefit from the polyfill
 *
 * @method requestAnimationFrame
 */
/**
 * A polyfill for cancelAnimationFrame
 *
 * @method cancelAnimationFrame
 */
var lastTime = 0;
var vendors = ['ms', 'moz', 'webkit', 'o'];
for(var x = 0; x < vendors.length && !window.requestAnimationFrame; ++x) {
    window.requestAnimationFrame = window[vendors[x] + 'RequestAnimationFrame'];
    window.cancelAnimationFrame = window[vendors[x] + 'CancelAnimationFrame'] ||
        window[vendors[x] + 'CancelRequestAnimationFrame'];
}

if (!window.requestAnimationFrame) {
    window.requestAnimationFrame = function(callback) {
        var currTime = new Date().getTime();
        var timeToCall = Math.max(0, 16 - (currTime - lastTime));
        var id = window.setTimeout(function() { callback(currTime + timeToCall); },
          timeToCall);
        lastTime = currTime + timeToCall;
        return id;
    };
}

if (!window.cancelAnimationFrame) {
    window.cancelAnimationFrame = function(id) {
        clearTimeout(id);
    };
}

window.requestAnimFrame = window.requestAnimationFrame;

/**
 * Converts a hex color number to an [R, G, B] array
 *
 * @method hex2rgb
 * @param hex {Number}
 */
PIXI.hex2rgb = function(hex) {
    return [(hex >> 16 & 0xFF) / 255, ( hex >> 8 & 0xFF) / 255, (hex & 0xFF)/ 255];
};

/**
 * Converts a color as an [R, G, B] array to a hex number
 *
 * @method rgb2hex
 * @param rgb {Array}
 */
PIXI.rgb2hex = function(rgb) {
    return ((rgb[0]*255 << 16) + (rgb[1]*255 << 8) + rgb[2]*255);
};

/**
 * A polyfill for Function.prototype.bind
 *
 * @method bind
 */
if (typeof Function.prototype.bind !== 'function') {
    Function.prototype.bind = (function () {
        var slice = Array.prototype.slice;
        return function (thisArg) {
            var target = this, boundArgs = slice.call(arguments, 1);

            if (typeof target !== 'function') throw new TypeError();

            function bound() {
                var args = boundArgs.concat(slice.call(arguments));
                target.apply(this instanceof bound ? this : thisArg, args);
            }

            bound.prototype = (function F(proto) {
                if (proto) F.prototype = proto;
                if (!(this instanceof F)) return new F();
            })(target.prototype);

            return bound;
        };
    })();
}

/**
 * A wrapper for ajax requests to be handled cross browser
 *
 * @class AjaxRequest
 * @constructor
 */
PIXI.AjaxRequest = function()
{
    var activexmodes = ['Msxml2.XMLHTTP.6.0', 'Msxml2.XMLHTTP.3.0', 'Microsoft.XMLHTTP']; //activeX versions to check for in IE

    if (window.ActiveXObject)
    { //Test for support for ActiveXObject in IE first (as XMLHttpRequest in IE7 is broken)
        for (var i=0; i<activexmodes.length; i++)
        {
            try{
                return new window.ActiveXObject(activexmodes[i]);
            }
            catch(e) {
                //suppress error
            }
        }
    }
    else if (window.XMLHttpRequest) // if Mozilla, Safari etc
    {
        return new window.XMLHttpRequest();
    }
    else
    {
        return false;
    }
};
/*
PIXI.packColorRGBA = function(r, g, b, a)//r, g, b, a)
{
  //  console.log(r, b, c, d)
  return (Math.floor((r)*63) << 18) | (Math.floor((g)*63) << 12) | (Math.floor((b)*63) << 6);// | (Math.floor((a)*63))
  //  i = i | (Math.floor((a)*63));
   // return i;
   // var r = (i / 262144.0 ) / 64;
   // var g = (i / 4096.0)%64 / 64;
  //  var b = (i / 64.0)%64 / 64;
  //  var a = (i)%64 / 64;
     
  //  console.log(r, g, b, a);
  //  return i;

};
*/
/*
PIXI.packColorRGB = function(r, g, b)//r, g, b, a)
{
    return (Math.floor((r)*255) << 16) | (Math.floor((g)*255) << 8) | (Math.floor((b)*255));
};

PIXI.unpackColorRGB = function(r, g, b)//r, g, b, a)
{
    return (Math.floor((r)*255) << 16) | (Math.floor((g)*255) << 8) | (Math.floor((b)*255));
};
*/

/**
 * Checks whether the Canvas BlendModes are supported by the current browser
 *
 * @method canUseNewCanvasBlendModes
 * @return {Boolean} whether they are supported
 */
PIXI.canUseNewCanvasBlendModes = function()
{
    var canvas = document.createElement('canvas');
    canvas.width = 1;
    canvas.height = 1;
    var context = canvas.getContext('2d');
    context.fillStyle = '#000';
    context.fillRect(0,0,1,1);
    context.globalCompositeOperation = 'multiply';
    context.fillStyle = '#fff';
    context.fillRect(0,0,1,1);
    return context.getImageData(0,0,1,1).data[0] === 0;
};

/**
 * Given a number, this function returns the closest number that is a power of two
 * this function is taken from Starling Framework as its pretty neat ;)
 *
 * @method getNextPowerOfTwo
 * @param number {Number}
 * @return {Number} the closest number that is a power of two
 */
PIXI.getNextPowerOfTwo = function(number)
{
    if (number > 0 && (number & (number - 1)) === 0) // see: http://goo.gl/D9kPj
        return number;
    else
    {
        var result = 1;
        while (result < number) result <<= 1;
        return result;
    }
};

/**
 * @author Mat Groves http://matgroves.com/ @Doormat23
 */
 
/**
 * https://github.com/mrdoob/eventtarget.js/
 * THankS mr DOob!
 */

/**
 * Adds event emitter functionality to a class
 *
 * @class EventTarget
 * @example
 *      function MyEmitter() {
 *          PIXI.EventTarget.call(this); //mixes in event target stuff
 *      }
 *
 *      var em = new MyEmitter();
 *      em.emit({ type: 'eventName', data: 'some data' });
 */
PIXI.EventTarget = function () {

    /**
     * Holds all the listeners
     *
     * @property listeners
     * @type Object
     */
    var listeners = {};

    /**
     * Adds a listener for a specific event
     *
     * @method addEventListener
     * @param type {string} A string representing the event type to listen for.
     * @param listener {function} The callback function that will be fired when the event occurs
     */
    this.addEventListener = this.on = function ( type, listener ) {


        if ( listeners[ type ] === undefined ) {

            listeners[ type ] = [];

        }

        if ( listeners[ type ].indexOf( listener ) === - 1 ) {

            listeners[ type ].unshift( listener );
        }

    };

    /**
     * Fires the event, ie pretends that the event has happened
     *
     * @method dispatchEvent
     * @param event {Event} the event object
     */
    this.dispatchEvent = this.emit = function ( event ) {

        if ( !listeners[ event.type ] || !listeners[ event.type ].length ) {

            return;

        }


        for(var i = listeners[ event.type ].length-1; i >= 0; i--) {
//        for(var i = 0, l=listeners[ event.type ].length; i < l; i++) {


            listeners[ event.type ][ i ]( event );

        }

    };

    /**
     * Removes the specified listener that was assigned to the specified event type
     *
     * @method removeEventListener
     * @param type {string} A string representing the event type which will have its listener removed
     * @param listener {function} The callback function that was be fired when the event occured
     */
    this.removeEventListener = this.off = function ( type, listener ) {

        var index = listeners[ type ].indexOf( listener );

        if ( index !== - 1 ) {

            listeners[ type ].splice( index, 1 );

        }

    };

    /**
     * Removes all the listeners that were active for the specified event type
     *
     * @method removeAllEventListeners
     * @param type {string} A string representing the event type which will have all its listeners removed
     */
	this.removeAllEventListeners = function( type ) {
		var a = listeners[type];
		if (a)
			a.length = 0;
	};
};

/**
 * @author Mat Groves http://matgroves.com/ @Doormat23
 */

/**
 * This helper function will automatically detect which renderer you should be using.
 * WebGL is the preferred renderer as it is a lot faster. If webGL is not supported by
 * the browser then this function will return a canvas renderer
 * @class autoDetectRenderer
 * @static
 * @param width=800 {Number} the width of the renderers view
 * @param height=600 {Number} the height of the renderers view
 * @param [view] {Canvas} the canvas to use as a view, optional 
 * @param [transparent=false] {Boolean} the transparency of the render view, default false
 * @param [antialias=false] {Boolean} sets antialias (only applicable in webGL chrome at the moment)
 *
 */
PIXI.autoDetectRenderer = function(width, height, view, transparent, antialias)
{
    if(!width)width = 800;
    if(!height)height = 600;

    // BORROWED from Mr Doob (mrdoob.com)
    var webgl = ( function () { try {
                                    var canvas = document.createElement( 'canvas' );
                                    return !! window.WebGLRenderingContext && ( canvas.getContext( 'webgl' ) || canvas.getContext( 'experimental-webgl' ) );
                                } catch( e ) {
                                    return false;
                                }
                            } )();

    if( webgl )
    {
        return new PIXI.WebGLRenderer(width, height, view, transparent, antialias);
    }

    return  new PIXI.CanvasRenderer(width, height, view, transparent);
};

/**
 * This helper function will automatically detect which renderer you should be using.
 * This function is very similar to the autoDetectRenderer function except that is will return a canvas renderer for android.
 * Even thought both android chrome suports webGL the canvas implementation perform better at the time of writing. 
 * This function will likely change and update as webGL performance imporoves on thease devices.
 * @class getRecommendedRenderer
 * @static
 * @param width=800 {Number} the width of the renderers view
 * @param height=600 {Number} the height of the renderers view
 * @param [view] {Canvas} the canvas to use as a view, optional 
 * @param [transparent=false] {Boolean} the transparency of the render view, default false
 * @param [antialias=false] {Boolean} sets antialias (only applicable in webGL chrome at the moment)
 *
 */
PIXI.autoDetectRecommendedRenderer = function(width, height, view, transparent, antialias)
{
    if(!width)width = 800;
    if(!height)height = 600;

    // BORROWED from Mr Doob (mrdoob.com)
    var webgl = ( function () { try {
                                    var canvas = document.createElement( 'canvas' );
                                    return !! window.WebGLRenderingContext && ( canvas.getContext( 'webgl' ) || canvas.getContext( 'experimental-webgl' ) );
                                } catch( e ) {
                                    return false;
                                }
                            } )();

    var isAndroid = /Android/i.test(navigator.userAgent);

    if( webgl && !isAndroid)
    {
        return new PIXI.WebGLRenderer(width, height, view, transparent, antialias);
    }

    return  new PIXI.CanvasRenderer(width, height, view, transparent);
};

/*
    PolyK library
    url: http://polyk.ivank.net
    Released under MIT licence.

    Copyright (c) 2012 Ivan Kuckir

    Permission is hereby granted, free of charge, to any person
    obtaining a copy of this software and associated documentation
    files (the "Software"), to deal in the Software without
    restriction, including without limitation the rights to use,
    copy, modify, merge, publish, distribute, sublicense, and/or sell
    copies of the Software, and to permit persons to whom the
    Software is furnished to do so, subject to the following
    conditions:

    The above copyright notice and this permission notice shall be
    included in all copies or substantial portions of the Software.

    THE SOFTWARE IS PROVIDED "AS IS", WITHOUT WARRANTY OF ANY KIND,
    EXPRESS OR IMPLIED, INCLUDING BUT NOT LIMITED TO THE WARRANTIES
    OF MERCHANTABILITY, FITNESS FOR A PARTICULAR PURPOSE AND
    NONINFRINGEMENT. IN NO EVENT SHALL THE AUTHORS OR COPYRIGHT
    HOLDERS BE LIABLE FOR ANY CLAIM, DAMAGES OR OTHER LIABILITY,
    WHETHER IN AN ACTION OF CONTRACT, TORT OR OTHERWISE, ARISING
    FROM, OUT OF OR IN CONNECTION WITH THE SOFTWARE OR THE USE OR
    OTHER DEALINGS IN THE SOFTWARE.

    This is an amazing lib!

    slightly modified by Mat Groves (matgroves.com);
*/

/**
 * Based on the Polyk library http://polyk.ivank.net released under MIT licence.
 * This is an amazing lib!
 * slightly modified by Mat Groves (matgroves.com);
 * @class PolyK
 *
 */
PIXI.PolyK = {};

/**
 * Triangulates shapes for webGL graphic fills
 *
 * @method Triangulate
 * 
 */
PIXI.PolyK.Triangulate = function(p)
{
    var sign = true;

    var n = p.length >> 1;
    if(n < 3) return [];

    var tgs = [];
    var avl = [];
    for(var i = 0; i < n; i++) avl.push(i);

    i = 0;
    var al = n;
    while(al > 3)
    {
        var i0 = avl[(i+0)%al];
        var i1 = avl[(i+1)%al];
        var i2 = avl[(i+2)%al];

        var ax = p[2*i0],  ay = p[2*i0+1];
        var bx = p[2*i1],  by = p[2*i1+1];
        var cx = p[2*i2],  cy = p[2*i2+1];

        var earFound = false;
        if(PIXI.PolyK._convex(ax, ay, bx, by, cx, cy, sign))
        {
            earFound = true;
            for(var j = 0; j < al; j++)
            {
                var vi = avl[j];
                if(vi === i0 || vi === i1 || vi === i2) continue;

                if(PIXI.PolyK._PointInTriangle(p[2*vi], p[2*vi+1], ax, ay, bx, by, cx, cy)) {
                    earFound = false;
                    break;
                }
            }
        }

        if(earFound)
        {
            tgs.push(i0, i1, i2);
            avl.splice((i+1)%al, 1);
            al--;
            i = 0;
        }
        else if(i++ > 3*al)
        {
            // need to flip flip reverse it!
            // reset!
            if(sign)
            {
                tgs = [];
                avl = [];
                for(i = 0; i < n; i++) avl.push(i);

                i = 0;
                al = n;

                sign = false;
            }
            else
            {
                window.console.log("PIXI Warning: shape too complex to fill");
                return [];
            }
        }
    }

    tgs.push(avl[0], avl[1], avl[2]);
    return tgs;
};

/**
 * Checks whether a point is within a triangle
 *
 * @method _PointInTriangle
 * @param px {Number} x coordinate of the point to test
 * @param py {Number} y coordinate of the point to test
 * @param ax {Number} x coordinate of the a point of the triangle
 * @param ay {Number} y coordinate of the a point of the triangle
 * @param bx {Number} x coordinate of the b point of the triangle
 * @param by {Number} y coordinate of the b point of the triangle
 * @param cx {Number} x coordinate of the c point of the triangle
 * @param cy {Number} y coordinate of the c point of the triangle
 * @private
 */
PIXI.PolyK._PointInTriangle = function(px, py, ax, ay, bx, by, cx, cy)
{
    var v0x = cx-ax;
    var v0y = cy-ay;
    var v1x = bx-ax;
    var v1y = by-ay;
    var v2x = px-ax;
    var v2y = py-ay;

    var dot00 = v0x*v0x+v0y*v0y;
    var dot01 = v0x*v1x+v0y*v1y;
    var dot02 = v0x*v2x+v0y*v2y;
    var dot11 = v1x*v1x+v1y*v1y;
    var dot12 = v1x*v2x+v1y*v2y;

    var invDenom = 1 / (dot00 * dot11 - dot01 * dot01);
    var u = (dot11 * dot02 - dot01 * dot12) * invDenom;
    var v = (dot00 * dot12 - dot01 * dot02) * invDenom;

    // Check if point is in triangle
    return (u >= 0) && (v >= 0) && (u + v < 1);
};

/**
 * Checks whether a shape is convex
 *
 * @method _convex
 * 
 * @private
 */
PIXI.PolyK._convex = function(ax, ay, bx, by, cx, cy, sign)
{
    return ((ay-by)*(cx-bx) + (bx-ax)*(cy-by) >= 0) === sign;
};

/**
 * @author Mat Groves http://matgroves.com/ @Doormat23
 */

// TODO Alvin and Mat
// Should we eventually create a Utils class ? 
// Or just move this file to the pixi.js file ?
PIXI.initDefaultShaders = function()
{
   
  //  PIXI.stripShader = new PIXI.StripShader();
//    PIXI.stripShader.init();

};

PIXI.CompileVertexShader = function(gl, shaderSrc)
{
    return PIXI._CompileShader(gl, shaderSrc, gl.VERTEX_SHADER);
};

PIXI.CompileFragmentShader = function(gl, shaderSrc)
{
    return PIXI._CompileShader(gl, shaderSrc, gl.FRAGMENT_SHADER);
};

PIXI._CompileShader = function(gl, shaderSrc, shaderType)
{
    var src = shaderSrc.join("\n");
    var shader = gl.createShader(shaderType);
    gl.shaderSource(shader, src);
    gl.compileShader(shader);

    if (!gl.getShaderParameter(shader, gl.COMPILE_STATUS)) {
        window.console.log(gl.getShaderInfoLog(shader));
        return null;
    }

    return shader;
};

PIXI.compileProgram = function(gl, vertexSrc, fragmentSrc)
{
    var fragmentShader = PIXI.CompileFragmentShader(gl, fragmentSrc);
    var vertexShader = PIXI.CompileVertexShader(gl, vertexSrc);

    var shaderProgram = gl.createProgram();

    gl.attachShader(shaderProgram, vertexShader);
    gl.attachShader(shaderProgram, fragmentShader);
    gl.linkProgram(shaderProgram);

    if (!gl.getProgramParameter(shaderProgram, gl.LINK_STATUS)) {
        window.console.log("Could not initialise shaders");
    }

    return shaderProgram;
};

/**
 * @author Mat Groves http://matgroves.com/ @Doormat23
 * @author Richard Davey http://www.photonstorm.com @photonstorm
 */

/**
* @class PixiShader
* @constructor
*/
PIXI.PixiShader = function(gl)
{
    /**
     * @property gl
     * @type WebGLContext
     */
    this.gl = gl;

    /**
    * @property {any} program - The WebGL program.
    */
    this.program = null;

    /**
    * @property {array} fragmentSrc - The fragment shader.
    */
    this.fragmentSrc = [
        'precision lowp float;',
        'varying vec2 vTextureCoord;',
        'varying vec4 vColor;',
        'uniform sampler2D uSampler;',
        'void main(void) {',
        '   gl_FragColor = texture2D(uSampler, vTextureCoord) * vColor ;',
        '}'
    ];

    /**
    * @property {number} textureCount - A local texture counter for multi-texture shaders.
    */
    this.textureCount = 0;

    this.attributes = [];

    this.init();
};

/**
* Initialises the shader
* @method init
*
*/
PIXI.PixiShader.prototype.init = function()
{
    var gl = this.gl;

    var program = PIXI.compileProgram(gl, this.vertexSrc || PIXI.PixiShader.defaultVertexSrc, this.fragmentSrc);
    
    gl.useProgram(program);

    // get and store the uniforms for the shader
    this.uSampler = gl.getUniformLocation(program, 'uSampler');
    this.projectionVector = gl.getUniformLocation(program, 'projectionVector');
    this.offsetVector = gl.getUniformLocation(program, 'offsetVector');
    this.dimensions = gl.getUniformLocation(program, 'dimensions');

    // get and store the attributes
    this.aVertexPosition = gl.getAttribLocation(program, 'aVertexPosition');
    this.aTextureCoord = gl.getAttribLocation(program, 'aTextureCoord');
    this.colorAttribute = gl.getAttribLocation(program, 'aColor');


    // Begin worst hack eva //

    // WHY??? ONLY on my chrome pixel the line above returns -1 when using filters?
    // maybe its something to do with the current state of the gl context.
    // Im convinced this is a bug in the chrome browser as there is NO reason why this should be returning -1 especially as it only manifests on my chrome pixel
    // If theres any webGL people that know why could happen please help :)
    if(this.colorAttribute === -1)
    {
        this.colorAttribute = 2;
    }

    this.attributes = [this.aVertexPosition, this.aTextureCoord, this.colorAttribute];

    // End worst hack eva //

    // add those custom shaders!
    for (var key in this.uniforms)
    {
        // get the uniform locations..
        this.uniforms[key].uniformLocation = gl.getUniformLocation(program, key);
    }

    this.initUniforms();

    this.program = program;
};

/**
* Initialises the shader uniform values.
* Uniforms are specified in the GLSL_ES Specification: http://www.khronos.org/registry/webgl/specs/latest/1.0/
* http://www.khronos.org/registry/gles/specs/2.0/GLSL_ES_Specification_1.0.17.pdf
*
* @method initUniforms
*/
PIXI.PixiShader.prototype.initUniforms = function()
{
    this.textureCount = 1;
    var gl = this.gl;
    var uniform;

    for (var key in this.uniforms)
    {
        uniform = this.uniforms[key];

        var type = uniform.type;

        if (type === 'sampler2D')
        {
            uniform._init = false;

            if (uniform.value !== null)
            {
                this.initSampler2D(uniform);
            }
        }
        else if (type === 'mat2' || type === 'mat3' || type === 'mat4')
        {
            //  These require special handling
            uniform.glMatrix = true;
            uniform.glValueLength = 1;

            if (type === 'mat2')
            {
                uniform.glFunc = gl.uniformMatrix2fv;
            }
            else if (type === 'mat3')
            {
                uniform.glFunc = gl.uniformMatrix3fv;
            }
            else if (type === 'mat4')
            {
                uniform.glFunc = gl.uniformMatrix4fv;
            }
        }
        else
        {
            //  GL function reference
            uniform.glFunc = gl['uniform' + type];

            if (type === '2f' || type === '2i')
            {
                uniform.glValueLength = 2;
            }
            else if (type === '3f' || type === '3i')
            {
                uniform.glValueLength = 3;
            }
            else if (type === '4f' || type === '4i')
            {
                uniform.glValueLength = 4;
            }
            else
            {
                uniform.glValueLength = 1;
            }
        }
    }

};

/**
* Initialises a Sampler2D uniform (which may only be available later on after initUniforms once the texture has loaded)
*
* @method initSampler2D
*/
PIXI.PixiShader.prototype.initSampler2D = function(uniform)
{
    if (!uniform.value || !uniform.value.baseTexture || !uniform.value.baseTexture.hasLoaded)
    {
        return;
    }

    var gl = this.gl;

    gl.activeTexture(gl['TEXTURE' + this.textureCount]);
    gl.bindTexture(gl.TEXTURE_2D, uniform.value.baseTexture._glTextures[gl.id]);

    //  Extended texture data
    if (uniform.textureData)
    {
        var data = uniform.textureData;

        // GLTexture = mag linear, min linear_mipmap_linear, wrap repeat + gl.generateMipmap(gl.TEXTURE_2D);
        // GLTextureLinear = mag/min linear, wrap clamp
        // GLTextureNearestRepeat = mag/min NEAREST, wrap repeat
        // GLTextureNearest = mag/min nearest, wrap clamp
        // AudioTexture = whatever + luminance + width 512, height 2, border 0
        // KeyTexture = whatever + luminance + width 256, height 2, border 0

        //  magFilter can be: gl.LINEAR, gl.LINEAR_MIPMAP_LINEAR or gl.NEAREST
        //  wrapS/T can be: gl.CLAMP_TO_EDGE or gl.REPEAT

        var magFilter = (data.magFilter) ? data.magFilter : gl.LINEAR;
        var minFilter = (data.minFilter) ? data.minFilter : gl.LINEAR;
        var wrapS = (data.wrapS) ? data.wrapS : gl.CLAMP_TO_EDGE;
        var wrapT = (data.wrapT) ? data.wrapT : gl.CLAMP_TO_EDGE;
        var format = (data.luminance) ? gl.LUMINANCE : gl.RGBA;

        if (data.repeat)
        {
            wrapS = gl.REPEAT;
            wrapT = gl.REPEAT;
        }

        gl.pixelStorei(gl.UNPACK_FLIP_Y_WEBGL, !!data.flipY);

        if (data.width)
        {
            var width = (data.width) ? data.width : 512;
            var height = (data.height) ? data.height : 2;
            var border = (data.border) ? data.border : 0;

            // void texImage2D(GLenum target, GLint level, GLenum internalformat, GLsizei width, GLsizei height, GLint border, GLenum format, GLenum type, ArrayBufferView? pixels);
            gl.texImage2D(gl.TEXTURE_2D, 0, format, width, height, border, format, gl.UNSIGNED_BYTE, null);
        }
        else
        {
            //  void texImage2D(GLenum target, GLint level, GLenum internalformat, GLenum format, GLenum type, ImageData? pixels);
            gl.texImage2D(gl.TEXTURE_2D, 0, format, gl.RGBA, gl.UNSIGNED_BYTE, uniform.value.baseTexture.source);
        }

        gl.texParameteri(gl.TEXTURE_2D, gl.TEXTURE_MAG_FILTER, magFilter);
        gl.texParameteri(gl.TEXTURE_2D, gl.TEXTURE_MIN_FILTER, minFilter);
        gl.texParameteri(gl.TEXTURE_2D, gl.TEXTURE_WRAP_S, wrapS);
        gl.texParameteri(gl.TEXTURE_2D, gl.TEXTURE_WRAP_T, wrapT);
    }

    gl.uniform1i(uniform.uniformLocation, this.textureCount);

    uniform._init = true;

    this.textureCount++;

};

/**
* Updates the shader uniform values.
*
* @method syncUniforms
*/
PIXI.PixiShader.prototype.syncUniforms = function()
{
    this.textureCount = 1;
    var uniform;
    var gl = this.gl;

    //  This would probably be faster in an array and it would guarantee key order
    for (var key in this.uniforms)
    {
        uniform = this.uniforms[key];

        if (uniform.glValueLength === 1)
        {
            if (uniform.glMatrix === true)
            {
                uniform.glFunc.call(gl, uniform.uniformLocation, uniform.transpose, uniform.value);
            }
            else
            {
                uniform.glFunc.call(gl, uniform.uniformLocation, uniform.value);
            }
        }
        else if (uniform.glValueLength === 2)
        {
            uniform.glFunc.call(gl, uniform.uniformLocation, uniform.value.x, uniform.value.y);
        }
        else if (uniform.glValueLength === 3)
        {
            uniform.glFunc.call(gl, uniform.uniformLocation, uniform.value.x, uniform.value.y, uniform.value.z);
        }
        else if (uniform.glValueLength === 4)
        {
            uniform.glFunc.call(gl, uniform.uniformLocation, uniform.value.x, uniform.value.y, uniform.value.z, uniform.value.w);
        }
        else if (uniform.type === 'sampler2D')
        {
            if (uniform._init)
            {
                gl.activeTexture(gl['TEXTURE' + this.textureCount]);
                gl.bindTexture(gl.TEXTURE_2D, uniform.value.baseTexture._glTextures[gl.id] || PIXI.createWebGLTexture( uniform.value.baseTexture, gl));
                gl.uniform1i(uniform.uniformLocation, this.textureCount);
                this.textureCount++;
            }
            else
            {
                this.initSampler2D(uniform);
            }
        }
    }

};

/**
* Destroys the shader
* @method destroy
*/
PIXI.PixiShader.prototype.destroy = function()
{
    this.gl.deleteProgram( this.program );
    this.uniforms = null;
    this.gl = null;

    this.attributes = null;
};

/**
* The Default Vertex shader source
* @property defaultVertexSrc
* @type String
*/
PIXI.PixiShader.defaultVertexSrc = [
    'attribute vec2 aVertexPosition;',
    'attribute vec2 aTextureCoord;',
    'attribute vec2 aColor;',

    'uniform vec2 projectionVector;',
    'uniform vec2 offsetVector;',

    'varying vec2 vTextureCoord;',
    'varying vec4 vColor;',

    'const vec2 center = vec2(-1.0, 1.0);',

    'void main(void) {',
    '   gl_Position = vec4( ((aVertexPosition + offsetVector) / projectionVector) + center , 0.0, 1.0);',
    '   vTextureCoord = aTextureCoord;',
    '   vec3 color = mod(vec3(aColor.y/65536.0, aColor.y/256.0, aColor.y), 256.0) / 256.0;',
    '   vColor = vec4(color * aColor.x, aColor.x);',
    '}'
];

/**
 * @author Mat Groves http://matgroves.com/ @Doormat23
 * @author Richard Davey http://www.photonstorm.com @photonstorm
 */

/**
* @class PixiFastShader
* @constructor
* @param gl {WebGLContext} the current WebGL drawing context
*/
PIXI.PixiFastShader = function(gl)
{

    /**
     * @property gl
     * @type WebGLContext
     */
    this.gl = gl;

    /**
     * @property {any} program - The WebGL program.
     */
    this.program = null;

    /**
     * @property {array} fragmentSrc - The fragment shader.
     */
    this.fragmentSrc = [
        'precision lowp float;',
        'varying vec2 vTextureCoord;',
        'varying float vColor;',
        'uniform sampler2D uSampler;',
        'void main(void) {',
        '   gl_FragColor = texture2D(uSampler, vTextureCoord) * vColor ;',
        '}'
    ];

    /**
    * @property {array} vertexSrc - The vertex shader
    */
    this.vertexSrc = [
        'attribute vec2 aVertexPosition;',
        'attribute vec2 aPositionCoord;',
        'attribute vec2 aScale;',
        'attribute float aRotation;',
        'attribute vec2 aTextureCoord;',
        'attribute float aColor;',

        'uniform vec2 projectionVector;',
        'uniform vec2 offsetVector;',
        'uniform mat3 uMatrix;',

        'varying vec2 vTextureCoord;',
        'varying float vColor;',

        'const vec2 center = vec2(-1.0, 1.0);',

        'void main(void) {',
        '   vec2 v;',
        '   vec2 sv = aVertexPosition * aScale;',
        '   v.x = (sv.x) * cos(aRotation) - (sv.y) * sin(aRotation);',
        '   v.y = (sv.x) * sin(aRotation) + (sv.y) * cos(aRotation);',
        '   v = ( uMatrix * vec3(v + aPositionCoord , 1.0) ).xy ;',
        '   gl_Position = vec4( ( v / projectionVector) + center , 0.0, 1.0);',
        '   vTextureCoord = aTextureCoord;',
      //  '   vec3 color = mod(vec3(aColor.y/65536.0, aColor.y/256.0, aColor.y), 256.0) / 256.0;',
        '   vColor = aColor;',
        '}'
    ];


    /**
    * @property {number} textureCount - A local texture counter for multi-texture shaders.
    */
    this.textureCount = 0;

    
    this.init();
};

/**
* Initialises the shader
* @method init
*
*/
PIXI.PixiFastShader.prototype.init = function()
{

    var gl = this.gl;

    var program = PIXI.compileProgram(gl, this.vertexSrc, this.fragmentSrc);
    
    gl.useProgram(program);

    // get and store the uniforms for the shader
    this.uSampler = gl.getUniformLocation(program, 'uSampler');

    this.projectionVector = gl.getUniformLocation(program, 'projectionVector');
    this.offsetVector = gl.getUniformLocation(program, 'offsetVector');
    this.dimensions = gl.getUniformLocation(program, 'dimensions');
    this.uMatrix = gl.getUniformLocation(program, 'uMatrix');

    // get and store the attributes
    this.aVertexPosition = gl.getAttribLocation(program, 'aVertexPosition');
    this.aPositionCoord = gl.getAttribLocation(program, 'aPositionCoord');

    this.aScale = gl.getAttribLocation(program, 'aScale');
    this.aRotation = gl.getAttribLocation(program, 'aRotation');

    this.aTextureCoord = gl.getAttribLocation(program, 'aTextureCoord');
    this.colorAttribute = gl.getAttribLocation(program, 'aColor');
   

   
    // Begin worst hack eva //

    // WHY??? ONLY on my chrome pixel the line above returns -1 when using filters?
    // maybe its somthing to do with the current state of the gl context.
    // Im convinced this is a bug in the chrome browser as there is NO reason why this should be returning -1 especially as it only manifests on my chrome pixel
    // If theres any webGL people that know why could happen please help :)
    if(this.colorAttribute === -1)
    {
        this.colorAttribute = 2;
    }

    this.attributes = [this.aVertexPosition, this.aPositionCoord,  this.aScale, this.aRotation, this.aTextureCoord, this.colorAttribute];
    
    // End worst hack eva //


    this.program = program;
};

/**
* Destroys the shader
* @method destroy
*
*/
PIXI.PixiFastShader.prototype.destroy = function()
{
    this.gl.deleteProgram( this.program );
    this.uniforms = null;
    this.gl = null;

    this.attributes = null;
};

/**
 * @author Mat Groves http://matgroves.com/ @Doormat23
 */


PIXI.StripShader = function(gl)
{
    this.gl = gl;

    /**
    * @property {any} program - The WebGL program.
    */
    this.program = null;

    /**
     * @property {array} fragmentSrc - The fragment shader.
     */
    this.fragmentSrc = [
        'precision mediump float;',
        'varying vec2 vTextureCoord;',
     //   'varying float vColor;',
        'uniform float alpha;',
        'uniform sampler2D uSampler;',

        'void main(void) {',
        '   gl_FragColor = texture2D(uSampler, vec2(vTextureCoord.x, vTextureCoord.y));',
      //  '   gl_FragColor = vec4(1.0, 0.0, 0.0, 1.0);',//gl_FragColor * alpha;',
        '}'
    ];

     /**
    * @property {array} fragmentSrc - The fragment shader.
    */
    this.vertexSrc  = [
        'attribute vec2 aVertexPosition;',
        'attribute vec2 aTextureCoord;',
        'uniform mat3 translationMatrix;',
        'uniform vec2 projectionVector;',
        'uniform vec2 offsetVector;',
      //  'uniform float alpha;',
       // 'uniform vec3 tint;',
        'varying vec2 vTextureCoord;',
      //  'varying vec4 vColor;',

        'void main(void) {',
        '   vec3 v = translationMatrix * vec3(aVertexPosition , 1.0);',
        '   v -= offsetVector.xyx;',
        '   gl_Position = vec4( v.x / projectionVector.x -1.0, v.y / -projectionVector.y + 1.0 , 0.0, 1.0);',
        '   vTextureCoord = aTextureCoord;',
       // '   vColor = aColor * vec4(tint * alpha, alpha);',
        '}'
    ];

    this.init();
};

/**
* Initialises the shader
* @method init
*
*/
PIXI.StripShader.prototype.init = function()
{
    var gl = this.gl;

    var program = PIXI.compileProgram(gl, this.vertexSrc, this.fragmentSrc);
    gl.useProgram(program);

    // get and store the uniforms for the shader
    this.uSampler = gl.getUniformLocation(program, 'uSampler');
    this.projectionVector = gl.getUniformLocation(program, 'projectionVector');
    this.offsetVector = gl.getUniformLocation(program, 'offsetVector');
    this.colorAttribute = gl.getAttribLocation(program, 'aColor');
    //this.dimensions = gl.getUniformLocation(this.program, 'dimensions');

    // get and store the attributes
    this.aVertexPosition = gl.getAttribLocation(program, 'aVertexPosition');
    this.aTextureCoord = gl.getAttribLocation(program, 'aTextureCoord');

    this.attributes = [this.aVertexPosition, this.aTextureCoord];

    this.translationMatrix = gl.getUniformLocation(program, 'translationMatrix');
    this.alpha = gl.getUniformLocation(program, 'alpha');

    this.program = program;
};

/**
 * @author Mat Groves http://matgroves.com/ @Doormat23
 */

/**
* @class PrimitiveShader
* @constructor
* @param gl {WebGLContext} the current WebGL drawing context
*/
PIXI.PrimitiveShader = function(gl)
{
    /**
     * @property gl
     * @type WebGLContext
     */
    this.gl = gl;

    /**
    * @property {any} program - The WebGL program.
    */
    this.program = null;

    /**
     * @property fragmentSrc
     * @type Array
     */
    this.fragmentSrc = [
        'precision mediump float;',
        'varying vec4 vColor;',

        'void main(void) {',
        '   gl_FragColor = vColor;',
        '}'
    ];

    /**
     * @property vertexSrc
     * @type Array
     */
    this.vertexSrc  = [
        'attribute vec2 aVertexPosition;',
        'attribute vec4 aColor;',
        'uniform mat3 translationMatrix;',
        'uniform vec2 projectionVector;',
        'uniform vec2 offsetVector;',
        'uniform float alpha;',
        'uniform vec3 tint;',
        'varying vec4 vColor;',

        'void main(void) {',
        '   vec3 v = translationMatrix * vec3(aVertexPosition , 1.0);',
        '   v -= offsetVector.xyx;',
        '   gl_Position = vec4( v.x / projectionVector.x -1.0, v.y / -projectionVector.y + 1.0 , 0.0, 1.0);',
        '   vColor = aColor * vec4(tint * alpha, alpha);',
        '}'
    ];

    this.init();
};

/**
* Initialises the shader
* @method init
*
*/
PIXI.PrimitiveShader.prototype.init = function()
{

    var gl = this.gl;

    var program = PIXI.compileProgram(gl, this.vertexSrc, this.fragmentSrc);
    gl.useProgram(program);

    // get and store the uniforms for the shader
    this.projectionVector = gl.getUniformLocation(program, 'projectionVector');
    this.offsetVector = gl.getUniformLocation(program, 'offsetVector');
    this.tintColor = gl.getUniformLocation(program, 'tint');


    // get and store the attributes
    this.aVertexPosition = gl.getAttribLocation(program, 'aVertexPosition');
    this.colorAttribute = gl.getAttribLocation(program, 'aColor');

    this.attributes = [this.aVertexPosition, this.colorAttribute];

    this.translationMatrix = gl.getUniformLocation(program, 'translationMatrix');
    this.alpha = gl.getUniformLocation(program, 'alpha');

    this.program = program;
};

/**
* Destroys the shader
* @method destroy
*
*/
PIXI.PrimitiveShader.prototype.destroy = function()
{
    this.gl.deleteProgram( this.program );
    this.uniforms = null;
    this.gl = null;

    this.attribute = null;
};

/**
 * @author Mat Groves http://matgroves.com/ @Doormat23
 */

/**
 * A set of functions used by the webGL renderer to draw the primitive graphics data
 *
 * @class WebGLGraphics
 * @private
 * @static
 */
PIXI.WebGLGraphics = function()
{

};

/**
 * Renders the graphics object
 *
 * @static
 * @private
 * @method renderGraphics
 * @param graphics {Graphics}
 * @param renderSession {Object}
 */
PIXI.WebGLGraphics.renderGraphics = function(graphics, renderSession)//projection, offset)
{
    var gl = renderSession.gl;
    var projection = renderSession.projection,
        offset = renderSession.offset,
        shader = renderSession.shaderManager.primitiveShader;

    if(!graphics._webGL[gl.id])graphics._webGL[gl.id] = {points:[], indices:[], lastIndex:0,
                                           buffer:gl.createBuffer(),
                                           indexBuffer:gl.createBuffer()};

    var webGL = graphics._webGL[gl.id];

    if(graphics.dirty)
    {
        graphics.dirty = false;

        if(graphics.clearDirty)
        {
            graphics.clearDirty = false;

            webGL.lastIndex = 0;
            webGL.points = [];
            webGL.indices = [];

        }

        PIXI.WebGLGraphics.updateGraphics(graphics, gl);
    }

    renderSession.shaderManager.activatePrimitiveShader();

    // This  could be speeded up for sure!

    // TODO blend mode needs to be broken out into its own manager..
    if(graphics.blendMode !== renderSession.spriteBatch.currentBlendMode)
    {
        renderSession.spriteBatch.setBlendMode(graphics.blendMode);
    }
    
    gl.uniformMatrix3fv(shader.translationMatrix, false, graphics.worldTransform.toArray(true));

    gl.uniform2f(shader.projectionVector, projection.x, -projection.y);
    gl.uniform2f(shader.offsetVector, -offset.x, -offset.y);

    gl.uniform3fv(shader.tintColor, PIXI.hex2rgb(graphics.tint));

    gl.uniform1f(shader.alpha, graphics.worldAlpha);
    gl.bindBuffer(gl.ARRAY_BUFFER, webGL.buffer);

    gl.vertexAttribPointer(shader.aVertexPosition, 2, gl.FLOAT, false, 4 * 6, 0);
    gl.vertexAttribPointer(shader.colorAttribute, 4, gl.FLOAT, false,4 * 6, 2 * 4);

    // set the index buffer!
    gl.bindBuffer(gl.ELEMENT_ARRAY_BUFFER, webGL.indexBuffer);

    gl.drawElements(gl.TRIANGLE_STRIP,  webGL.indices.length, gl.UNSIGNED_SHORT, 0 );

    renderSession.shaderManager.deactivatePrimitiveShader();

    // return to default shader...
//  PIXI.activateShader(PIXI.defaultShader);
};

/**
 * Updates the graphics object
 *
 * @static
 * @private
 * @method updateGraphics
 * @param graphicsData {Graphics} The graphics object to update
 * @param gl {WebGLContext} the current WebGL drawing context
 */
PIXI.WebGLGraphics.updateGraphics = function(graphics, gl)
{
    var webGL = graphics._webGL[gl.id];

    for (var i = webGL.lastIndex; i < graphics.graphicsData.length; i++)
    {
        var data = graphics.graphicsData[i];

        if(data.type === PIXI.Graphics.POLY)
        {
            if(data.fill)
            {
                if(data.points.length>3)
                    PIXI.WebGLGraphics.buildPoly(data, webGL);
            }

            if(data.lineWidth > 0)
            {
                PIXI.WebGLGraphics.buildLine(data, webGL);
            }
        }
        else if(data.type === PIXI.Graphics.RECT)
        {
            PIXI.WebGLGraphics.buildRectangle(data, webGL);
        }
        else if(data.type === PIXI.Graphics.CIRC || data.type === PIXI.Graphics.ELIP)
        {
            PIXI.WebGLGraphics.buildCircle(data, webGL);
        }
        else if(data.type === PIXI.Graphics.RREC)
        {
            PIXI.WebGLGraphics.buildRoundedRectangle(data, webGL);
        }
    }

    webGL.lastIndex = graphics.graphicsData.length;



    webGL.glPoints = new Float32Array(webGL.points);

    gl.bindBuffer(gl.ARRAY_BUFFER, webGL.buffer);
    gl.bufferData(gl.ARRAY_BUFFER, webGL.glPoints, gl.STATIC_DRAW);

    webGL.glIndicies = new Uint16Array(webGL.indices);

    gl.bindBuffer(gl.ELEMENT_ARRAY_BUFFER, webGL.indexBuffer);
    gl.bufferData(gl.ELEMENT_ARRAY_BUFFER, webGL.glIndicies, gl.STATIC_DRAW);
};

/**
 * Builds a rectangle to draw
 *
 * @static
 * @private
 * @method buildRectangle
 * @param graphicsData {Graphics} The graphics object containing all the necessary properties
 * @param webGLData {Object}
 */
PIXI.WebGLGraphics.buildRectangle = function(graphicsData, webGLData)
{
    // --- //
    // need to convert points to a nice regular data
    //
    var rectData = graphicsData.points;
    var x = rectData[0];
    var y = rectData[1];
    var width = rectData[2];
    var height = rectData[3];


    if(graphicsData.fill)
    {
        var color = PIXI.hex2rgb(graphicsData.fillColor);
        var alpha = graphicsData.fillAlpha;

        var r = color[0] * alpha;
        var g = color[1] * alpha;
        var b = color[2] * alpha;

        var verts = webGLData.points;
        var indices = webGLData.indices;

        var vertPos = verts.length/6;

        // start
        verts.push(x, y);
        verts.push(r, g, b, alpha);

        verts.push(x + width, y);
        verts.push(r, g, b, alpha);

        verts.push(x , y + height);
        verts.push(r, g, b, alpha);

        verts.push(x + width, y + height);
        verts.push(r, g, b, alpha);

        // insert 2 dead triangles..
        indices.push(vertPos, vertPos, vertPos+1, vertPos+2, vertPos+3, vertPos+3);
    }

    if(graphicsData.lineWidth)
    {
        var tempPoints = graphicsData.points;

        graphicsData.points = [x, y,
                  x + width, y,
                  x + width, y + height,
                  x, y + height,
                  x, y];


        PIXI.WebGLGraphics.buildLine(graphicsData, webGLData);

        graphicsData.points = tempPoints;
    }
};

/**
 * Builds a rounded rectangle to draw
 *
 * @static
 * @private
 * @method buildRoundedRectangle
 * @param graphicsData {Graphics} The graphics object containing all the necessary properties
 * @param webGLData {Object}
 */
PIXI.WebGLGraphics.buildRoundedRectangle = function(graphicsData, webGLData)
{
    /**
     * Calcul the points for a quadratic bezier curve.
     * Based on : https://stackoverflow.com/questions/785097/how-do-i-implement-a-bezier-curve-in-c
     *
     * @param  {number}   fromX Origin point x
     * @param  {number}   fromY Origin point x
     * @param  {number}   cpX   Control point x
     * @param  {number}   cpY   Control point y
     * @param  {number}   toX   Destination point x
     * @param  {number}   toY   Destination point y
     * @return {number[]}
     */
    function quadraticBezierCurve(fromX, fromY, cpX, cpY, toX, toY) {
        var xa,
            ya,
            xb,
            yb,
            x,
            y,
            n = 20,
            points = [];

        function getPt(n1 , n2, perc) {
            var diff = n2 - n1;

            return n1 + ( diff * perc );
        }

        var j = 0;
        for (var i = 0; i <= n; i++ )
        {
            j = i / n;

            // The Green Line
            xa = getPt( fromX , cpX , j );
            ya = getPt( fromY , cpY , j );
            xb = getPt( cpX , toX , j );
            yb = getPt( cpY , toY , j );

            // The Black Dot
            x = getPt( xa , xb , j );
            y = getPt( ya , yb , j );

            points.push(x, y);
        }
        return points;
    }

    var points = graphicsData.points;
    var x = points[0];
    var y = points[1];
    var width = points[2];
    var height = points[3];
    var radius = points[4];


    var recPoints = [];
    recPoints.push(x, y + radius);
    recPoints = recPoints.concat(quadraticBezierCurve(x, y + height - radius, x, y + height, x + radius, y + height));
    recPoints = recPoints.concat(quadraticBezierCurve(x + width - radius, y + height, x + width, y + height, x + width, y + height - radius));
    recPoints = recPoints.concat(quadraticBezierCurve(x + width, y + radius, x + width, y, x + width - radius, y));
    recPoints = recPoints.concat(quadraticBezierCurve(x + radius, y, x, y, x, y + radius));


    if (graphicsData.fill) {
        var color = PIXI.hex2rgb(graphicsData.fillColor);
        var alpha = graphicsData.fillAlpha;

        var r = color[0] * alpha;
        var g = color[1] * alpha;
        var b = color[2] * alpha;

        var verts = webGLData.points;
        var indices = webGLData.indices;

        var vecPos = verts.length/6;

        var triangles = PIXI.PolyK.Triangulate(recPoints);

        var i = 0;
        for (i = 0; i < triangles.length; i+=3)
        {
            indices.push(triangles[i] + vecPos);
            indices.push(triangles[i] + vecPos);
            indices.push(triangles[i+1] + vecPos);
            indices.push(triangles[i+2] + vecPos);
            indices.push(triangles[i+2] + vecPos);
        }

        for (i = 0; i < recPoints.length; i++)
        {
            verts.push(recPoints[i], recPoints[++i], r, g, b, alpha);
        }
    }

    if (graphicsData.lineWidth) {
        var tempPoints = graphicsData.points;

        graphicsData.points = recPoints;

        PIXI.WebGLGraphics.buildLine(graphicsData, webGLData);

        graphicsData.points = tempPoints;
    }
};

/**
 * Builds a circle to draw
 *
 * @static
 * @private
 * @method buildCircle
 * @param graphicsData {Graphics} The graphics object to draw
 * @param webGLData {Object}
 */
PIXI.WebGLGraphics.buildCircle = function(graphicsData, webGLData)
{

    // need to convert points to a nice regular data
    var rectData = graphicsData.points;
    var x = rectData[0];
    var y = rectData[1];
    var width = rectData[2];
    var height = rectData[3];

    var totalSegs = 40;
    var seg = (Math.PI * 2) / totalSegs ;

    var i = 0;

    if(graphicsData.fill)
    {
        var color = PIXI.hex2rgb(graphicsData.fillColor);
        var alpha = graphicsData.fillAlpha;

        var r = color[0] * alpha;
        var g = color[1] * alpha;
        var b = color[2] * alpha;

        var verts = webGLData.points;
        var indices = webGLData.indices;

        var vecPos = verts.length/6;

        indices.push(vecPos);

        for (i = 0; i < totalSegs + 1 ; i++)
        {
            verts.push(x,y, r, g, b, alpha);

            verts.push(x + Math.sin(seg * i) * width,
                       y + Math.cos(seg * i) * height,
                       r, g, b, alpha);

            indices.push(vecPos++, vecPos++);
        }

        indices.push(vecPos-1);
    }

    if(graphicsData.lineWidth)
    {
        var tempPoints = graphicsData.points;

        graphicsData.points = [];

        for (i = 0; i < totalSegs + 1; i++)
        {
            graphicsData.points.push(x + Math.sin(seg * i) * width,
                                     y + Math.cos(seg * i) * height);
        }

        PIXI.WebGLGraphics.buildLine(graphicsData, webGLData);

        graphicsData.points = tempPoints;
    }
};

/**
 * Builds a line to draw
 *
 * @static
 * @private
 * @method buildLine
 * @param graphicsData {Graphics} The graphics object containing all the necessary properties
 * @param webGLData {Object}
 */
PIXI.WebGLGraphics.buildLine = function(graphicsData, webGLData)
{
    // TODO OPTIMISE!
    var i = 0;

    var points = graphicsData.points;
    if(points.length === 0)return;

    // if the line width is an odd number add 0.5 to align to a whole pixel
    // TODO Line is rendered at a wrong place when lineWidth is not an integer with this tweak
    /*if(graphicsData.lineWidth%2)
    {
        for (i = 0; i < points.length; i++) {
            points[i] += 0.5;
        }
    }*/

    // get first and last point.. figure out the middle!
    var firstPoint = new PIXI.Point( points[0], points[1] );
    var lastPoint = new PIXI.Point( points[points.length - 2], points[points.length - 1] );

    // if the first point is the last point - gonna have issues :)
    if(firstPoint.x === lastPoint.x && firstPoint.y === lastPoint.y)
    {
        points.pop();
        points.pop();

        lastPoint = new PIXI.Point( points[points.length - 2], points[points.length - 1] );

        var midPointX = lastPoint.x + (firstPoint.x - lastPoint.x) *0.5;
        var midPointY = lastPoint.y + (firstPoint.y - lastPoint.y) *0.5;

        points.unshift(midPointX, midPointY);
        points.push(midPointX, midPointY);
    }

    var verts = webGLData.points;
    var indices = webGLData.indices;
    var length = points.length / 2;
    var indexCount = points.length;
    var indexStart = verts.length/6;

    // DRAW the Line
    var width = graphicsData.lineWidth / 2;

    // sort color
    var color = PIXI.hex2rgb(graphicsData.lineColor);
    var alpha = graphicsData.lineAlpha;
    var r = color[0] * alpha;
    var g = color[1] * alpha;
    var b = color[2] * alpha;

    var px, py, p1x, p1y, p2x, p2y, p3x, p3y;
    var perpx, perpy, perp2x, perp2y, perp3x, perp3y;
    var a1, b1, c1, a2, b2, c2;
    var denom, pdist, dist;

    p1x = points[0];
    p1y = points[1];

    p2x = points[2];
    p2y = points[3];

    perpx = -(p1y - p2y);
    perpy =  p1x - p2x;

    dist = Math.sqrt(perpx*perpx + perpy*perpy);

    perpx /= dist;
    perpy /= dist;
    perpx *= width;
    perpy *= width;

    // start
    verts.push(p1x - perpx , p1y - perpy,
                r, g, b, alpha);

    verts.push(p1x + perpx , p1y + perpy,
                r, g, b, alpha);

    for (i = 1; i < length-1; i++)
    {
        p1x = points[(i-1)*2];
        p1y = points[(i-1)*2 + 1];

        p2x = points[(i)*2];
        p2y = points[(i)*2 + 1];

        p3x = points[(i+1)*2];
        p3y = points[(i+1)*2 + 1];

        perpx = -(p1y - p2y);
        perpy = p1x - p2x;

        dist = Math.sqrt(perpx*perpx + perpy*perpy);
        perpx /= dist;
        perpy /= dist;
        perpx *= width;
        perpy *= width;

        perp2x = -(p2y - p3y);
        perp2y = p2x - p3x;

        dist = Math.sqrt(perp2x*perp2x + perp2y*perp2y);
        perp2x /= dist;
        perp2y /= dist;
        perp2x *= width;
        perp2y *= width;

        a1 = (-perpy + p1y) - (-perpy + p2y);
        b1 = (-perpx + p2x) - (-perpx + p1x);
        c1 = (-perpx + p1x) * (-perpy + p2y) - (-perpx + p2x) * (-perpy + p1y);
        a2 = (-perp2y + p3y) - (-perp2y + p2y);
        b2 = (-perp2x + p2x) - (-perp2x + p3x);
        c2 = (-perp2x + p3x) * (-perp2y + p2y) - (-perp2x + p2x) * (-perp2y + p3y);

        denom = a1*b2 - a2*b1;

        if(Math.abs(denom) < 0.1 )
        {

            denom+=10.1;
            verts.push(p2x - perpx , p2y - perpy,
                r, g, b, alpha);

            verts.push(p2x + perpx , p2y + perpy,
                r, g, b, alpha);

            continue;
        }

        px = (b1*c2 - b2*c1)/denom;
        py = (a2*c1 - a1*c2)/denom;


        pdist = (px -p2x) * (px -p2x) + (py -p2y) + (py -p2y);


        if(pdist > 140 * 140)
        {
            perp3x = perpx - perp2x;
            perp3y = perpy - perp2y;

            dist = Math.sqrt(perp3x*perp3x + perp3y*perp3y);
            perp3x /= dist;
            perp3y /= dist;
            perp3x *= width;
            perp3y *= width;

            verts.push(p2x - perp3x, p2y -perp3y);
            verts.push(r, g, b, alpha);

            verts.push(p2x + perp3x, p2y +perp3y);
            verts.push(r, g, b, alpha);

            verts.push(p2x - perp3x, p2y -perp3y);
            verts.push(r, g, b, alpha);

            indexCount++;
        }
        else
        {

            verts.push(px , py);
            verts.push(r, g, b, alpha);

            verts.push(p2x - (px-p2x), p2y - (py - p2y));
            verts.push(r, g, b, alpha);
        }
    }

    p1x = points[(length-2)*2];
    p1y = points[(length-2)*2 + 1];

    p2x = points[(length-1)*2];
    p2y = points[(length-1)*2 + 1];

    perpx = -(p1y - p2y);
    perpy = p1x - p2x;

    dist = Math.sqrt(perpx*perpx + perpy*perpy);
    perpx /= dist;
    perpy /= dist;
    perpx *= width;
    perpy *= width;

    verts.push(p2x - perpx , p2y - perpy);
    verts.push(r, g, b, alpha);

    verts.push(p2x + perpx , p2y + perpy);
    verts.push(r, g, b, alpha);

    indices.push(indexStart);

    for (i = 0; i < indexCount; i++)
    {
        indices.push(indexStart++);
    }

    indices.push(indexStart-1);
};

/**
 * Builds a polygon to draw
 *
 * @static
 * @private
 * @method buildPoly
 * @param graphicsData {Graphics} The graphics object containing all the necessary properties
 * @param webGLData {Object}
 */
PIXI.WebGLGraphics.buildPoly = function(graphicsData, webGLData)
{
    var points = graphicsData.points;
    if(points.length < 6)return;

    // get first and last point.. figure out the middle!
    var verts = webGLData.points;
    var indices = webGLData.indices;

    var length = points.length / 2;

    // sort color
    var color = PIXI.hex2rgb(graphicsData.fillColor);
    var alpha = graphicsData.fillAlpha;
    var r = color[0] * alpha;
    var g = color[1] * alpha;
    var b = color[2] * alpha;

    var triangles = PIXI.PolyK.Triangulate(points);

    var vertPos = verts.length / 6;

    var i = 0;

    for (i = 0; i < triangles.length; i+=3)
    {
        indices.push(triangles[i] + vertPos);
        indices.push(triangles[i] + vertPos);
        indices.push(triangles[i+1] + vertPos);
        indices.push(triangles[i+2] +vertPos);
        indices.push(triangles[i+2] + vertPos);
    }

    for (i = 0; i < length; i++)
    {
        verts.push(points[i * 2], points[i * 2 + 1],
                   r, g, b, alpha);
    }
};

/**
 * @author Mat Groves http://matgroves.com/ @Doormat23
 */

PIXI.glContexts = []; // this is where we store the webGL contexts for easy access.

/**
 * the WebGLRenderer draws the stage and all its content onto a webGL enabled canvas. This renderer
 * should be used for browsers that support webGL. This Render works by automatically managing webGLBatch's.
 * So no need for Sprite Batch's or Sprite Cloud's
 * Dont forget to add the view to your DOM or you will not see anything :)
 *
 * @class WebGLRenderer
 * @constructor
 * @param width=0 {Number} the width of the canvas view
 * @param height=0 {Number} the height of the canvas view
 * @param view {HTMLCanvasElement} the canvas to use as a view, optional
 * @param transparent=false {Boolean} If the render view is transparent, default false
 * @param antialias=false {Boolean} sets antialias (only applicable in chrome at the moment)
 *
 */
PIXI.WebGLRenderer = function(width, height, view, transparent, antialias)
{
    if(!PIXI.defaultRenderer)PIXI.defaultRenderer = this;

    this.type = PIXI.WEBGL_RENDERER;

    // do a catch.. only 1 webGL renderer..
    /**
     * Whether the render view is transparent
     *
     * @property transparent
     * @type Boolean
     */
    this.transparent = !!transparent;

    /**
     * The width of the canvas view
     *
     * @property width
     * @type Number
     * @default 800
     */
    this.width = width || 800;

    /**
     * The height of the canvas view
     *
     * @property height
     * @type Number
     * @default 600
     */
    this.height = height || 600;

    /**
     * The canvas element that everything is drawn to
     *
     * @property view
     * @type HTMLCanvasElement
     */
    this.view = view || document.createElement( 'canvas' );
    this.view.width = this.width;
    this.view.height = this.height;

    // deal with losing context..
    this.contextLost = this.handleContextLost.bind(this);
    this.contextRestoredLost = this.handleContextRestored.bind(this);
    
    this.view.addEventListener('webglcontextlost', this.contextLost, false);
    this.view.addEventListener('webglcontextrestored', this.contextRestoredLost, false);

    this.options = {
        alpha: this.transparent,
        antialias:!!antialias, // SPEED UP??
        premultipliedAlpha:!!transparent,
        stencil:true
    };

    var gl = null;

    ['experimental-webgl', 'webgl'].forEach(function(name) {
        try {
            gl = gl || this.view.getContext(name,  this.options);
        } catch(e) {}
    }, this);

    if (!gl) {
        // fail, not able to get a context
        throw new Error('This browser does not support webGL. Try using the canvas renderer' + this);
    }

    this.gl = gl;
    this.glContextId = gl.id = PIXI.WebGLRenderer.glContextId ++;

    PIXI.glContexts[this.glContextId] = gl;

    if(!PIXI.blendModesWebGL)
    {
        PIXI.blendModesWebGL = [];

        PIXI.blendModesWebGL[PIXI.blendModes.NORMAL]        = [gl.ONE,       gl.ONE_MINUS_SRC_ALPHA];
        PIXI.blendModesWebGL[PIXI.blendModes.ADD]           = [gl.SRC_ALPHA, gl.DST_ALPHA];
        PIXI.blendModesWebGL[PIXI.blendModes.MULTIPLY]      = [gl.DST_COLOR, gl.ONE_MINUS_SRC_ALPHA];
        PIXI.blendModesWebGL[PIXI.blendModes.SCREEN]        = [gl.SRC_ALPHA, gl.ONE];
        PIXI.blendModesWebGL[PIXI.blendModes.OVERLAY]       = [gl.ONE,       gl.ONE_MINUS_SRC_ALPHA];
        PIXI.blendModesWebGL[PIXI.blendModes.DARKEN]        = [gl.ONE,       gl.ONE_MINUS_SRC_ALPHA];
        PIXI.blendModesWebGL[PIXI.blendModes.LIGHTEN]       = [gl.ONE,       gl.ONE_MINUS_SRC_ALPHA];
        PIXI.blendModesWebGL[PIXI.blendModes.COLOR_DODGE]   = [gl.ONE,       gl.ONE_MINUS_SRC_ALPHA];
        PIXI.blendModesWebGL[PIXI.blendModes.COLOR_BURN]    = [gl.ONE,       gl.ONE_MINUS_SRC_ALPHA];
        PIXI.blendModesWebGL[PIXI.blendModes.HARD_LIGHT]    = [gl.ONE,       gl.ONE_MINUS_SRC_ALPHA];
        PIXI.blendModesWebGL[PIXI.blendModes.SOFT_LIGHT]    = [gl.ONE,       gl.ONE_MINUS_SRC_ALPHA];
        PIXI.blendModesWebGL[PIXI.blendModes.DIFFERENCE]    = [gl.ONE,       gl.ONE_MINUS_SRC_ALPHA];
        PIXI.blendModesWebGL[PIXI.blendModes.EXCLUSION]     = [gl.ONE,       gl.ONE_MINUS_SRC_ALPHA];
        PIXI.blendModesWebGL[PIXI.blendModes.HUE]           = [gl.ONE,       gl.ONE_MINUS_SRC_ALPHA];
        PIXI.blendModesWebGL[PIXI.blendModes.SATURATION]    = [gl.ONE,       gl.ONE_MINUS_SRC_ALPHA];
        PIXI.blendModesWebGL[PIXI.blendModes.COLOR]         = [gl.ONE,       gl.ONE_MINUS_SRC_ALPHA];
        PIXI.blendModesWebGL[PIXI.blendModes.LUMINOSITY]    = [gl.ONE,       gl.ONE_MINUS_SRC_ALPHA];
    }




    this.projection = new PIXI.Point();
    this.projection.x =  this.width/2;
    this.projection.y =  -this.height/2;

    this.offset = new PIXI.Point(0, 0);

    this.resize(this.width, this.height);
    this.contextLost = false;

    // time to create the render managers! each one focuses on managine a state in webGL
    this.shaderManager = new PIXI.WebGLShaderManager(gl);                   // deals with managing the shader programs and their attribs
    this.spriteBatch = new PIXI.WebGLSpriteBatch(gl);                       // manages the rendering of sprites
    this.maskManager = new PIXI.WebGLMaskManager(gl);                       // manages the masks using the stencil buffer
    this.filterManager = new PIXI.WebGLFilterManager(gl, this.transparent); // manages the filters

    this.renderSession = {};
    this.renderSession.gl = this.gl;
    this.renderSession.drawCount = 0;
    this.renderSession.shaderManager = this.shaderManager;
    this.renderSession.maskManager = this.maskManager;
    this.renderSession.filterManager = this.filterManager;
    this.renderSession.spriteBatch = this.spriteBatch;
    this.renderSession.renderer = this;

    gl.useProgram(this.shaderManager.defaultShader.program);

    gl.disable(gl.DEPTH_TEST);
    gl.disable(gl.CULL_FACE);

    gl.enable(gl.BLEND);
    gl.colorMask(true, true, true, this.transparent);
};

// constructor
PIXI.WebGLRenderer.prototype.constructor = PIXI.WebGLRenderer;

/**
 * Renders the stage to its webGL view
 *
 * @method render
 * @param stage {Stage} the Stage element to be rendered
 */
PIXI.WebGLRenderer.prototype.render = function(stage)
{
    if(this.contextLost)return;


    // if rendering a new stage clear the batches..
    if(this.__stage !== stage)
    {
        if(stage.interactive)stage.interactionManager.removeEvents();

        // TODO make this work
        // dont think this is needed any more?
        this.__stage = stage;
    }

    // update any textures this includes uvs and uploading them to the gpu
    PIXI.WebGLRenderer.updateTextures();

    // update the scene graph
    stage.updateTransform();


    // interaction
    if(stage._interactive)
    {
        //need to add some events!
        if(!stage._interactiveEventsAdded)
        {
            stage._interactiveEventsAdded = true;
            stage.interactionManager.setTarget(this);
        }
    }
    
    var gl = this.gl;

    // -- Does this need to be set every frame? -- //
    //gl.colorMask(true, true, true, this.transparent);
    gl.viewport(0, 0, this.width, this.height);

    // make sure we are bound to the main frame buffer
    gl.bindFramebuffer(gl.FRAMEBUFFER, null);

    if(this.transparent)
    {
        gl.clearColor(0, 0, 0, 0);
    }
    else
    {
        gl.clearColor(stage.backgroundColorSplit[0],stage.backgroundColorSplit[1],stage.backgroundColorSplit[2], 1);
    }


    gl.clear(gl.COLOR_BUFFER_BIT);

    this.renderDisplayObject( stage, this.projection );

    // interaction
    if(stage.interactive)
    {
        //need to add some events!
        if(!stage._interactiveEventsAdded)
        {
            stage._interactiveEventsAdded = true;
            stage.interactionManager.setTarget(this);
        }
    }
    else
    {
        if(stage._interactiveEventsAdded)
        {
            stage._interactiveEventsAdded = false;
            stage.interactionManager.setTarget(this);
        }
    }

    /*
    //can simulate context loss in Chrome like so:
     this.view.onmousedown = function(ev) {
     console.dir(this.gl.getSupportedExtensions());
        var ext = (
            gl.getExtension("WEBGL_scompressed_texture_s3tc")
       // gl.getExtension("WEBGL_compressed_texture_s3tc") ||
       // gl.getExtension("MOZ_WEBGL_compressed_texture_s3tc") ||
       // gl.getExtension("WEBKIT_WEBGL_compressed_texture_s3tc")
     );
     console.dir(ext);
     var loseCtx = this.gl.getExtension("WEBGL_lose_context");
      console.log("killing context");
      loseCtx.loseContext();
     setTimeout(function() {
          console.log("restoring context...");
          loseCtx.restoreContext();
      }.bind(this), 1000);
     }.bind(this);
     */
};

/**
 * Renders a display Object
 *
 * @method renderDIsplayObject
 * @param displayObject {DisplayObject} The DisplayObject to render
 * @param projection {Point} The projection
 * @param buffer {Array} a standard WebGL buffer 
 */
PIXI.WebGLRenderer.prototype.renderDisplayObject = function(displayObject, projection, buffer)
{
    // reset the render session data..
    this.renderSession.drawCount = 0;
    this.renderSession.currentBlendMode = 9999;

    this.renderSession.projection = projection;
    this.renderSession.offset = this.offset;

    // start the sprite batch
    this.spriteBatch.begin(this.renderSession);

    // start the filter manager
    this.filterManager.begin(this.renderSession, buffer);

    // render the scene!
    displayObject._renderWebGL(this.renderSession);

    // finish the sprite batch
    this.spriteBatch.end();
};

/**
 * Updates the textures loaded into this webgl renderer
 *
 * @static
 * @method updateTextures
 * @private
 */
PIXI.WebGLRenderer.updateTextures = function()
{
    var i = 0;

    //TODO break this out into a texture manager...
  //  for (i = 0; i < PIXI.texturesToUpdate.length; i++)
  //      PIXI..updateWebGLTexture(PIXI.texturesToUpdate[i], this.gl);


    for (i=0; i < PIXI.Texture.frameUpdates.length; i++)
        PIXI.WebGLRenderer.updateTextureFrame(PIXI.Texture.frameUpdates[i]);

    for (i = 0; i < PIXI.texturesToDestroy.length; i++)
        PIXI.WebGLRenderer.destroyTexture(PIXI.texturesToDestroy[i]);

    PIXI.texturesToUpdate.length = 0;
    PIXI.texturesToDestroy.length = 0;
    PIXI.Texture.frameUpdates.length = 0;
};

/**
 * Destroys a loaded webgl texture
 *
 * @method destroyTexture
 * @param texture {Texture} The texture to update
 * @private
 */
PIXI.WebGLRenderer.destroyTexture = function(texture)
{
    //TODO break this out into a texture manager...

    for (var i = texture._glTextures.length - 1; i >= 0; i--)
    {
        var glTexture = texture._glTextures[i];
        var gl = PIXI.glContexts[i];

        if(gl && glTexture)
        {
            gl.deleteTexture(glTexture);
        }
    }

    texture._glTextures.length = 0;
};

/**
 *
 * @method updateTextureFrame
 * @param texture {Texture} The texture to update the frame from
 * @private
 */
PIXI.WebGLRenderer.updateTextureFrame = function(texture)
{
    texture.updateFrame = false;

    // now set the uvs. Figured that the uv data sits with a texture rather than a sprite.
    // so uv data is stored on the texture itself
    texture._updateWebGLuvs();
};

/**
 * resizes the webGL view to the specified width and height
 *
 * @method resize
 * @param width {Number} the new width of the webGL view
 * @param height {Number} the new height of the webGL view
 */
PIXI.WebGLRenderer.prototype.resize = function(width, height)
{
    this.width = width;
    this.height = height;

    this.view.width = width;
    this.view.height = height;

    this.gl.viewport(0, 0, this.width, this.height);

    this.projection.x =  this.width/2;
    this.projection.y =  -this.height/2;
};

/**
 * Creates a WebGL texture
 *
 * @method createWebGLTexture
 * @param texture {Texture} the texture to render
 * @param gl {webglContext} the WebGL context
 * @static
 */
PIXI.createWebGLTexture = function(texture, gl)
{


    if(texture.hasLoaded)
    {
        texture._glTextures[gl.id] = gl.createTexture();

        gl.bindTexture(gl.TEXTURE_2D, texture._glTextures[gl.id]);
        gl.pixelStorei(gl.UNPACK_PREMULTIPLY_ALPHA_WEBGL, true);

        gl.texImage2D(gl.TEXTURE_2D, 0, gl.RGBA, gl.RGBA, gl.UNSIGNED_BYTE, texture.source);
        gl.texParameteri(gl.TEXTURE_2D, gl.TEXTURE_MAG_FILTER, texture.scaleMode === PIXI.scaleModes.LINEAR ? gl.LINEAR : gl.NEAREST);
        gl.texParameteri(gl.TEXTURE_2D, gl.TEXTURE_MIN_FILTER, texture.scaleMode === PIXI.scaleModes.LINEAR ? gl.LINEAR : gl.NEAREST);

        // reguler...

        if(!texture._powerOf2)
        {
            gl.texParameteri(gl.TEXTURE_2D, gl.TEXTURE_WRAP_S, gl.CLAMP_TO_EDGE);
            gl.texParameteri(gl.TEXTURE_2D, gl.TEXTURE_WRAP_T, gl.CLAMP_TO_EDGE);
        }
        else
        {
            gl.texParameteri(gl.TEXTURE_2D, gl.TEXTURE_WRAP_S, gl.REPEAT);
            gl.texParameteri(gl.TEXTURE_2D, gl.TEXTURE_WRAP_T, gl.REPEAT);
        }

        gl.bindTexture(gl.TEXTURE_2D, null);

        texture._dirty[gl.id] = false;
    }

    return  texture._glTextures[gl.id];
};

/**
 * Updates a WebGL texture
 *
 * @method updateWebGLTexture
 * @param texture {Texture} the texture to update
 * @param gl {webglContext} the WebGL context
 * @private
 */
PIXI.updateWebGLTexture = function(texture, gl)
{
    if( texture._glTextures[gl.id] )
    {
        gl.bindTexture(gl.TEXTURE_2D, texture._glTextures[gl.id]);
        gl.pixelStorei(gl.UNPACK_PREMULTIPLY_ALPHA_WEBGL, true);

        gl.texImage2D(gl.TEXTURE_2D, 0, gl.RGBA, gl.RGBA, gl.UNSIGNED_BYTE, texture.source);
        gl.texParameteri(gl.TEXTURE_2D, gl.TEXTURE_MAG_FILTER, texture.scaleMode === PIXI.scaleModes.LINEAR ? gl.LINEAR : gl.NEAREST);
        gl.texParameteri(gl.TEXTURE_2D, gl.TEXTURE_MIN_FILTER, texture.scaleMode === PIXI.scaleModes.LINEAR ? gl.LINEAR : gl.NEAREST);

        // reguler...

        if(!texture._powerOf2)
        {
            gl.texParameteri(gl.TEXTURE_2D, gl.TEXTURE_WRAP_S, gl.CLAMP_TO_EDGE);
            gl.texParameteri(gl.TEXTURE_2D, gl.TEXTURE_WRAP_T, gl.CLAMP_TO_EDGE);
        }
        else
        {
            gl.texParameteri(gl.TEXTURE_2D, gl.TEXTURE_WRAP_S, gl.REPEAT);
            gl.texParameteri(gl.TEXTURE_2D, gl.TEXTURE_WRAP_T, gl.REPEAT);
        }

        texture._dirty[gl.id] = false;
    }
    
};

/**
 * Handles a lost webgl context
 *
 * @method handleContextLost
 * @param event {Event}
 * @private
 */
PIXI.WebGLRenderer.prototype.handleContextLost = function(event)
{
    event.preventDefault();
    this.contextLost = true;
};

/**
 * Handles a restored webgl context
 *
 * @method handleContextRestored
 * @param event {Event}
 * @private
 */
PIXI.WebGLRenderer.prototype.handleContextRestored = function()
{

    //try 'experimental-webgl'
    try {
        this.gl = this.view.getContext('experimental-webgl',  this.options);
    } catch (e) {
        //try 'webgl'
        try {
            this.gl = this.view.getContext('webgl',  this.options);
        } catch (e2) {
            // fail, not able to get a context
            throw new Error(' This browser does not support webGL. Try using the canvas renderer' + this);
        }
    }

    var gl = this.gl;
    gl.id = PIXI.WebGLRenderer.glContextId ++;



    // need to set the context...
    this.shaderManager.setContext(gl);
    this.spriteBatch.setContext(gl);
    this.maskManager.setContext(gl);
    this.filterManager.setContext(gl);


    this.renderSession.gl = this.gl;

    gl.disable(gl.DEPTH_TEST);
    gl.disable(gl.CULL_FACE);

    gl.enable(gl.BLEND);
    gl.colorMask(true, true, true, this.transparent);

    this.gl.viewport(0, 0, this.width, this.height);

    for(var key in PIXI.TextureCache)
    {
        var texture = PIXI.TextureCache[key].baseTexture;
        texture._glTextures = [];
    }

    /**
     * Whether the context was lost 
     * @property contextLost
     * @type Boolean
     */
    this.contextLost = false;

};

/**
 * Removes everything from the renderer (event listeners, spritebatch, etc...)
 *
 * @method destroy
 */
PIXI.WebGLRenderer.prototype.destroy = function()
{

    // deal with losing context..
    
    // remove listeners
    this.view.removeEventListener('webglcontextlost', this.contextLost);
    this.view.removeEventListener('webglcontextrestored', this.contextRestoredLost);

    PIXI.glContexts[this.glContextId] = null;

    this.projection = null;
    this.offset = null;

    // time to create the render managers! each one focuses on managine a state in webGL
    this.shaderManager.destroy();
    this.spriteBatch.destroy();
    this.maskManager.destroy();
    this.filterManager.destroy();

    this.shaderManager = null;
    this.spriteBatch = null;
    this.maskManager = null;
    this.filterManager = null;
    
    this.gl = null;
    //
    this.renderSession = null;
};


PIXI.WebGLRenderer.glContextId = 0;

/**
 * @author Mat Groves http://matgroves.com/ @Doormat23
 */
 

/**
* @class WebGLMaskManager
* @constructor
* @param gl {WebGLContext} the current WebGL drawing context
* @private
*/
PIXI.WebGLMaskManager = function(gl)
{
    this.maskStack = [];
    this.maskPosition = 0;

    this.setContext(gl);
};

/**
* Sets the drawing context to the one given in parameter
* @method setContext 
* @param gl {WebGLContext} the current WebGL drawing context
*/
PIXI.WebGLMaskManager.prototype.setContext = function(gl)
{
    this.gl = gl;
};

/**
* Applies the Mask and adds it to the current filter stack
* @method pushMask
* @param maskData {Array}
* @param renderSession {RenderSession}
*/
PIXI.WebGLMaskManager.prototype.pushMask = function(maskData, renderSession)
{
    var gl = this.gl;

    if(this.maskStack.length === 0)
    {
        gl.enable(gl.STENCIL_TEST);
        gl.stencilFunc(gl.ALWAYS,1,1);
    }
    
  //  maskData.visible = false;

    this.maskStack.push(maskData);
    
    gl.colorMask(false, false, false, false);
    gl.stencilOp(gl.KEEP,gl.KEEP,gl.INCR);

    PIXI.WebGLGraphics.renderGraphics(maskData, renderSession);

    gl.colorMask(true, true, true, true);
    gl.stencilFunc(gl.NOTEQUAL,0, this.maskStack.length);
    gl.stencilOp(gl.KEEP,gl.KEEP,gl.KEEP);
};

/**
* Removes the last filter from the filter stack and doesn't return it
* @method popMask
*
* @param renderSession {RenderSession} an object containing all the useful parameters
*/
PIXI.WebGLMaskManager.prototype.popMask = function(renderSession)
{
    var gl = this.gl;

    var maskData = this.maskStack.pop();

    if(maskData)
    {
        gl.colorMask(false, false, false, false);

        //gl.stencilFunc(gl.ALWAYS,1,1);
        gl.stencilOp(gl.KEEP,gl.KEEP,gl.DECR);

        PIXI.WebGLGraphics.renderGraphics(maskData, renderSession);

        gl.colorMask(true, true, true, true);
        gl.stencilFunc(gl.NOTEQUAL,0,this.maskStack.length);
        gl.stencilOp(gl.KEEP,gl.KEEP,gl.KEEP);
    }
   
    if(this.maskStack.length === 0)gl.disable(gl.STENCIL_TEST);
};

/**
* Destroys the mask stack
* @method destroy
*/
PIXI.WebGLMaskManager.prototype.destroy = function()
{
    this.maskStack = null;
    this.gl = null;
};
/**
 * @author Mat Groves http://matgroves.com/ @Doormat23
 */

/**
* @class WebGLShaderManager
* @constructor
* @param gl {WebGLContext} the current WebGL drawing context
* @private
*/
PIXI.WebGLShaderManager = function(gl)
{

    this.maxAttibs = 10;
    this.attribState = [];
    this.tempAttribState = [];

    for (var i = 0; i < this.maxAttibs; i++) {
        this.attribState[i] = false;
    }

    this.setContext(gl);
    // the final one is used for the rendering strips
    //this.stripShader = new PIXI.StripShader(gl);
};


/**
* Initialises the context and the properties
* @method setContext 
* @param gl {WebGLContext} the current WebGL drawing context
* @param transparent {Boolean} Whether or not the drawing context should be transparent
*/
PIXI.WebGLShaderManager.prototype.setContext = function(gl)
{
    this.gl = gl;
    
    // the next one is used for rendering primatives
    this.primitiveShader = new PIXI.PrimitiveShader(gl);

    // this shader is used for the default sprite rendering
    this.defaultShader = new PIXI.PixiShader(gl);

    // this shader is used for the fast sprite rendering
    this.fastShader = new PIXI.PixiFastShader(gl);

    // the next one is used for rendering triangle strips
    this.stripShader = new PIXI.StripShader(gl);

    this.activateShader(this.defaultShader);
};


/**
* Takes the attributes given in parameters 
* @method setAttribs
* @param attribs {Array} attribs 
*/
PIXI.WebGLShaderManager.prototype.setAttribs = function(attribs)
{
    // reset temp state

    var i;

    for (i = 0; i < this.tempAttribState.length; i++)
    {
        this.tempAttribState[i] = false;
    }

    // set the new attribs
    for (i = 0; i < attribs.length; i++)
    {
        var attribId = attribs[i];
        this.tempAttribState[attribId] = true;
    }

    var gl = this.gl;

    for (i = 0; i < this.attribState.length; i++)
    {
        if(this.attribState[i] !== this.tempAttribState[i])
        {
            this.attribState[i] = this.tempAttribState[i];

            if(this.tempAttribState[i])
            {
                gl.enableVertexAttribArray(i);
            }
            else
            {
                gl.disableVertexAttribArray(i);
            }
        }
    }
};

/**
* Sets-up the given shader 
*
* @method activateShader
* @param shader {Object} the shader that is going to be activated
*/
PIXI.WebGLShaderManager.prototype.activateShader = function(shader)
{
    //if(this.currentShader == shader)return;

    this.currentShader = shader;

    this.gl.useProgram(shader.program);
    this.setAttribs(shader.attributes);
  
};

/**
* Triggers the primitive shader
* @method activatePrimitiveShader
*/
PIXI.WebGLShaderManager.prototype.activateDefaultShader = function()
{
    var gl = this.gl;

    gl.useProgram(this.defaultShader.program);

    this.setAttribs(this.defaultShader.attributes);
    
};

/**
* Triggers the primitive shader
* @method activatePrimitiveShader
*/
PIXI.WebGLShaderManager.prototype.activatePrimitiveShader = function()
{
    var gl = this.gl;

    gl.useProgram(this.primitiveShader.program);

    this.setAttribs(this.primitiveShader.attributes);
    
};


/**
* Triggers the primitive shader
* @method activatePrimitiveShader
*/
PIXI.WebGLShaderManager.prototype.activateStripShader = function()
{
    var gl = this.gl;

    gl.useProgram(this.stripShader.program);

    this.setAttribs(this.stripShader.attributes);
    
};

/**
* Disable the primitive shader
* @method deactivatePrimitiveShader
*/
PIXI.WebGLShaderManager.prototype.deactivatePrimitiveShader = function()
{
    var gl = this.gl;

    gl.useProgram(this.defaultShader.program);

    this.setAttribs(this.defaultShader.attributes);
};

/**
* Destroys
* @method destroy
*/
PIXI.WebGLShaderManager.prototype.destroy = function()
{
    this.attribState = null;

    this.tempAttribState = null;

    this.primitiveShader.destroy();

    this.defaultShader.destroy();

    this.fastShader.destroy();

    this.stripShader.destroy();

    this.gl = null;
};


/**
 * @author Mat Groves
 * 
 * Big thanks to the very clever Matt DesLauriers <mattdesl> https://github.com/mattdesl/
 * for creating the original pixi version!
 *
 * Heavily inspired by LibGDX's WebGLSpriteBatch:
 * https://github.com/libgdx/libgdx/blob/master/gdx/src/com/badlogic/gdx/graphics/g2d/WebGLSpriteBatch.java
 */

 /**
 *
 * @class WebGLSpriteBatch
 * @private
 * @constructor
 * @param gl {WebGLContext} the current WebGL drawing context
 *
 */
PIXI.WebGLSpriteBatch = function(gl)
{

    /**
     * 
     *
     * @property vertSize
     * @type Number
     */
    this.vertSize = 6;

    /**
     * The number of images in the SpriteBatch before it flushes
     * @property size
     * @type Number
     */
    this.size = 2000;//Math.pow(2, 16) /  this.vertSize;

    //the total number of floats in our batch
    var numVerts = this.size * 4 *  this.vertSize;
    //the total number of indices in our batch
    var numIndices = this.size * 6;

    //vertex data

    /**
    * Holds the vertices
    *
    * @property vertices
    * @type Float32Array
    */
    this.vertices = new Float32Array(numVerts);

    //index data
    /**
     * Holds the indices
     *
     * @property indices
     * @type Uint16Array
     */
    this.indices = new Uint16Array(numIndices);
    
    this.lastIndexCount = 0;

    for (var i=0, j=0; i < numIndices; i += 6, j += 4)
    {
        this.indices[i + 0] = j + 0;
        this.indices[i + 1] = j + 1;
        this.indices[i + 2] = j + 2;
        this.indices[i + 3] = j + 0;
        this.indices[i + 4] = j + 2;
        this.indices[i + 5] = j + 3;
    }


    this.drawing = false;
    this.currentBatchSize = 0;
    this.currentBaseTexture = null;
    
    this.setContext(gl);
};

/**
* 
* @method setContext
*
* @param gl {WebGLContext} the current WebGL drawing context
*/
PIXI.WebGLSpriteBatch.prototype.setContext = function(gl)
{
    this.gl = gl;

    // create a couple of buffers
    this.vertexBuffer = gl.createBuffer();
    this.indexBuffer = gl.createBuffer();

    // 65535 is max index, so 65535 / 6 = 10922.


    //upload the index data
    gl.bindBuffer(gl.ELEMENT_ARRAY_BUFFER, this.indexBuffer);
    gl.bufferData(gl.ELEMENT_ARRAY_BUFFER, this.indices, gl.STATIC_DRAW);

    gl.bindBuffer(gl.ARRAY_BUFFER, this.vertexBuffer);
    gl.bufferData(gl.ARRAY_BUFFER, this.vertices, gl.DYNAMIC_DRAW);

    this.currentBlendMode = 99999;
};

/**
* 
* @method begin
*
* @param renderSession {RenderSession} the RenderSession
*/
PIXI.WebGLSpriteBatch.prototype.begin = function(renderSession)
{
    this.renderSession = renderSession;
    this.shader = this.renderSession.shaderManager.defaultShader;

    this.start();
};

/**
* 
* @method end
*
*/
PIXI.WebGLSpriteBatch.prototype.end = function()
{
    this.flush();
};

/**
* 
* @method render
* 
* @param sprite {Sprite} the sprite to render when using this spritebatch
*/
PIXI.WebGLSpriteBatch.prototype.render = function(sprite)
{
    var texture = sprite.texture;

    // check texture..
    if(texture.baseTexture !== this.currentBaseTexture || this.currentBatchSize >= this.size)
    {
        this.flush();
        this.currentBaseTexture = texture.baseTexture;
    }


    // check blend mode
    if(sprite.blendMode !== this.currentBlendMode)
    {
        this.setBlendMode(sprite.blendMode);
    }

    // get the uvs for the texture
    var uvs = sprite._uvs || sprite.texture._uvs;
    // if the uvs have not updated then no point rendering just yet!
    if(!uvs)return;

    // get the sprites current alpha
    var alpha = sprite.worldAlpha;
    var tint = sprite.tint;

    var verticies = this.vertices;


    // TODO trim??
    var aX = sprite.anchor.x;
    var aY = sprite.anchor.y;

    var w0, w1, h0, h1;
        
    if (sprite.texture.trim)
    {
        // if the sprite is trimmed then we need to add the extra space before transforming the sprite coords..
        var trim = sprite.texture.trim;

        w1 = trim.x - aX * trim.width;
        w0 = w1 + texture.frame.width;

        h1 = trim.y - aY * trim.height;
        h0 = h1 + texture.frame.height;

    }
    else
    {
        w0 = (texture.frame.width ) * (1-aX);
        w1 = (texture.frame.width ) * -aX;

        h0 = texture.frame.height * (1-aY);
        h1 = texture.frame.height * -aY;
    }

    var index = this.currentBatchSize * 4 * this.vertSize;

    var worldTransform = sprite.worldTransform;//.toArray();

    var a = worldTransform.a;//[0];
    var b = worldTransform.c;//[3];
    var c = worldTransform.b;//[1];
    var d = worldTransform.d;//[4];
    var tx = worldTransform.tx;//[2];
    var ty = worldTransform.ty;///[5];

    // xy
    verticies[index++] = a * w1 + c * h1 + tx;
    verticies[index++] = d * h1 + b * w1 + ty;
    // uv
    verticies[index++] = uvs.x0;
    verticies[index++] = uvs.y0;
    // color
    verticies[index++] = alpha;
    verticies[index++] = tint;

    // xy
    verticies[index++] = a * w0 + c * h1 + tx;
    verticies[index++] = d * h1 + b * w0 + ty;
    // uv
    verticies[index++] = uvs.x1;
    verticies[index++] = uvs.y1;
    // color
    verticies[index++] = alpha;
    verticies[index++] = tint;

    // xy
    verticies[index++] = a * w0 + c * h0 + tx;
    verticies[index++] = d * h0 + b * w0 + ty;
    // uv
    verticies[index++] = uvs.x2;
    verticies[index++] = uvs.y2;
    // color
    verticies[index++] = alpha;
    verticies[index++] = tint;

    // xy
    verticies[index++] = a * w1 + c * h0 + tx;
    verticies[index++] = d * h0 + b * w1 + ty;
    // uv
    verticies[index++] = uvs.x3;
    verticies[index++] = uvs.y3;
    // color
    verticies[index++] = alpha;
    verticies[index++] = tint;
    
    // increment the batchsize
    this.currentBatchSize++;


};

/**
* Renders a tilingSprite using the spriteBatch
* @method renderTilingSprite
* 
* @param sprite {TilingSprite} the tilingSprite to render
*/
PIXI.WebGLSpriteBatch.prototype.renderTilingSprite = function(tilingSprite)
{
    var texture = tilingSprite.tilingTexture;

    if(texture.baseTexture !== this.currentBaseTexture || this.currentBatchSize >= this.size)
    {
        this.flush();
        this.currentBaseTexture = texture.baseTexture;
    }

     // check blend mode
    if(tilingSprite.blendMode !== this.currentBlendMode)
    {
        this.setBlendMode(tilingSprite.blendMode);
    }

     // set the textures uvs temporarily
    // TODO create a separate texture so that we can tile part of a texture

    if(!tilingSprite._uvs)tilingSprite._uvs = new PIXI.TextureUvs();

    var uvs = tilingSprite._uvs;

    tilingSprite.tilePosition.x %= texture.baseTexture.width * tilingSprite.tileScaleOffset.x;
    tilingSprite.tilePosition.y %= texture.baseTexture.height * tilingSprite.tileScaleOffset.y;

    var offsetX =  tilingSprite.tilePosition.x/(texture.baseTexture.width*tilingSprite.tileScaleOffset.x);
    var offsetY =  tilingSprite.tilePosition.y/(texture.baseTexture.height*tilingSprite.tileScaleOffset.y);

    var scaleX =  (tilingSprite.width / texture.baseTexture.width)  / (tilingSprite.tileScale.x * tilingSprite.tileScaleOffset.x);
    var scaleY =  (tilingSprite.height / texture.baseTexture.height) / (tilingSprite.tileScale.y * tilingSprite.tileScaleOffset.y);

    uvs.x0 = 0 - offsetX;
    uvs.y0 = 0 - offsetY;

    uvs.x1 = (1 * scaleX) - offsetX;
    uvs.y1 = 0 - offsetY;

    uvs.x2 = (1 * scaleX) - offsetX;
    uvs.y2 = (1 * scaleY) - offsetY;

    uvs.x3 = 0 - offsetX;
    uvs.y3 = (1 *scaleY) - offsetY;

    // get the tilingSprites current alpha
    var alpha = tilingSprite.worldAlpha;
    var tint = tilingSprite.tint;

    var  verticies = this.vertices;

    var width = tilingSprite.width;
    var height = tilingSprite.height;

    // TODO trim??
    var aX = tilingSprite.anchor.x; // - tilingSprite.texture.trim.x
    var aY = tilingSprite.anchor.y; //- tilingSprite.texture.trim.y
    var w0 = width * (1-aX);
    var w1 = width * -aX;

    var h0 = height * (1-aY);
    var h1 = height * -aY;

    var index = this.currentBatchSize * 4 * this.vertSize;

    var worldTransform = tilingSprite.worldTransform;

    var a = worldTransform.a;//[0];
    var b = worldTransform.c;//[3];
    var c = worldTransform.b;//[1];
    var d = worldTransform.d;//[4];
    var tx = worldTransform.tx;//[2];
    var ty = worldTransform.ty;///[5];

    // xy
    verticies[index++] = a * w1 + c * h1 + tx;
    verticies[index++] = d * h1 + b * w1 + ty;
    // uv
    verticies[index++] = uvs.x0;
    verticies[index++] = uvs.y0;
    // color
    verticies[index++] = alpha;
    verticies[index++] = tint;

    // xy
    verticies[index++] = a * w0 + c * h1 + tx;
    verticies[index++] = d * h1 + b * w0 + ty;
    // uv
    verticies[index++] = uvs.x1;
    verticies[index++] = uvs.y1;
    // color
    verticies[index++] = alpha;
    verticies[index++] = tint;
    
    // xy
    verticies[index++] = a * w0 + c * h0 + tx;
    verticies[index++] = d * h0 + b * w0 + ty;
    // uv
    verticies[index++] = uvs.x2;
    verticies[index++] = uvs.y2;
    // color
    verticies[index++] = alpha;
    verticies[index++] = tint;

    // xy
    verticies[index++] = a * w1 + c * h0 + tx;
    verticies[index++] = d * h0 + b * w1 + ty;
    // uv
    verticies[index++] = uvs.x3;
    verticies[index++] = uvs.y3;
    // color
    verticies[index++] = alpha;
    verticies[index++] = tint;

    // increment the batchs
    this.currentBatchSize++;
};


/**
* Renders the content and empties the current batch
*
* @method flush
* 
*/
PIXI.WebGLSpriteBatch.prototype.flush = function()
{
    // If the batch is length 0 then return as there is nothing to draw
    if (this.currentBatchSize===0)return;

    var gl = this.gl;
    
    // bind the current texture
    gl.bindTexture(gl.TEXTURE_2D, this.currentBaseTexture._glTextures[gl.id] || PIXI.createWebGLTexture(this.currentBaseTexture, gl));

    // check if a texture is dirty..
    if(this.currentBaseTexture._dirty[gl.id])
    {
        PIXI.updateWebGLTexture(this.currentBaseTexture, gl);
    }

    // upload the verts to the buffer  
    if(this.currentBatchSize > ( this.size * 0.5 ) )
    {
        gl.bufferSubData(gl.ARRAY_BUFFER, 0, this.vertices);
    }
    else
    {
        var view = this.vertices.subarray(0, this.currentBatchSize * 4 * this.vertSize);

        gl.bufferSubData(gl.ARRAY_BUFFER, 0, view);
    }

   // var view = this.vertices.subarray(0, this.currentBatchSize * 4 * this.vertSize);
    //gl.bufferSubData(gl.ARRAY_BUFFER, 0, view);
    
    // now draw those suckas!
    gl.drawElements(gl.TRIANGLES, this.currentBatchSize * 6, gl.UNSIGNED_SHORT, 0);
   
    // then reset the batch!
    this.currentBatchSize = 0;

    // increment the draw count
    this.renderSession.drawCount++;
};

/**
* 
* @method stop
*
*/
PIXI.WebGLSpriteBatch.prototype.stop = function()
{
    this.flush();
};

/**
* 
* @method start
*
*/
PIXI.WebGLSpriteBatch.prototype.start = function()
{
    var gl = this.gl;

    // bind the main texture
    gl.activeTexture(gl.TEXTURE0);

    // bind the buffers
    gl.bindBuffer(gl.ARRAY_BUFFER, this.vertexBuffer);
    gl.bindBuffer(gl.ELEMENT_ARRAY_BUFFER, this.indexBuffer);

    // set the projection
    var projection = this.renderSession.projection;
    gl.uniform2f(this.shader.projectionVector, projection.x, projection.y);

    // set the pointers
    var stride =  this.vertSize * 4;
    gl.vertexAttribPointer(this.shader.aVertexPosition, 2, gl.FLOAT, false, stride, 0);
    gl.vertexAttribPointer(this.shader.aTextureCoord, 2, gl.FLOAT, false, stride, 2 * 4);
    gl.vertexAttribPointer(this.shader.colorAttribute, 2, gl.FLOAT, false, stride, 4 * 4);

    // set the blend mode..
    if(this.currentBlendMode !== PIXI.blendModes.NORMAL)
    {
        this.setBlendMode(PIXI.blendModes.NORMAL);
    }
};

/**
* Sets-up the given blendMode from WebGL's point of view
* @method setBlendMode 
*
* @param blendMode {Number} the blendMode, should be a Pixi const, such as PIXI.BlendModes.ADD
*/
PIXI.WebGLSpriteBatch.prototype.setBlendMode = function(blendMode)
{
    this.flush();

    this.currentBlendMode = blendMode;
    
    var blendModeWebGL = PIXI.blendModesWebGL[this.currentBlendMode];
    this.gl.blendFunc(blendModeWebGL[0], blendModeWebGL[1]);
};

/**
* Destroys the SpriteBatch
* @method destroy
*/
PIXI.WebGLSpriteBatch.prototype.destroy = function()
{

    this.vertices = null;
    this.indices = null;
    
    this.gl.deleteBuffer( this.vertexBuffer );
    this.gl.deleteBuffer( this.indexBuffer );
    
    this.currentBaseTexture = null;
    
    this.gl = null;
};


/**
 * @author Mat Groves
 * 
 * Big thanks to the very clever Matt DesLauriers <mattdesl> https://github.com/mattdesl/
 * for creating the original pixi version!
 *
 * Heavily inspired by LibGDX's WebGLSpriteBatch:
 * https://github.com/libgdx/libgdx/blob/master/gdx/src/com/badlogic/gdx/graphics/g2d/WebGLSpriteBatch.java
 */

PIXI.WebGLFastSpriteBatch = function(gl)
{
   

    this.vertSize = 10;
    this.maxSize = 6000;//Math.pow(2, 16) /  this.vertSize;
    this.size = this.maxSize;

    //the total number of floats in our batch
    var numVerts = this.size * 4 *  this.vertSize;
    //the total number of indices in our batch
    var numIndices = this.maxSize * 6;

     //vertex data
    this.vertices = new Float32Array(numVerts);
    //index data
    this.indices = new Uint16Array(numIndices);
    
    this.vertexBuffer = null;
    this.indexBuffer = null;

    this.lastIndexCount = 0;

    for (var i=0, j=0; i < numIndices; i += 6, j += 4)
    {
        this.indices[i + 0] = j + 0;
        this.indices[i + 1] = j + 1;
        this.indices[i + 2] = j + 2;
        this.indices[i + 3] = j + 0;
        this.indices[i + 4] = j + 2;
        this.indices[i + 5] = j + 3;
    }

    this.drawing = false;
    this.currentBatchSize = 0;
    this.currentBaseTexture = null;
   
    this.currentBlendMode = 0;
    this.renderSession = null;
    

    this.shader = null;

    this.matrix = null;

    this.setContext(gl);
};

PIXI.WebGLFastSpriteBatch.prototype.setContext = function(gl)
{
    this.gl = gl;

    // create a couple of buffers
    this.vertexBuffer = gl.createBuffer();
    this.indexBuffer = gl.createBuffer();

    // 65535 is max index, so 65535 / 6 = 10922.


    //upload the index data
    gl.bindBuffer(gl.ELEMENT_ARRAY_BUFFER, this.indexBuffer);
    gl.bufferData(gl.ELEMENT_ARRAY_BUFFER, this.indices, gl.STATIC_DRAW);

    gl.bindBuffer(gl.ARRAY_BUFFER, this.vertexBuffer);
    gl.bufferData(gl.ARRAY_BUFFER, this.vertices, gl.DYNAMIC_DRAW);

    this.currentBlendMode = 99999;
};

PIXI.WebGLFastSpriteBatch.prototype.begin = function(spriteBatch, renderSession)
{
    this.renderSession = renderSession;
    this.shader = this.renderSession.shaderManager.fastShader;

    this.matrix = spriteBatch.worldTransform.toArray(true);

    this.start();
};

PIXI.WebGLFastSpriteBatch.prototype.end = function()
{
    this.flush();
};


PIXI.WebGLFastSpriteBatch.prototype.render = function(spriteBatch)
{

    var children = spriteBatch.children;
    var sprite = children[0];

    // if the uvs have not updated then no point rendering just yet!
    
    // check texture.
    if(!sprite.texture._uvs)return;
   
    this.currentBaseTexture = sprite.texture.baseTexture;
    // check blend mode
    if(sprite.blendMode !== this.currentBlendMode)
    {
        this.setBlendMode(sprite.blendMode);
    }
    
    for(var i=0,j= children.length; i<j; i++)
    {
        this.renderSprite(children[i]);
    }

    this.flush();
};

PIXI.WebGLFastSpriteBatch.prototype.renderSprite = function(sprite)
{
    //sprite = children[i];
    if(!sprite.visible)return;
    
    // TODO trim??
    if(sprite.texture.baseTexture !== this.currentBaseTexture)
    {
        this.flush();
        this.currentBaseTexture = sprite.texture.baseTexture;
        
        if(!sprite.texture._uvs)return;
    }

    var uvs, verticies = this.vertices, width, height, w0, w1, h0, h1, index;

    uvs = sprite.texture._uvs;


    width = sprite.texture.frame.width;
    height = sprite.texture.frame.height;

    if (sprite.texture.trim)
    {
        // if the sprite is trimmed then we need to add the extra space before transforming the sprite coords..
        var trim = sprite.texture.trim;

        w1 = trim.x - sprite.anchor.x * trim.width;
        w0 = w1 + sprite.texture.frame.width;

        h1 = trim.y - sprite.anchor.y * trim.height;
        h0 = h1 + sprite.texture.frame.height;
    }
    else
    {
        w0 = (sprite.texture.frame.width ) * (1-sprite.anchor.x);
        w1 = (sprite.texture.frame.width ) * -sprite.anchor.x;

        h0 = sprite.texture.frame.height * (1-sprite.anchor.y);
        h1 = sprite.texture.frame.height * -sprite.anchor.y;
    }

    index = this.currentBatchSize * 4 * this.vertSize;

    // xy
    verticies[index++] = w1;
    verticies[index++] = h1;

    verticies[index++] = sprite.position.x;
    verticies[index++] = sprite.position.y;

    //scale
    verticies[index++] = sprite.scale.x;
    verticies[index++] = sprite.scale.y;

    //rotation
    verticies[index++] = sprite.rotation;

    // uv
    verticies[index++] = uvs.x0;
    verticies[index++] = uvs.y1;
    // color
    verticies[index++] = sprite.alpha;
 

    // xy
    verticies[index++] = w0;
    verticies[index++] = h1;

    verticies[index++] = sprite.position.x;
    verticies[index++] = sprite.position.y;

    //scale
    verticies[index++] = sprite.scale.x;
    verticies[index++] = sprite.scale.y;

     //rotation
    verticies[index++] = sprite.rotation;

    // uv
    verticies[index++] = uvs.x1;
    verticies[index++] = uvs.y1;
    // color
    verticies[index++] = sprite.alpha;
  

    // xy
    verticies[index++] = w0;
    verticies[index++] = h0;

    verticies[index++] = sprite.position.x;
    verticies[index++] = sprite.position.y;

    //scale
    verticies[index++] = sprite.scale.x;
    verticies[index++] = sprite.scale.y;

     //rotation
    verticies[index++] = sprite.rotation;

    // uv
    verticies[index++] = uvs.x2;
    verticies[index++] = uvs.y2;
    // color
    verticies[index++] = sprite.alpha;
 



    // xy
    verticies[index++] = w1;
    verticies[index++] = h0;

    verticies[index++] = sprite.position.x;
    verticies[index++] = sprite.position.y;

    //scale
    verticies[index++] = sprite.scale.x;
    verticies[index++] = sprite.scale.y;

     //rotation
    verticies[index++] = sprite.rotation;

    // uv
    verticies[index++] = uvs.x3;
    verticies[index++] = uvs.y3;
    // color
    verticies[index++] = sprite.alpha;

    // increment the batchs
    this.currentBatchSize++;

    if(this.currentBatchSize >= this.size)
    {
        this.flush();
    }
};

PIXI.WebGLFastSpriteBatch.prototype.flush = function()
{

    // If the batch is length 0 then return as there is nothing to draw
    if (this.currentBatchSize===0)return;

    var gl = this.gl;
    
    // bind the current texture

    if(!this.currentBaseTexture._glTextures[gl.id])PIXI.createWebGLTexture(this.currentBaseTexture, gl);

    gl.bindTexture(gl.TEXTURE_2D, this.currentBaseTexture._glTextures[gl.id]);// || PIXI.createWebGLTexture(this.currentBaseTexture, gl));

    // upload the verts to the buffer

   
    if(this.currentBatchSize > ( this.size * 0.5 ) )
    {
        gl.bufferSubData(gl.ARRAY_BUFFER, 0, this.vertices);
    }
    else
    {
        var view = this.vertices.subarray(0, this.currentBatchSize * 4 * this.vertSize);

        gl.bufferSubData(gl.ARRAY_BUFFER, 0, view);
    }
    
    
    // now draw those suckas!
    gl.drawElements(gl.TRIANGLES, this.currentBatchSize * 6, gl.UNSIGNED_SHORT, 0);
   
    // then reset the batch!
    this.currentBatchSize = 0;

    // increment the draw count
    this.renderSession.drawCount++;
};


PIXI.WebGLFastSpriteBatch.prototype.stop = function()
{
    this.flush();
};

PIXI.WebGLFastSpriteBatch.prototype.start = function()
{
    var gl = this.gl;

    // bind the main texture
    gl.activeTexture(gl.TEXTURE0);

    // bind the buffers
    gl.bindBuffer(gl.ARRAY_BUFFER, this.vertexBuffer);
    gl.bindBuffer(gl.ELEMENT_ARRAY_BUFFER, this.indexBuffer);

    // set the projection
    var projection = this.renderSession.projection;
    gl.uniform2f(this.shader.projectionVector, projection.x, projection.y);

    // set the matrix
    gl.uniformMatrix3fv(this.shader.uMatrix, false, this.matrix);

    // set the pointers
    var stride =  this.vertSize * 4;

    gl.vertexAttribPointer(this.shader.aVertexPosition, 2, gl.FLOAT, false, stride, 0);
    gl.vertexAttribPointer(this.shader.aPositionCoord, 2, gl.FLOAT, false, stride, 2 * 4);
    gl.vertexAttribPointer(this.shader.aScale, 2, gl.FLOAT, false, stride, 4 * 4);
    gl.vertexAttribPointer(this.shader.aRotation, 1, gl.FLOAT, false, stride, 6 * 4);
    gl.vertexAttribPointer(this.shader.aTextureCoord, 2, gl.FLOAT, false, stride, 7 * 4);
    gl.vertexAttribPointer(this.shader.colorAttribute, 1, gl.FLOAT, false, stride, 9 * 4);

    // set the blend mode..
    if(this.currentBlendMode !== PIXI.blendModes.NORMAL)
    {
        this.setBlendMode(PIXI.blendModes.NORMAL);
    }
};

PIXI.WebGLFastSpriteBatch.prototype.setBlendMode = function(blendMode)
{
    this.flush();

    this.currentBlendMode = blendMode;
    
    var blendModeWebGL = PIXI.blendModesWebGL[this.currentBlendMode];
    this.gl.blendFunc(blendModeWebGL[0], blendModeWebGL[1]);
};



/**
 * @author Mat Groves http://matgroves.com/ @Doormat23
 */

/**
* @class WebGLFilterManager
* @constructor
* @param gl {WebGLContext} the current WebGL drawing context
* @param transparent {Boolean} Whether or not the drawing context should be transparent
* @private
*/
PIXI.WebGLFilterManager = function(gl, transparent)
{
    this.transparent = transparent;

    this.filterStack = [];
    
    this.offsetX = 0;
    this.offsetY = 0;

    this.setContext(gl);
};

// API
/**
* Initialises the context and the properties
* @method setContext 
* @param gl {WebGLContext} the current WebGL drawing context
*/
PIXI.WebGLFilterManager.prototype.setContext = function(gl)
{
    this.gl = gl;
    this.texturePool = [];

    this.initShaderBuffers();
};

/**
* 
* @method begin
* @param renderSession {RenderSession} 
* @param buffer {ArrayBuffer} 
*/
PIXI.WebGLFilterManager.prototype.begin = function(renderSession, buffer)
{
    this.renderSession = renderSession;
    this.defaultShader = renderSession.shaderManager.defaultShader;

    var projection = this.renderSession.projection;
   // console.log(this.width)
    this.width = projection.x * 2;
    this.height = -projection.y * 2;
    this.buffer = buffer;
};

/**
* Applies the filter and adds it to the current filter stack
* @method pushFilter
* @param filterBlock {Object} the filter that will be pushed to the current filter stack
*/
PIXI.WebGLFilterManager.prototype.pushFilter = function(filterBlock)
{
    var gl = this.gl;

    var projection = this.renderSession.projection;
    var offset = this.renderSession.offset;

    filterBlock._filterArea = filterBlock.target.filterArea || filterBlock.target.getBounds();


    // filter program
    // OPTIMISATION - the first filter is free if its a simple color change?
    this.filterStack.push(filterBlock);

    var filter = filterBlock.filterPasses[0];

    this.offsetX += filterBlock._filterArea.x;
    this.offsetY += filterBlock._filterArea.y;

    var texture = this.texturePool.pop();
    if(!texture)
    {
        texture = new PIXI.FilterTexture(this.gl, this.width, this.height);
    }
    else
    {
        texture.resize(this.width, this.height);
    }

    gl.bindTexture(gl.TEXTURE_2D,  texture.texture);

    var filterArea = filterBlock._filterArea;// filterBlock.target.getBounds();///filterBlock.target.filterArea;

    var padding = filter.padding;
    filterArea.x -= padding;
    filterArea.y -= padding;
    filterArea.width += padding * 2;
    filterArea.height += padding * 2;

    // cap filter to screen size..
    if(filterArea.x < 0)filterArea.x = 0;
    if(filterArea.width > this.width)filterArea.width = this.width;
    if(filterArea.y < 0)filterArea.y = 0;
    if(filterArea.height > this.height)filterArea.height = this.height;

    //gl.texImage2D(gl.TEXTURE_2D, 0, gl.RGBA,  filterArea.width, filterArea.height, 0, gl.RGBA, gl.UNSIGNED_BYTE, null);
    gl.bindFramebuffer(gl.FRAMEBUFFER, texture.frameBuffer);

    // set view port
    gl.viewport(0, 0, filterArea.width, filterArea.height);

    projection.x = filterArea.width/2;
    projection.y = -filterArea.height/2;

    offset.x = -filterArea.x;
    offset.y = -filterArea.y;

    // update projection
    gl.uniform2f(this.defaultShader.projectionVector, filterArea.width/2, -filterArea.height/2);
    gl.uniform2f(this.defaultShader.offsetVector, -filterArea.x, -filterArea.y);

    gl.colorMask(true, true, true, true);
    gl.clearColor(0,0,0, 0);
    gl.clear(gl.COLOR_BUFFER_BIT);

    filterBlock._glFilterTexture = texture;

};


/**
* Removes the last filter from the filter stack and doesn't return it
* @method popFilter
*/
PIXI.WebGLFilterManager.prototype.popFilter = function()
{
    var gl = this.gl;
    var filterBlock = this.filterStack.pop();
    var filterArea = filterBlock._filterArea;
    var texture = filterBlock._glFilterTexture;
    var projection = this.renderSession.projection;
    var offset = this.renderSession.offset;

    if(filterBlock.filterPasses.length > 1)
    {
        gl.viewport(0, 0, filterArea.width, filterArea.height);

        gl.bindBuffer(gl.ARRAY_BUFFER, this.vertexBuffer);

        this.vertexArray[0] = 0;
        this.vertexArray[1] = filterArea.height;

        this.vertexArray[2] = filterArea.width;
        this.vertexArray[3] = filterArea.height;

        this.vertexArray[4] = 0;
        this.vertexArray[5] = 0;

        this.vertexArray[6] = filterArea.width;
        this.vertexArray[7] = 0;

        gl.bufferSubData(gl.ARRAY_BUFFER, 0, this.vertexArray);

        gl.bindBuffer(gl.ARRAY_BUFFER, this.uvBuffer);
        // now set the uvs..
        this.uvArray[2] = filterArea.width/this.width;
        this.uvArray[5] = filterArea.height/this.height;
        this.uvArray[6] = filterArea.width/this.width;
        this.uvArray[7] = filterArea.height/this.height;

        gl.bufferSubData(gl.ARRAY_BUFFER, 0, this.uvArray);

        var inputTexture = texture;
        var outputTexture = this.texturePool.pop();
        if(!outputTexture)outputTexture = new PIXI.FilterTexture(this.gl, this.width, this.height);
        outputTexture.resize(this.width, this.height);

        // need to clear this FBO as it may have some left over elements from a previous filter.
        gl.bindFramebuffer(gl.FRAMEBUFFER, outputTexture.frameBuffer );
        gl.clear(gl.COLOR_BUFFER_BIT);

        gl.disable(gl.BLEND);

        for (var i = 0; i < filterBlock.filterPasses.length-1; i++)
        {
            var filterPass = filterBlock.filterPasses[i];

            gl.bindFramebuffer(gl.FRAMEBUFFER, outputTexture.frameBuffer );

            // set texture
            gl.activeTexture(gl.TEXTURE0);
            gl.bindTexture(gl.TEXTURE_2D, inputTexture.texture);

            // draw texture..
            //filterPass.applyFilterPass(filterArea.width, filterArea.height);
            this.applyFilterPass(filterPass, filterArea, filterArea.width, filterArea.height);

            // swap the textures..
            var temp = inputTexture;
            inputTexture = outputTexture;
            outputTexture = temp;
        }

        gl.enable(gl.BLEND);

        texture = inputTexture;
        this.texturePool.push(outputTexture);
    }

    var filter = filterBlock.filterPasses[filterBlock.filterPasses.length-1];

    this.offsetX -= filterArea.x;
    this.offsetY -= filterArea.y;


    var sizeX = this.width;
    var sizeY = this.height;

    var offsetX = 0;
    var offsetY = 0;

    var buffer = this.buffer;

    // time to render the filters texture to the previous scene
    if(this.filterStack.length === 0)
    {
        gl.colorMask(true, true, true, true);//this.transparent);
    }
    else
    {
        var currentFilter = this.filterStack[this.filterStack.length-1];
        filterArea = currentFilter._filterArea;

        sizeX = filterArea.width;
        sizeY = filterArea.height;

        offsetX = filterArea.x;
        offsetY = filterArea.y;

        buffer =  currentFilter._glFilterTexture.frameBuffer;
    }



    // TODO need toremove thease global elements..
    projection.x = sizeX/2;
    projection.y = -sizeY/2;

    offset.x = offsetX;
    offset.y = offsetY;

    filterArea = filterBlock._filterArea;

    var x = filterArea.x-offsetX;
    var y = filterArea.y-offsetY;

    // update the buffers..
    // make sure to flip the y!
    gl.bindBuffer(gl.ARRAY_BUFFER, this.vertexBuffer);

    this.vertexArray[0] = x;
    this.vertexArray[1] = y + filterArea.height;

    this.vertexArray[2] = x + filterArea.width;
    this.vertexArray[3] = y + filterArea.height;

    this.vertexArray[4] = x;
    this.vertexArray[5] = y;

    this.vertexArray[6] = x + filterArea.width;
    this.vertexArray[7] = y;

    gl.bufferSubData(gl.ARRAY_BUFFER, 0, this.vertexArray);

    gl.bindBuffer(gl.ARRAY_BUFFER, this.uvBuffer);

    this.uvArray[2] = filterArea.width/this.width;
    this.uvArray[5] = filterArea.height/this.height;
    this.uvArray[6] = filterArea.width/this.width;
    this.uvArray[7] = filterArea.height/this.height;

    gl.bufferSubData(gl.ARRAY_BUFFER, 0, this.uvArray);

   //console.log(this.vertexArray)
   //console.log(this.uvArray)
    //console.log(sizeX + " : " + sizeY)

    gl.viewport(0, 0, sizeX, sizeY);

    // bind the buffer
    gl.bindFramebuffer(gl.FRAMEBUFFER, buffer );

    // set the blend mode! 
    //gl.blendFunc(gl.ONE, gl.ONE_MINUS_SRC_ALPHA)

    // set texture
    gl.activeTexture(gl.TEXTURE0);
    gl.bindTexture(gl.TEXTURE_2D, texture.texture);

    // apply!
    this.applyFilterPass(filter, filterArea, sizeX, sizeY);

    // now restore the regular shader..
    gl.useProgram(this.defaultShader.program);
    gl.uniform2f(this.defaultShader.projectionVector, sizeX/2, -sizeY/2);
    gl.uniform2f(this.defaultShader.offsetVector, -offsetX, -offsetY);

    // return the texture to the pool
    this.texturePool.push(texture);
    filterBlock._glFilterTexture = null;
};


/**
* Applies the filter to the specified area
* @method applyFilterPass
* @param filter {AbstractFilter} the filter that needs to be applied
* @param filterArea {texture} TODO - might need an update
* @param width {Number} the horizontal range of the filter
* @param height {Number} the vertical range of the filter
*/
PIXI.WebGLFilterManager.prototype.applyFilterPass = function(filter, filterArea, width, height)
{
    // use program
    var gl = this.gl;
    var shader = filter.shaders[gl.id];

    if(!shader)
    {
        shader = new PIXI.PixiShader(gl);

        shader.fragmentSrc = filter.fragmentSrc;
        shader.uniforms = filter.uniforms;
        shader.init();

        filter.shaders[gl.id] = shader;
    }

    // set the shader
    gl.useProgram(shader.program);

    gl.uniform2f(shader.projectionVector, width/2, -height/2);
    gl.uniform2f(shader.offsetVector, 0,0);

    if(filter.uniforms.dimensions)
    {
        filter.uniforms.dimensions.value[0] = this.width;//width;
        filter.uniforms.dimensions.value[1] = this.height;//height;
        filter.uniforms.dimensions.value[2] = this.vertexArray[0];
        filter.uniforms.dimensions.value[3] = this.vertexArray[5];//filterArea.height;
    }

  //  console.log(this.uvArray )
    shader.syncUniforms();

    gl.bindBuffer(gl.ARRAY_BUFFER, this.vertexBuffer);
    gl.vertexAttribPointer(shader.aVertexPosition, 2, gl.FLOAT, false, 0, 0);

    gl.bindBuffer(gl.ARRAY_BUFFER, this.uvBuffer);
    gl.vertexAttribPointer(shader.aTextureCoord, 2, gl.FLOAT, false, 0, 0);

    gl.bindBuffer(gl.ARRAY_BUFFER, this.colorBuffer);
    gl.vertexAttribPointer(shader.colorAttribute, 2, gl.FLOAT, false, 0, 0);

    gl.bindBuffer(gl.ELEMENT_ARRAY_BUFFER, this.indexBuffer);

    // draw the filter...
    gl.drawElements(gl.TRIANGLES, 6, gl.UNSIGNED_SHORT, 0 );

    this.renderSession.drawCount++;
};

/**
* Initialises the shader buffers
* @method initShaderBuffers
*/
PIXI.WebGLFilterManager.prototype.initShaderBuffers = function()
{
    var gl = this.gl;

    // create some buffers
    this.vertexBuffer = gl.createBuffer();
    this.uvBuffer = gl.createBuffer();
    this.colorBuffer = gl.createBuffer();
    this.indexBuffer = gl.createBuffer();


    // bind and upload the vertexs..
    // keep a reference to the vertexFloatData..
    this.vertexArray = new Float32Array([0.0, 0.0,
                                         1.0, 0.0,
                                         0.0, 1.0,
                                         1.0, 1.0]);

    gl.bindBuffer(gl.ARRAY_BUFFER, this.vertexBuffer);
    gl.bufferData(
    gl.ARRAY_BUFFER,
    this.vertexArray,
    gl.STATIC_DRAW);


    // bind and upload the uv buffer
    this.uvArray = new Float32Array([0.0, 0.0,
                                     1.0, 0.0,
                                     0.0, 1.0,
                                     1.0, 1.0]);

    gl.bindBuffer(gl.ARRAY_BUFFER, this.uvBuffer);
    gl.bufferData(
    gl.ARRAY_BUFFER,
    this.uvArray,
    gl.STATIC_DRAW);

    this.colorArray = new Float32Array([1.0, 0xFFFFFF,
                                        1.0, 0xFFFFFF,
                                        1.0, 0xFFFFFF,
                                        1.0, 0xFFFFFF]);

    gl.bindBuffer(gl.ARRAY_BUFFER, this.colorBuffer);
    gl.bufferData(
    gl.ARRAY_BUFFER,
    this.colorArray,
    gl.STATIC_DRAW);

    // bind and upload the index
    gl.bindBuffer(gl.ELEMENT_ARRAY_BUFFER, this.indexBuffer);
    gl.bufferData(
    gl.ELEMENT_ARRAY_BUFFER,
    new Uint16Array([0, 1, 2, 1, 3, 2]),
    gl.STATIC_DRAW);
};

/**
* Destroys the filter and removes it from the filter stack
* @method destroy
*/
PIXI.WebGLFilterManager.prototype.destroy = function()
{
    var gl = this.gl;

    this.filterStack = null;
    
    this.offsetX = 0;
    this.offsetY = 0;

    // destroy textures
    for (var i = 0; i < this.texturePool.length; i++) {
        this.texturePool.destroy();
    }
    
    this.texturePool = null;

    //destroy buffers..
    gl.deleteBuffer(this.vertexBuffer);
    gl.deleteBuffer(this.uvBuffer);
    gl.deleteBuffer(this.colorBuffer);
    gl.deleteBuffer(this.indexBuffer);
};

/**
 * @author Mat Groves http://matgroves.com/ @Doormat23
 */

/**
* @class FilterTexture
* @constructor
* @param gl {WebGLContext} the current WebGL drawing context
* @param width {Number} the horizontal range of the filter
* @param height {Number} the vertical range of the filter
* @param scaleMode {Number} Should be one of the PIXI.scaleMode consts
* @private
*/
PIXI.FilterTexture = function(gl, width, height, scaleMode)
{
    /**
     * @property gl
     * @type WebGLContext
     */
    this.gl = gl;

    // next time to create a frame buffer and texture
    this.frameBuffer = gl.createFramebuffer();
    this.texture = gl.createTexture();

    scaleMode = scaleMode || PIXI.scaleModes.DEFAULT;

    gl.bindTexture(gl.TEXTURE_2D,  this.texture);
    gl.texParameteri(gl.TEXTURE_2D, gl.TEXTURE_MAG_FILTER, scaleMode === PIXI.scaleModes.LINEAR ? gl.LINEAR : gl.NEAREST);
    gl.texParameteri(gl.TEXTURE_2D, gl.TEXTURE_MIN_FILTER, scaleMode === PIXI.scaleModes.LINEAR ? gl.LINEAR : gl.NEAREST);
    gl.texParameteri(gl.TEXTURE_2D, gl.TEXTURE_WRAP_S, gl.CLAMP_TO_EDGE);
    gl.texParameteri(gl.TEXTURE_2D, gl.TEXTURE_WRAP_T, gl.CLAMP_TO_EDGE);
    gl.bindFramebuffer(gl.FRAMEBUFFER, this.framebuffer );

    gl.bindFramebuffer(gl.FRAMEBUFFER, this.frameBuffer );
    gl.framebufferTexture2D(gl.FRAMEBUFFER, gl.COLOR_ATTACHMENT0, gl.TEXTURE_2D, this.texture, 0);

    // required for masking a mask??
    this.renderBuffer = gl.createRenderbuffer();
    gl.bindRenderbuffer(gl.RENDERBUFFER, this.renderBuffer);
    gl.framebufferRenderbuffer(gl.FRAMEBUFFER, gl.DEPTH_STENCIL_ATTACHMENT, gl.RENDERBUFFER, this.renderBuffer);
  
    this.resize(width, height);
};


/**
* Clears the filter texture
* @method clear
*/
PIXI.FilterTexture.prototype.clear = function()
{
    var gl = this.gl;
    
    gl.clearColor(0,0,0, 0);
    gl.clear(gl.COLOR_BUFFER_BIT);
};

/**
 * Resizes the texture to the specified width and height
 *
 * @method resize
 * @param width {Number} the new width of the texture
 * @param height {Number} the new height of the texture
 */
PIXI.FilterTexture.prototype.resize = function(width, height)
{
    if(this.width === width && this.height === height) return;

    this.width = width;
    this.height = height;

    var gl = this.gl;

    gl.bindTexture(gl.TEXTURE_2D,  this.texture);
    gl.texImage2D(gl.TEXTURE_2D, 0, gl.RGBA,  width, height, 0, gl.RGBA, gl.UNSIGNED_BYTE, null);

    // update the stencil buffer width and height
    gl.bindRenderbuffer(gl.RENDERBUFFER, this.renderBuffer);
    gl.renderbufferStorage(gl.RENDERBUFFER, gl.DEPTH_STENCIL, width, height);
};

/**
* Destroys the filter texture
* @method destroy
*/
PIXI.FilterTexture.prototype.destroy = function()
{
    var gl = this.gl;
    gl.deleteFramebuffer( this.frameBuffer );
    gl.deleteTexture( this.texture );

    this.frameBuffer = null;
    this.texture = null;
};

/**
 * @author Mat Groves
 * 
 * 
 */
/**
 * A set of functions used to handle masking
 *
 * @class CanvasMaskManager
 */
PIXI.CanvasMaskManager = function()
{
    
};

/**
 * This method adds it to the current stack of masks
 *
 * @method pushMask
 * @param maskData the maskData that will be pushed
 * @param context {Context2D} the 2d drawing method of the canvas
 */
PIXI.CanvasMaskManager.prototype.pushMask = function(maskData, context)
{
    context.save();
    
    var cacheAlpha = maskData.alpha;
    var transform = maskData.worldTransform;

    context.setTransform(transform.a, transform.c, transform.b, transform.d, transform.tx, transform.ty);

    PIXI.CanvasGraphics.renderGraphicsMask(maskData, context);

    context.clip();

    maskData.worldAlpha = cacheAlpha;
};

/**
 * Restores the current drawing context to the state it was before the mask was applied
 *
 * @method popMask
 * @param context {Context2D} the 2d drawing method of the canvas
 */
PIXI.CanvasMaskManager.prototype.popMask = function(context)
{
    context.restore();
};

/**
 * @author Mat Groves
 * 
 * 
 */

/**
 * @class CanvasTinter
 * @constructor
 * @static
 */
PIXI.CanvasTinter = function()
{
    /// this.textureCach
};

//PIXI.CanvasTinter.cachTint = true;
    

/**
 * Basically this method just needs a sprite and a color and tints the sprite 
 * with the given color
 * 
 * @method getTintedTexture 
 * @param sprite {Sprite} the sprite to tint
 * @param color {Number} the color to use to tint the sprite with
 */
PIXI.CanvasTinter.getTintedTexture = function(sprite, color)
{

    var texture = sprite.texture;

    color = PIXI.CanvasTinter.roundColor(color);

    var stringColor = "#" + ("00000" + ( color | 0).toString(16)).substr(-6);
   
    texture.tintCache = texture.tintCache || {};

    if(texture.tintCache[stringColor]) return texture.tintCache[stringColor];

     // clone texture..
    var canvas = PIXI.CanvasTinter.canvas || document.createElement("canvas");
    
    //PIXI.CanvasTinter.tintWithPerPixel(texture, stringColor, canvas);

    
    PIXI.CanvasTinter.tintMethod(texture, color, canvas);

    if(PIXI.CanvasTinter.convertTintToImage)
    {
        // is this better?
        var tintImage = new Image();
        tintImage.src = canvas.toDataURL();

        texture.tintCache[stringColor] = tintImage;
    }
    else
    {
      
        texture.tintCache[stringColor] = canvas;
        // if we are not converting the texture to an image then we need to lose the reference to the canvas
        PIXI.CanvasTinter.canvas = null;

    }

    return canvas;
};

/**
 * Tint a texture using the "multiply" operation
 * @method tintWithMultiply
 * @param texture {texture} the texture to tint
 * @param color {Number} the color to use to tint the sprite with
 * @param canvas {HTMLCanvasElement} the current canvas
 */
PIXI.CanvasTinter.tintWithMultiply = function(texture, color, canvas)
{
    var context = canvas.getContext( "2d" );

    var frame = texture.frame;

    canvas.width = frame.width;
    canvas.height = frame.height;

    context.fillStyle = "#" + ("00000" + ( color | 0).toString(16)).substr(-6);
    
    context.fillRect(0, 0, frame.width, frame.height);
    
    context.globalCompositeOperation = "multiply";

    context.drawImage(texture.baseTexture.source,
                           frame.x,
                           frame.y,
                           frame.width,
                           frame.height,
                           0,
                           0,
                           frame.width,
                           frame.height);

    context.globalCompositeOperation = "destination-atop";
    
    context.drawImage(texture.baseTexture.source,
                           frame.x,
                           frame.y,
                           frame.width,
                           frame.height,
                           0,
                           0,
                           frame.width,
                           frame.height);
};

/**
 * Tint a texture using the "overlay" operation
 * @method tintWithOverlay
 * @param texture {texture} the texture to tint
 * @param color {Number} the color to use to tint the sprite with
 * @param canvas {HTMLCanvasElement} the current canvas
 */
PIXI.CanvasTinter.tintWithOverlay = function(texture, color, canvas)
{
    var context = canvas.getContext( "2d" );

    var frame = texture.frame;

    canvas.width = frame.width;
    canvas.height = frame.height;

    
    
    context.globalCompositeOperation = "copy";
    context.fillStyle = "#" + ("00000" + ( color | 0).toString(16)).substr(-6);
    context.fillRect(0, 0, frame.width, frame.height);

    context.globalCompositeOperation = "destination-atop";
    context.drawImage(texture.baseTexture.source,
                           frame.x,
                           frame.y,
                           frame.width,
                           frame.height,
                           0,
                           0,
                           frame.width,
                           frame.height);

    
    //context.globalCompositeOperation = "copy";

};

/**
 * Tint a texture pixel per pixel
 * @method tintPerPixel
 * @param texture {texture} the texture to tint
 * @param color {Number} the color to use to tint the sprite with
 * @param canvas {HTMLCanvasElement} the current canvas
 */
PIXI.CanvasTinter.tintWithPerPixel = function(texture, color, canvas)
{
    var context = canvas.getContext( "2d" );

    var frame = texture.frame;

    canvas.width = frame.width;
    canvas.height = frame.height;
  
    context.globalCompositeOperation = "copy";
    context.drawImage(texture.baseTexture.source,
                           frame.x,
                           frame.y,
                           frame.width,
                           frame.height,
                           0,
                           0,
                           frame.width,
                           frame.height);

    var rgbValues = PIXI.hex2rgb(color);
    var r = rgbValues[0], g = rgbValues[1], b = rgbValues[2];

    var pixelData = context.getImageData(0, 0, frame.width, frame.height);

    var pixels = pixelData.data;

    for (var i = 0; i < pixels.length; i += 4)
    {
        pixels[i+0] *= r;
        pixels[i+1] *= g;
        pixels[i+2] *= b;
    }

    context.putImageData(pixelData, 0, 0);
};

/**
 * Rounds the specified color according to the PIXI.CanvasTinter.cacheStepsPerColorChannel
 * @method roundColor
 * @param color {number} the color to round, should be a hex color
 */
PIXI.CanvasTinter.roundColor = function(color)
{
    var step = PIXI.CanvasTinter.cacheStepsPerColorChannel;

    var rgbValues = PIXI.hex2rgb(color);

    rgbValues[0] = Math.min(255, (rgbValues[0] / step) * step);
    rgbValues[1] = Math.min(255, (rgbValues[1] / step) * step);
    rgbValues[2] = Math.min(255, (rgbValues[2] / step) * step);

    return PIXI.rgb2hex(rgbValues);
};

/**
 * 
 * Number of steps which will be used as a cap when rounding colors
 *
 * @property cacheStepsPerColorChannel
 * @type Number
 */
PIXI.CanvasTinter.cacheStepsPerColorChannel = 8;
/**
 * 
 * Number of steps which will be used as a cap when rounding colors
 *
 * @property convertTintToImage
 * @type Boolean
 */
PIXI.CanvasTinter.convertTintToImage = false;

/**
 * Whether or not the Canvas BlendModes are supported, consequently the ability to tint using the multiply method
 *
 * @property canUseMultiply
 * @type Boolean
 */
PIXI.CanvasTinter.canUseMultiply = PIXI.canUseNewCanvasBlendModes();

PIXI.CanvasTinter.tintMethod = PIXI.CanvasTinter.canUseMultiply ? PIXI.CanvasTinter.tintWithMultiply :  PIXI.CanvasTinter.tintWithPerPixel;


/**
 * @author Mat Groves http://matgroves.com/ @Doormat23
 */

/**
 * the CanvasRenderer draws the stage and all its content onto a 2d canvas. This renderer should be used for browsers that do not support webGL.
 * Dont forget to add the view to your DOM or you will not see anything :)
 *
 * @class CanvasRenderer
 * @constructor
 * @param width=800 {Number} the width of the canvas view
 * @param height=600 {Number} the height of the canvas view
 * @param [view] {HTMLCanvasElement} the canvas to use as a view, optional
 * @param [transparent=false] {Boolean} the transparency of the render view, default false
 */
PIXI.CanvasRenderer = function(width, height, view, transparent)
{
    PIXI.defaultRenderer = PIXI.defaultRenderer || this;

    this.type = PIXI.CANVAS_RENDERER;

    /**
     * This sets if the CanvasRenderer will clear the canvas or not before the new render pass.
     * If the Stage is NOT transparent Pixi will use a canvas sized fillRect operation every frame to set the canvas background color.
     * If the Stage is transparent Pixi will use clearRect to clear the canvas every frame.
     * Disable this by setting this to false. For example if your game has a canvas filling background image you often don't need this set.
     *
     * @property clearBeforeRender
     * @type Boolean
     * @default
     */
    this.clearBeforeRender = true;

    /**
     * If true Pixi will Math.floor() x/y values when rendering, stopping pixel interpolation.
     * Handy for crisp pixel art and speed on legacy devices.
     *
     * @property roundPixels
     * @type Boolean
     * @default
     */
    this.roundPixels = false;

    /**
     * Whether the render view is transparent
     *
     * @property transparent
     * @type Boolean
     */
    this.transparent = !!transparent;

    if(!PIXI.blendModesCanvas)
    {
        PIXI.blendModesCanvas = [];
        
        if(PIXI.canUseNewCanvasBlendModes())
        {
            PIXI.blendModesCanvas[PIXI.blendModes.NORMAL]   = "source-over";
            PIXI.blendModesCanvas[PIXI.blendModes.ADD]      = "lighter"; //IS THIS OK???
            PIXI.blendModesCanvas[PIXI.blendModes.MULTIPLY] = "multiply";
            PIXI.blendModesCanvas[PIXI.blendModes.SCREEN]   = "screen";
            PIXI.blendModesCanvas[PIXI.blendModes.OVERLAY]  = "overlay";
            PIXI.blendModesCanvas[PIXI.blendModes.DARKEN]   = "darken";
            PIXI.blendModesCanvas[PIXI.blendModes.LIGHTEN]  = "lighten";
            PIXI.blendModesCanvas[PIXI.blendModes.COLOR_DODGE] = "color-dodge";
            PIXI.blendModesCanvas[PIXI.blendModes.COLOR_BURN] = "color-burn";
            PIXI.blendModesCanvas[PIXI.blendModes.HARD_LIGHT] = "hard-light";
            PIXI.blendModesCanvas[PIXI.blendModes.SOFT_LIGHT] = "soft-light";
            PIXI.blendModesCanvas[PIXI.blendModes.DIFFERENCE] = "difference";
            PIXI.blendModesCanvas[PIXI.blendModes.EXCLUSION] = "exclusion";
            PIXI.blendModesCanvas[PIXI.blendModes.HUE]       = "hue";
            PIXI.blendModesCanvas[PIXI.blendModes.SATURATION] = "saturation";
            PIXI.blendModesCanvas[PIXI.blendModes.COLOR]      = "color";
            PIXI.blendModesCanvas[PIXI.blendModes.LUMINOSITY] = "luminosity";
        }
        else
        {
            // this means that the browser does not support the cool new blend modes in canvas "cough" ie "cough"
            PIXI.blendModesCanvas[PIXI.blendModes.NORMAL]   = "source-over";
            PIXI.blendModesCanvas[PIXI.blendModes.ADD]      = "lighter"; //IS THIS OK???
            PIXI.blendModesCanvas[PIXI.blendModes.MULTIPLY] = "source-over";
            PIXI.blendModesCanvas[PIXI.blendModes.SCREEN]   = "source-over";
            PIXI.blendModesCanvas[PIXI.blendModes.OVERLAY]  = "source-over";
            PIXI.blendModesCanvas[PIXI.blendModes.DARKEN]   = "source-over";
            PIXI.blendModesCanvas[PIXI.blendModes.LIGHTEN]  = "source-over";
            PIXI.blendModesCanvas[PIXI.blendModes.COLOR_DODGE] = "source-over";
            PIXI.blendModesCanvas[PIXI.blendModes.COLOR_BURN] = "source-over";
            PIXI.blendModesCanvas[PIXI.blendModes.HARD_LIGHT] = "source-over";
            PIXI.blendModesCanvas[PIXI.blendModes.SOFT_LIGHT] = "source-over";
            PIXI.blendModesCanvas[PIXI.blendModes.DIFFERENCE] = "source-over";
            PIXI.blendModesCanvas[PIXI.blendModes.EXCLUSION] = "source-over";
            PIXI.blendModesCanvas[PIXI.blendModes.HUE]       = "source-over";
            PIXI.blendModesCanvas[PIXI.blendModes.SATURATION] = "source-over";
            PIXI.blendModesCanvas[PIXI.blendModes.COLOR]      = "source-over";
            PIXI.blendModesCanvas[PIXI.blendModes.LUMINOSITY] = "source-over";
        }
    }

    /**
     * The width of the canvas view
     *
     * @property width
     * @type Number
     * @default 800
     */
    this.width = width || 800;

    /**
     * The height of the canvas view
     *
     * @property height
     * @type Number
     * @default 600
     */
    this.height = height || 600;

    /**
     * The canvas element that everything is drawn to
     *
     * @property view
     * @type HTMLCanvasElement
     */
    this.view = view || document.createElement( "canvas" );

    /**
     * The canvas 2d context that everything is drawn with
     * @property context
     * @type HTMLCanvasElement 2d Context
     */
    this.context = this.view.getContext( "2d", { alpha: this.transparent } );

    this.refresh = true;
    // hack to enable some hardware acceleration!
    //this.view.style["transform"] = "translatez(0)";

    this.view.width = this.width;
    this.view.height = this.height;
    this.count = 0;

    /**
     * Instance of a PIXI.CanvasMaskManager, handles masking when using the canvas renderer
     * @property CanvasMaskManager
     * @type CanvasMaskManager
     */
    this.maskManager = new PIXI.CanvasMaskManager();

    /**
     * The render session is just a bunch of parameter used for rendering
     * @property renderSession
     * @type Object
     */
    this.renderSession = {
        context: this.context,
        maskManager: this.maskManager,
        scaleMode: null,
        smoothProperty: null
    };

    if("imageSmoothingEnabled" in this.context)
        this.renderSession.smoothProperty = "imageSmoothingEnabled";
    else if("webkitImageSmoothingEnabled" in this.context)
        this.renderSession.smoothProperty = "webkitImageSmoothingEnabled";
    else if("mozImageSmoothingEnabled" in this.context)
        this.renderSession.smoothProperty = "mozImageSmoothingEnabled";
    else if("oImageSmoothingEnabled" in this.context)
        this.renderSession.smoothProperty = "oImageSmoothingEnabled";
};

// constructor
PIXI.CanvasRenderer.prototype.constructor = PIXI.CanvasRenderer;

/**
 * Renders the stage to its canvas view
 *
 * @method render
 * @param stage {Stage} the Stage element to be rendered
 */
PIXI.CanvasRenderer.prototype.render = function(stage)
{
    // update textures if need be
    PIXI.texturesToUpdate.length = 0;
    PIXI.texturesToDestroy.length = 0;

    stage.updateTransform();

    this.context.setTransform(1,0,0,1,0,0);
    this.context.globalAlpha = 1;

    if (!this.transparent && this.clearBeforeRender)
    {
        this.context.fillStyle = stage.backgroundColorString;
        this.context.fillRect(0, 0, this.width, this.height);
    }
    else if (this.transparent && this.clearBeforeRender)
    {
        this.context.clearRect(0, 0, this.width, this.height);
    }

    this.renderDisplayObject(stage);

    // run interaction!
    if(stage.interactive)
    {
        //need to add some events!
        if(!stage._interactiveEventsAdded)
        {
            stage._interactiveEventsAdded = true;
            stage.interactionManager.setTarget(this);
        }
    }

    // remove frame updates..
    if(PIXI.Texture.frameUpdates.length > 0)
    {
        PIXI.Texture.frameUpdates.length = 0;
    }
};

/**
 * Resizes the canvas view to the specified width and height
 *
 * @method resize
 * @param width {Number} the new width of the canvas view
 * @param height {Number} the new height of the canvas view
 */
PIXI.CanvasRenderer.prototype.resize = function(width, height)
{
    this.width = width;
    this.height = height;

    this.view.width = width;
    this.view.height = height;
};

/**
 * Renders a display object
 *
 * @method renderDisplayObject
 * @param displayObject {DisplayObject} The displayObject to render
 * @param context {Context2D} the context 2d method of the canvas
 * @private
 */
PIXI.CanvasRenderer.prototype.renderDisplayObject = function(displayObject, context)
{
    // no longer recursive!
    //var transform;
    //var context = this.context;

    this.renderSession.context = context || this.context;
    displayObject._renderCanvas(this.renderSession);
};

/**
 * Renders a flat strip
 *
 * @method renderStripFlat
 * @param strip {Strip} The Strip to render
 * @private
 */
PIXI.CanvasRenderer.prototype.renderStripFlat = function(strip)
{
    var context = this.context;
    var verticies = strip.verticies;

    var length = verticies.length/2;
    this.count++;

    context.beginPath();
    for (var i=1; i < length-2; i++)
    {
        // draw some triangles!
        var index = i*2;

        var x0 = verticies[index],   x1 = verticies[index+2], x2 = verticies[index+4];
        var y0 = verticies[index+1], y1 = verticies[index+3], y2 = verticies[index+5];

        context.moveTo(x0, y0);
        context.lineTo(x1, y1);
        context.lineTo(x2, y2);
    }

    context.fillStyle = "#FF0000";
    context.fill();
    context.closePath();
};

/**
 * Renders a strip
 *
 * @method renderStrip
 * @param strip {Strip} The Strip to render
 * @private
 */
PIXI.CanvasRenderer.prototype.renderStrip = function(strip)
{
    var context = this.context;

    // draw triangles!!
    var verticies = strip.verticies;
    var uvs = strip.uvs;

    var length = verticies.length/2;
    this.count++;

    for (var i = 1; i < length-2; i++)
    {
        // draw some triangles!
        var index = i*2;

        var x0 = verticies[index],   x1 = verticies[index+2], x2 = verticies[index+4];
        var y0 = verticies[index+1], y1 = verticies[index+3], y2 = verticies[index+5];

        var u0 = uvs[index] * strip.texture.width,   u1 = uvs[index+2] * strip.texture.width, u2 = uvs[index+4]* strip.texture.width;
        var v0 = uvs[index+1]* strip.texture.height, v1 = uvs[index+3] * strip.texture.height, v2 = uvs[index+5]* strip.texture.height;

        context.save();
        context.beginPath();
        context.moveTo(x0, y0);
        context.lineTo(x1, y1);
        context.lineTo(x2, y2);
        context.closePath();

        context.clip();

        // Compute matrix transform
        var delta = u0*v1 + v0*u2 + u1*v2 - v1*u2 - v0*u1 - u0*v2;
        var deltaA = x0*v1 + v0*x2 + x1*v2 - v1*x2 - v0*x1 - x0*v2;
        var deltaB = u0*x1 + x0*u2 + u1*x2 - x1*u2 - x0*u1 - u0*x2;
        var deltaC = u0*v1*x2 + v0*x1*u2 + x0*u1*v2 - x0*v1*u2 - v0*u1*x2 - u0*x1*v2;
        var deltaD = y0*v1 + v0*y2 + y1*v2 - v1*y2 - v0*y1 - y0*v2;
        var deltaE = u0*y1 + y0*u2 + u1*y2 - y1*u2 - y0*u1 - u0*y2;
        var deltaF = u0*v1*y2 + v0*y1*u2 + y0*u1*v2 - y0*v1*u2 - v0*u1*y2 - u0*y1*v2;

        context.transform(deltaA / delta, deltaD / delta,
                            deltaB / delta, deltaE / delta,
                            deltaC / delta, deltaF / delta);

        context.drawImage(strip.texture.baseTexture.source, 0, 0);
        context.restore();
    }
};

/**
 * Creates a Canvas element of the given size
 *
 * @method CanvasBuffer
 * @param width {Number} the width for the newly created canvas
 * @param height {Number} the height for the newly created canvas
 * @static
 * @private
 */
PIXI.CanvasBuffer = function(width, height)
{
    this.width = width;
    this.height = height;

    this.canvas = document.createElement( "canvas" );
    this.context = this.canvas.getContext( "2d" );

    this.canvas.width = width;
    this.canvas.height = height;
};

/**
 * Clears the canvas that was created by the CanvasBuffer class
 *
 * @method clear
 * @private
 */
PIXI.CanvasBuffer.prototype.clear = function()
{
    this.context.clearRect(0,0, this.width, this.height);
};

/**
 * Resizes the canvas that was created by the CanvasBuffer class to the specified width and height
 *
 * @method resize
 * @param width {Number} the new width of the canvas
 * @param height {Number} the new height of the canvas
 * @private
 */

PIXI.CanvasBuffer.prototype.resize = function(width, height)
{
    this.width = this.canvas.width = width;
    this.height = this.canvas.height = height;
};


/**
 * @author Mat Groves http://matgroves.com/ @Doormat23
 */


/**
 * A set of functions used by the canvas renderer to draw the primitive graphics data
 *
 * @class CanvasGraphics
 */
PIXI.CanvasGraphics = function()
{

};


/*
 * Renders the graphics object
 *
 * @static
 * @private
 * @method renderGraphics
 * @param graphics {Graphics} the actual graphics object to render
 * @param context {Context2D} the 2d drawing method of the canvas
 */
PIXI.CanvasGraphics.renderGraphics = function(graphics, context)
{
    var worldAlpha = graphics.worldAlpha;
    var color = '';

    for (var i = 0; i < graphics.graphicsData.length; i++)
    {
        var data = graphics.graphicsData[i];
        var points = data.points;

        context.strokeStyle = color = '#' + ('00000' + ( data.lineColor | 0).toString(16)).substr(-6);

        context.lineWidth = data.lineWidth;

        if(data.type === PIXI.Graphics.POLY)
        {
            context.beginPath();

            context.moveTo(points[0], points[1]);

            for (var j=1; j < points.length/2; j++)
            {
                context.lineTo(points[j * 2], points[j * 2 + 1]);
            }

            // if the first and last point are the same close the path - much neater :)
            if(points[0] === points[points.length-2] && points[1] === points[points.length-1])
            {
                context.closePath();
            }

            if(data.fill)
            {
                context.globalAlpha = data.fillAlpha * worldAlpha;
                context.fillStyle = color = '#' + ('00000' + ( data.fillColor | 0).toString(16)).substr(-6);
                context.fill();
            }
            if(data.lineWidth)
            {
                context.globalAlpha = data.lineAlpha * worldAlpha;
                context.stroke();
            }
        }
        else if(data.type === PIXI.Graphics.RECT)
        {

            if(data.fillColor || data.fillColor === 0)
            {
                context.globalAlpha = data.fillAlpha * worldAlpha;
                context.fillStyle = color = '#' + ('00000' + ( data.fillColor | 0).toString(16)).substr(-6);
                context.fillRect(points[0], points[1], points[2], points[3]);

            }
            if(data.lineWidth)
            {
                context.globalAlpha = data.lineAlpha * worldAlpha;
                context.strokeRect(points[0], points[1], points[2], points[3]);
            }

        }
        else if(data.type === PIXI.Graphics.CIRC)
        {
            // TODO - need to be Undefined!
            context.beginPath();
            context.arc(points[0], points[1], points[2],0,2*Math.PI);
            context.closePath();

            if(data.fill)
            {
                context.globalAlpha = data.fillAlpha * worldAlpha;
                context.fillStyle = color = '#' + ('00000' + ( data.fillColor | 0).toString(16)).substr(-6);
                context.fill();
            }
            if(data.lineWidth)
            {
                context.globalAlpha = data.lineAlpha * worldAlpha;
                context.stroke();
            }
        }
        else if(data.type === PIXI.Graphics.ELIP)
        {

            // ellipse code taken from: http://stackoverflow.com/questions/2172798/how-to-draw-an-oval-in-html5-canvas

            var ellipseData =  data.points;

            var w = ellipseData[2] * 2;
            var h = ellipseData[3] * 2;

            var x = ellipseData[0] - w/2;
            var y = ellipseData[1] - h/2;

            context.beginPath();

            var kappa = 0.5522848,
                ox = (w / 2) * kappa, // control point offset horizontal
                oy = (h / 2) * kappa, // control point offset vertical
                xe = x + w,           // x-end
                ye = y + h,           // y-end
                xm = x + w / 2,       // x-middle
                ym = y + h / 2;       // y-middle

            context.moveTo(x, ym);
            context.bezierCurveTo(x, ym - oy, xm - ox, y, xm, y);
            context.bezierCurveTo(xm + ox, y, xe, ym - oy, xe, ym);
            context.bezierCurveTo(xe, ym + oy, xm + ox, ye, xm, ye);
            context.bezierCurveTo(xm - ox, ye, x, ym + oy, x, ym);

            context.closePath();

            if(data.fill)
            {
                context.globalAlpha = data.fillAlpha * worldAlpha;
                context.fillStyle = color = '#' + ('00000' + ( data.fillColor | 0).toString(16)).substr(-6);
                context.fill();
            }
            if(data.lineWidth)
            {
                context.globalAlpha = data.lineAlpha * worldAlpha;
                context.stroke();
            }
        }
        else if (data.type === PIXI.Graphics.RREC)
        {
            var rx = points[0];
            var ry = points[1];
            var width = points[2];
            var height = points[3];
            var radius = points[4];

            var maxRadius = Math.min(width, height) / 2 | 0;
            radius = radius > maxRadius ? maxRadius : radius;

            context.beginPath();
            context.moveTo(rx, ry + radius);
            context.lineTo(rx, ry + height - radius);
            context.quadraticCurveTo(rx, ry + height, rx + radius, ry + height);
            context.lineTo(rx + width - radius, ry + height);
            context.quadraticCurveTo(rx + width, ry + height, rx + width, ry + height - radius);
            context.lineTo(rx + width, ry + radius);
            context.quadraticCurveTo(rx + width, ry, rx + width - radius, ry);
            context.lineTo(rx + radius, ry);
            context.quadraticCurveTo(rx, ry, rx, ry + radius);
            context.closePath();

            if(data.fillColor || data.fillColor === 0)
            {
                context.globalAlpha = data.fillAlpha * worldAlpha;
                context.fillStyle = color = '#' + ('00000' + ( data.fillColor | 0).toString(16)).substr(-6);
                context.fill();

            }
            if(data.lineWidth)
            {
                context.globalAlpha = data.lineAlpha * worldAlpha;
                context.stroke();
            }
        }
    }
};

/*
 * Renders a graphics mask
 *
 * @static
 * @private
 * @method renderGraphicsMask
 * @param graphics {Graphics} the graphics which will be used as a mask
 * @param context {Context2D} the context 2d method of the canvas
 */
PIXI.CanvasGraphics.renderGraphicsMask = function(graphics, context)
{
    var len = graphics.graphicsData.length;

    if(len === 0) return;

    if(len > 1)
    {
        len = 1;
        window.console.log('Pixi.js warning: masks in canvas can only mask using the first path in the graphics object');
    }

    for (var i = 0; i < 1; i++)
    {
        var data = graphics.graphicsData[i];
        var points = data.points;

        if(data.type === PIXI.Graphics.POLY)
        {
            context.beginPath();
            context.moveTo(points[0], points[1]);

            for (var j=1; j < points.length/2; j++)
            {
                context.lineTo(points[j * 2], points[j * 2 + 1]);
            }

            // if the first and last point are the same close the path - much neater :)
            if(points[0] === points[points.length-2] && points[1] === points[points.length-1])
            {
                context.closePath();
            }

        }
        else if(data.type === PIXI.Graphics.RECT)
        {
            context.beginPath();
            context.rect(points[0], points[1], points[2], points[3]);
            context.closePath();
        }
        else if(data.type === PIXI.Graphics.CIRC)
        {
            // TODO - need to be Undefined!
            context.beginPath();
            context.arc(points[0], points[1], points[2],0,2*Math.PI);
            context.closePath();
        }
        else if(data.type === PIXI.Graphics.ELIP)
        {

            // ellipse code taken from: http://stackoverflow.com/questions/2172798/how-to-draw-an-oval-in-html5-canvas
            var ellipseData =  data.points;

            var w = ellipseData[2] * 2;
            var h = ellipseData[3] * 2;

            var x = ellipseData[0] - w/2;
            var y = ellipseData[1] - h/2;

            context.beginPath();

            var kappa = 0.5522848,
                ox = (w / 2) * kappa, // control point offset horizontal
                oy = (h / 2) * kappa, // control point offset vertical
                xe = x + w,           // x-end
                ye = y + h,           // y-end
                xm = x + w / 2,       // x-middle
                ym = y + h / 2;       // y-middle

            context.moveTo(x, ym);
            context.bezierCurveTo(x, ym - oy, xm - ox, y, xm, y);
            context.bezierCurveTo(xm + ox, y, xe, ym - oy, xe, ym);
            context.bezierCurveTo(xe, ym + oy, xm + ox, ye, xm, ye);
            context.bezierCurveTo(xm - ox, ye, x, ym + oy, x, ym);
            context.closePath();
        }
        else if (data.type === PIXI.Graphics.RREC)
        {
            var rx = points[0];
            var ry = points[1];
            var width = points[2];
            var height = points[3];
            var radius = points[4];

            var maxRadius = Math.min(width, height) / 2 | 0;
            radius = radius > maxRadius ? maxRadius : radius;

            context.beginPath();
            context.moveTo(rx, ry + radius);
            context.lineTo(rx, ry + height - radius);
            context.quadraticCurveTo(rx, ry + height, rx + radius, ry + height);
            context.lineTo(rx + width - radius, ry + height);
            context.quadraticCurveTo(rx + width, ry + height, rx + width, ry + height - radius);
            context.lineTo(rx + width, ry + radius);
            context.quadraticCurveTo(rx + width, ry, rx + width - radius, ry);
            context.lineTo(rx + radius, ry);
            context.quadraticCurveTo(rx, ry, rx, ry + radius);
            context.closePath();
        }
    }
};

/**
 * @author Mat Groves http://matgroves.com/ @Doormat23
 */


/**
 * The Graphics class contains a set of methods that you can use to create primitive shapes and lines.
 * It is important to know that with the webGL renderer only simple polygons can be filled at this stage
 * Complex polygons will not be filled. Heres an example of a complex polygon: http://www.goodboydigital.com/wp-content/uploads/2013/06/complexPolygon.png
 *
 * @class Graphics
 * @extends DisplayObjectContainer
 * @constructor
 */
PIXI.Graphics = function()
{
    PIXI.DisplayObjectContainer.call( this );

    this.renderable = true;

    /**
     * The alpha of the fill of this graphics object
     *
     * @property fillAlpha
     * @type Number
     */
    this.fillAlpha = 1;

    /**
     * The width of any lines drawn
     *
     * @property lineWidth
     * @type Number
     */
    this.lineWidth = 0;

    /**
     * The color of any lines drawn
     *
     * @property lineColor
     * @type String
     */
    this.lineColor = "black";

    /**
     * Graphics data
     *
     * @property graphicsData
     * @type Array
     * @private
     */
    this.graphicsData = [];


    /**
     * The tint applied to the graphic shape. This is a hex value
     *
     * @property tint
     * @type Number
     * @default 0xFFFFFF
     */
    this.tint = 0xFFFFFF;// * Math.random();

    /**
     * The blend mode to be applied to the graphic shape
     *
     * @property blendMode
     * @type Number
     * @default PIXI.blendModes.NORMAL;
     */
    this.blendMode = PIXI.blendModes.NORMAL;

    /**
     * Current path
     *
     * @property currentPath
     * @type Object
     * @private
     */
    this.currentPath = {points:[]};

    /**
     * Array containing some WebGL-related properties used by the WebGL renderer
     *
     * @property _webGL
     * @type Array
     * @private
     */
    this._webGL = [];

    /**
     * Whether this shape is being used as a mask
     *
     * @property isMask
     * @type isMask
     */
    this.isMask = false;

    /**
     * The bounds of the graphic shape as rectangle object
     *
     * @property bounds
     * @type Rectangle
     */
    this.bounds = null;

    /**
     * the bounds' padding used for bounds calculation
     *
     * @property boundsPadding
     * @type Number
     */
    this.boundsPadding = 10;
};

// constructor
PIXI.Graphics.prototype = Object.create( PIXI.DisplayObjectContainer.prototype );
PIXI.Graphics.prototype.constructor = PIXI.Graphics;

/**
 * If cacheAsBitmap is true the graphics object will then be rendered as if it was a sprite.
 * This is useful if your graphics element does not change often as it will speed up the rendering of the object
 * It is also usful as the graphics object will always be antialiased because it will be rendered using canvas
 * Not recommended if you are constanly redrawing the graphics element.
 *
 * @property cacheAsBitmap
 * @default false
 * @type Boolean
 * @private
 */
Object.defineProperty(PIXI.Graphics.prototype, "cacheAsBitmap", {
    get: function() {
        return  this._cacheAsBitmap;
    },
    set: function(value) {
        this._cacheAsBitmap = value;

        if(this._cacheAsBitmap)
        {
            this._generateCachedSprite();
        }
        else
        {
            this.destroyCachedSprite();
            this.dirty = true;
        }

    }
});


/**
 * Specifies the line style used for subsequent calls to Graphics methods such as the lineTo() method or the drawCircle() method.
 *
 * @method lineStyle
 * @param lineWidth {Number} width of the line to draw, will update the object's stored style
 * @param color {Number} color of the line to draw, will update the object's stored style
 * @param alpha {Number} alpha of the line to draw, will update the object's stored style
 */
PIXI.Graphics.prototype.lineStyle = function(lineWidth, color, alpha)
{
    if (!this.currentPath.points.length) this.graphicsData.pop();

    this.lineWidth = lineWidth || 0;
    this.lineColor = color || 0;
    this.lineAlpha = (arguments.length < 3) ? 1 : alpha;

    this.currentPath = {lineWidth:this.lineWidth, lineColor:this.lineColor, lineAlpha:this.lineAlpha,
                        fillColor:this.fillColor, fillAlpha:this.fillAlpha, fill:this.filling, points:[], type:PIXI.Graphics.POLY};

    this.graphicsData.push(this.currentPath);

    return this;
};

/**
 * Moves the current drawing position to (x, y).
 *
 * @method moveTo
 * @param x {Number} the X coordinate to move to
 * @param y {Number} the Y coordinate to move to
 */
PIXI.Graphics.prototype.moveTo = function(x, y)
{
    if (!this.currentPath.points.length) this.graphicsData.pop();

    this.currentPath = this.currentPath = {lineWidth:this.lineWidth, lineColor:this.lineColor, lineAlpha:this.lineAlpha,
                        fillColor:this.fillColor, fillAlpha:this.fillAlpha, fill:this.filling, points:[], type:PIXI.Graphics.POLY};

    this.currentPath.points.push(x, y);

    this.graphicsData.push(this.currentPath);

    return this;
};

/**
 * Draws a line using the current line style from the current drawing position to (x, y);
 * the current drawing position is then set to (x, y).
 *
 * @method lineTo
 * @param x {Number} the X coordinate to draw to
 * @param y {Number} the Y coordinate to draw to
 */
PIXI.Graphics.prototype.lineTo = function(x, y)
{
    this.currentPath.points.push(x, y);
    this.dirty = true;

    return this;
};

/**
 * Specifies a simple one-color fill that subsequent calls to other Graphics methods
 * (such as lineTo() or drawCircle()) use when drawing.
 *
 * @method beginFill
 * @param color {Number} the color of the fill
 * @param alpha {Number} the alpha of the fill
 */
PIXI.Graphics.prototype.beginFill = function(color, alpha)
{

    this.filling = true;
    this.fillColor = color || 0;
    this.fillAlpha = (arguments.length < 2) ? 1 : alpha;

    return this;
};

/**
 * Applies a fill to the lines and shapes that were added since the last call to the beginFill() method.
 *
 * @method endFill
 */
PIXI.Graphics.prototype.endFill = function()
{
    this.filling = false;
    this.fillColor = null;
    this.fillAlpha = 1;

    return this;
};

/**
 * @method drawRect
 *
 * @param x {Number} The X coord of the top-left of the rectangle
 * @param y {Number} The Y coord of the top-left of the rectangle
 * @param width {Number} The width of the rectangle
 * @param height {Number} The height of the rectangle
 */
PIXI.Graphics.prototype.drawRect = function( x, y, width, height )
{
    if (!this.currentPath.points.length) this.graphicsData.pop();

    this.currentPath = {lineWidth:this.lineWidth, lineColor:this.lineColor, lineAlpha:this.lineAlpha,
                        fillColor:this.fillColor, fillAlpha:this.fillAlpha, fill:this.filling,
                        points:[x, y, width, height], type:PIXI.Graphics.RECT};

    this.graphicsData.push(this.currentPath);
    this.dirty = true;

    return this;
};

/**
 * @method drawRoundedRect
 *
 * @param x {Number} The X coord of the top-left of the rectangle
 * @param y {Number} The Y coord of the top-left of the rectangle
 * @param width {Number} The width of the rectangle
 * @param height {Number} The height of the rectangle
 * @param radius {Number} Radius of the rectangle corners
 */
PIXI.Graphics.prototype.drawRoundedRect = function( x, y, width, height, radius )
{
    if (!this.currentPath.points.length) this.graphicsData.pop();

    this.currentPath = {lineWidth:this.lineWidth, lineColor:this.lineColor, lineAlpha:this.lineAlpha,
                        fillColor:this.fillColor, fillAlpha:this.fillAlpha, fill:this.filling,
                        points:[x, y, width, height, radius], type:PIXI.Graphics.RREC};

    this.graphicsData.push(this.currentPath);
    this.dirty = true;

    return this;
};

/**
 * Draws a circle.
 *
 * @method drawCircle
 * @param x {Number} The X coordinate of the center of the circle
 * @param y {Number} The Y coordinate of the center of the circle
 * @param radius {Number} The radius of the circle
 */
PIXI.Graphics.prototype.drawCircle = function( x, y, radius)
{

    if (!this.currentPath.points.length) this.graphicsData.pop();

    this.currentPath = {lineWidth:this.lineWidth, lineColor:this.lineColor, lineAlpha:this.lineAlpha,
                        fillColor:this.fillColor, fillAlpha:this.fillAlpha, fill:this.filling,
                        points:[x, y, radius, radius], type:PIXI.Graphics.CIRC};

    this.graphicsData.push(this.currentPath);
    this.dirty = true;

    return this;
};

/**
 * Draws an ellipse.
 *
 * @method drawEllipse
 * @param x {Number} The X coordinate of the upper-left corner of the framing rectangle of this ellipse
 * @param y {Number} The Y coordinate of the upper-left corner of the framing rectangle of this ellipse
 * @param width {Number} The width of the ellipse
 * @param height {Number} The height of the ellipse
 */
PIXI.Graphics.prototype.drawEllipse = function( x, y, width, height)
{

    if (!this.currentPath.points.length) this.graphicsData.pop();

    this.currentPath = {lineWidth:this.lineWidth, lineColor:this.lineColor, lineAlpha:this.lineAlpha,
                        fillColor:this.fillColor, fillAlpha:this.fillAlpha, fill:this.filling,
                        points:[x, y, width, height], type:PIXI.Graphics.ELIP};

    this.graphicsData.push(this.currentPath);
    this.dirty = true;

    return this;
};

/**
 * Clears the graphics that were drawn to this Graphics object, and resets fill and line style settings.
 *
 * @method clear
 */
PIXI.Graphics.prototype.clear = function()
{
    this.lineWidth = 0;
    this.filling = false;

    this.dirty = true;
    this.clearDirty = true;
    this.graphicsData = [];

    this.bounds = null; //new PIXI.Rectangle();

    return this;
};

/**
 * Useful function that returns a texture of the graphics object that can then be used to create sprites
 * This can be quite useful if your geometry is complicated and needs to be reused multiple times.
 *
 * @method generateTexture
 * @return {Texture} a texture of the graphics object
 */
PIXI.Graphics.prototype.generateTexture = function()
{
    var bounds = this.getBounds();

    var canvasBuffer = new PIXI.CanvasBuffer(bounds.width, bounds.height);
    var texture = PIXI.Texture.fromCanvas(canvasBuffer.canvas);

    canvasBuffer.context.translate(-bounds.x,-bounds.y);

    PIXI.CanvasGraphics.renderGraphics(this, canvasBuffer.context);

    return texture;
};

/**
* Renders the object using the WebGL renderer
*
* @method _renderWebGL
* @param renderSession {RenderSession}
* @private
*/
PIXI.Graphics.prototype._renderWebGL = function(renderSession)
{
    // if the sprite is not visible or the alpha is 0 then no need to render this element
    if(this.visible === false || this.alpha === 0 || this.isMask === true)return;

    if(this._cacheAsBitmap)
    {

        if(this.dirty)
        {
            this._generateCachedSprite();
            // we will also need to update the texture on the gpu too!
            PIXI.updateWebGLTexture(this._cachedSprite.texture.baseTexture, renderSession.gl);

            this.dirty =  false;
        }

        this._cachedSprite.worldAlpha = this.worldAlpha;
        PIXI.Sprite.prototype._renderWebGL.call(this._cachedSprite, renderSession);

        return;
    }
    else
    {
        renderSession.spriteBatch.stop();

        if(this._mask)renderSession.maskManager.pushMask(this.mask, renderSession);
        if(this._filters)renderSession.filterManager.pushFilter(this._filterBlock);

        // check blend mode
        if(this.blendMode !== renderSession.spriteBatch.currentBlendMode)
        {
            renderSession.spriteBatch.currentBlendMode = this.blendMode;
            var blendModeWebGL = PIXI.blendModesWebGL[renderSession.spriteBatch.currentBlendMode];
            renderSession.spriteBatch.gl.blendFunc(blendModeWebGL[0], blendModeWebGL[1]);
        }

        PIXI.WebGLGraphics.renderGraphics(this, renderSession);

        // only render if it has children!
        if(this.children.length)
        {
            renderSession.spriteBatch.start();

             // simple render children!
            for(var i=0, j=this.children.length; i<j; i++)
            {
                this.children[i]._renderWebGL(renderSession);
            }

            renderSession.spriteBatch.stop();
        }

        if(this._filters)renderSession.filterManager.popFilter();
        if(this._mask)renderSession.maskManager.popMask(renderSession);

        renderSession.drawCount++;

        renderSession.spriteBatch.start();
    }
};

/**
* Renders the object using the Canvas renderer
*
* @method _renderCanvas
* @param renderSession {RenderSession}
* @private
*/
PIXI.Graphics.prototype._renderCanvas = function(renderSession)
{
    // if the sprite is not visible or the alpha is 0 then no need to render this element
    if(this.visible === false || this.alpha === 0 || this.isMask === true)return;

    var context = renderSession.context;
    var transform = this.worldTransform;

    if(this.blendMode !== renderSession.currentBlendMode)
    {
        renderSession.currentBlendMode = this.blendMode;
        context.globalCompositeOperation = PIXI.blendModesCanvas[renderSession.currentBlendMode];
    }

    context.setTransform(transform.a, transform.c, transform.b, transform.d, transform.tx, transform.ty);
    PIXI.CanvasGraphics.renderGraphics(this, context);

     // simple render children!
    for(var i=0, j=this.children.length; i<j; i++)
    {
        this.children[i]._renderCanvas(renderSession);
    }
};

/**
 * Retrieves the bounds of the graphic shape as a rectangle object
 *
 * @method getBounds
 * @return {Rectangle} the rectangular bounding area
 */
PIXI.Graphics.prototype.getBounds = function( matrix )
{
    if(!this.bounds)this.updateBounds();

    var w0 = this.bounds.x;
    var w1 = this.bounds.width + this.bounds.x;

    var h0 = this.bounds.y;
    var h1 = this.bounds.height + this.bounds.y;

    var worldTransform = matrix || this.worldTransform;

    var a = worldTransform.a;
    var b = worldTransform.c;
    var c = worldTransform.b;
    var d = worldTransform.d;
    var tx = worldTransform.tx;
    var ty = worldTransform.ty;

    var x1 = a * w1 + c * h1 + tx;
    var y1 = d * h1 + b * w1 + ty;

    var x2 = a * w0 + c * h1 + tx;
    var y2 = d * h1 + b * w0 + ty;

    var x3 = a * w0 + c * h0 + tx;
    var y3 = d * h0 + b * w0 + ty;

    var x4 =  a * w1 + c * h0 + tx;
    var y4 =  d * h0 + b * w1 + ty;

    var maxX = x1;
    var maxY = y1;

    var minX = x1;
    var minY = y1;

    minX = x2 < minX ? x2 : minX;
    minX = x3 < minX ? x3 : minX;
    minX = x4 < minX ? x4 : minX;

    minY = y2 < minY ? y2 : minY;
    minY = y3 < minY ? y3 : minY;
    minY = y4 < minY ? y4 : minY;

    maxX = x2 > maxX ? x2 : maxX;
    maxX = x3 > maxX ? x3 : maxX;
    maxX = x4 > maxX ? x4 : maxX;

    maxY = y2 > maxY ? y2 : maxY;
    maxY = y3 > maxY ? y3 : maxY;
    maxY = y4 > maxY ? y4 : maxY;

    var bounds = this._bounds;

    bounds.x = minX;
    bounds.width = maxX - minX;

    bounds.y = minY;
    bounds.height = maxY - minY;

    return bounds;
};

/**
 * Update the bounds of the object
 *
 * @method updateBounds
 */
PIXI.Graphics.prototype.updateBounds = function()
{

    var minX = Infinity;
    var maxX = -Infinity;

    var minY = Infinity;
    var maxY = -Infinity;

    var points, x, y, w, h;

    for (var i = 0; i < this.graphicsData.length; i++) {
        var data = this.graphicsData[i];
        var type = data.type;
        var lineWidth = data.lineWidth;

        points = data.points;

        if(type === PIXI.Graphics.RECT)
        {
            x = points[0] - lineWidth/2;
            y = points[1] - lineWidth/2;
            w = points[2] + lineWidth;
            h = points[3] + lineWidth;

            minX = x < minX ? x : minX;
            maxX = x + w > maxX ? x + w : maxX;

            minY = y < minY ? x : minY;
            maxY = y + h > maxY ? y + h : maxY;
        }
        else if(type === PIXI.Graphics.CIRC || type === PIXI.Graphics.ELIP)
        {
            x = points[0];
            y = points[1];
            w = points[2] + lineWidth/2;
            h = points[3] + lineWidth/2;

            minX = x - w < minX ? x - w : minX;
            maxX = x + w > maxX ? x + w : maxX;

            minY = y - h < minY ? y - h : minY;
            maxY = y + h > maxY ? y + h : maxY;
        }
        else
        {
            // POLY
            for (var j = 0; j < points.length; j+=2)
            {

                x = points[j];
                y = points[j+1];
                minX = x-lineWidth < minX ? x-lineWidth : minX;
                maxX = x+lineWidth > maxX ? x+lineWidth : maxX;

                minY = y-lineWidth < minY ? y-lineWidth : minY;
                maxY = y+lineWidth > maxY ? y+lineWidth : maxY;
            }
        }
    }

    var padding = this.boundsPadding;
    this.bounds = new PIXI.Rectangle(minX - padding, minY - padding, (maxX - minX) + padding * 2, (maxY - minY) + padding * 2);
};


/**
 * Generates the cached sprite when the sprite has cacheAsBitmap = true
 *
 * @method _generateCachedSprite
 * @private
 */
PIXI.Graphics.prototype._generateCachedSprite = function()
{
    var bounds = this.getLocalBounds();

    if(!this._cachedSprite)
    {
        var canvasBuffer = new PIXI.CanvasBuffer(bounds.width, bounds.height);
        var texture = PIXI.Texture.fromCanvas(canvasBuffer.canvas);

        this._cachedSprite = new PIXI.Sprite(texture);
        this._cachedSprite.buffer = canvasBuffer;

        this._cachedSprite.worldTransform = this.worldTransform;
    }
    else
    {
        this._cachedSprite.buffer.resize(bounds.width, bounds.height);
    }

    // leverage the anchor to account for the offset of the element
    this._cachedSprite.anchor.x = -( bounds.x / bounds.width );
    this._cachedSprite.anchor.y = -( bounds.y / bounds.height );

   // this._cachedSprite.buffer.context.save();
    this._cachedSprite.buffer.context.translate(-bounds.x,-bounds.y);

    PIXI.CanvasGraphics.renderGraphics(this, this._cachedSprite.buffer.context);
    this._cachedSprite.alpha = this.alpha;

   // this._cachedSprite.buffer.context.restore();
};

PIXI.Graphics.prototype.destroyCachedSprite = function()
{
    this._cachedSprite.texture.destroy(true);

    // let the gc collect the unused sprite
    // TODO could be object pooled!
    this._cachedSprite = null;
};


// SOME TYPES:
PIXI.Graphics.POLY = 0;
PIXI.Graphics.RECT = 1;
PIXI.Graphics.CIRC = 2;
PIXI.Graphics.ELIP = 3;
PIXI.Graphics.RREC = 4;

/**
 * @author Mat Groves http://matgroves.com/
 */

 /**
 * 
 * @class Strip
 * @extends DisplayObjectContainer
 * @constructor
 * @param texture {Texture} The texture to use
 * @param width {Number} the width 
 * @param height {Number} the height
 * 
 */
PIXI.Strip = function(texture)
{
    PIXI.DisplayObjectContainer.call( this );
    
    this.texture = texture;

    // set up the main bits..
    this.uvs = new PIXI.Float32Array([0, 1,
                                    1, 1,
                                    1, 0,
                                    0,1]);

    this.verticies = new PIXI.Float32Array([0, 0,
                      100,0,
                      100,100,
                      0, 100]);

    this.colors = new PIXI.Float32Array([1, 1, 1, 1]);

    this.indices = new PIXI.Uint16Array([0, 1, 2, 3]);
    

    this.dirty = true;
};

// constructor
PIXI.Strip.prototype = Object.create(PIXI.DisplayObjectContainer.prototype);
PIXI.Strip.prototype.constructor = PIXI.Strip;

PIXI.Strip.prototype._renderWebGL = function(renderSession)
{
    // if the sprite is not visible or the alpha is 0 then no need to render this element
    if(!this.visible || this.alpha <= 0)return;
    // render triangle strip..

    renderSession.spriteBatch.stop();

    // init! init!
    if(!this._vertexBuffer)this._initWebGL(renderSession);
    
    renderSession.shaderManager.activateStripShader();

    this._renderStrip(renderSession);

    renderSession.shaderManager.activateDefaultShader();

    renderSession.spriteBatch.start();

    //TODO check culling  
};

PIXI.Strip.prototype._initWebGL = function(renderSession)
{
    // build the strip!
    var gl = renderSession.gl;
    
    this._vertexBuffer = gl.createBuffer();
    this._indexBuffer = gl.createBuffer();
    this._uvBuffer = gl.createBuffer();
    this._colorBuffer = gl.createBuffer();
    
    gl.bindBuffer(gl.ARRAY_BUFFER, this._vertexBuffer);
    gl.bufferData(gl.ARRAY_BUFFER, this.verticies, gl.DYNAMIC_DRAW);

    gl.bindBuffer(gl.ARRAY_BUFFER, this._uvBuffer);
    gl.bufferData(gl.ARRAY_BUFFER,  this.uvs, gl.STATIC_DRAW);

    gl.bindBuffer(gl.ARRAY_BUFFER, this._colorBuffer);
    gl.bufferData(gl.ARRAY_BUFFER, this.colors, gl.STATIC_DRAW);
 
    gl.bindBuffer(gl.ELEMENT_ARRAY_BUFFER, this._indexBuffer);
    gl.bufferData(gl.ELEMENT_ARRAY_BUFFER, this.indices, gl.STATIC_DRAW);
};

PIXI.Strip.prototype._renderStrip = function(renderSession)
{
    var gl = renderSession.gl;
    var projection = renderSession.projection,
        offset = renderSession.offset,
        shader = renderSession.shaderManager.stripShader;


    // gl.uniformMatrix4fv(shaderProgram.mvMatrixUniform, false, mat4Real);

    gl.blendFunc(gl.ONE, gl.ONE_MINUS_SRC_ALPHA);

    // set uniforms
    gl.uniformMatrix3fv(shader.translationMatrix, false, this.worldTransform.toArray(true));
    gl.uniform2f(shader.projectionVector, projection.x, -projection.y);
    gl.uniform2f(shader.offsetVector, -offset.x, -offset.y);
    gl.uniform1f(shader.alpha, 1);

    if(!this.dirty)
    {
        
        gl.bindBuffer(gl.ARRAY_BUFFER, this._vertexBuffer);
        gl.bufferSubData(gl.ARRAY_BUFFER, 0, this.verticies);
        gl.vertexAttribPointer(shader.aVertexPosition, 2, gl.FLOAT, false, 0, 0);
        
        // update the uvs
        gl.bindBuffer(gl.ARRAY_BUFFER, this._uvBuffer);
        gl.vertexAttribPointer(shader.aTextureCoord, 2, gl.FLOAT, false, 0, 0);
            
        gl.activeTexture(gl.TEXTURE0);
         // bind the current texture
        gl.bindTexture(gl.TEXTURE_2D, this.texture.baseTexture._glTextures[gl.id] || PIXI.createWebGLTexture(this.texture.baseTexture, gl));
    
        // dont need to upload!
        gl.bindBuffer(gl.ELEMENT_ARRAY_BUFFER, this._indexBuffer);
    
    
    }
    else
    {

        this.dirty = false;
        gl.bindBuffer(gl.ARRAY_BUFFER, this._vertexBuffer);
        gl.bufferData(gl.ARRAY_BUFFER, this.verticies, gl.STATIC_DRAW);
        gl.vertexAttribPointer(shader.aVertexPosition, 2, gl.FLOAT, false, 0, 0);
        
        // update the uvs
        gl.bindBuffer(gl.ARRAY_BUFFER, this._uvBuffer);
        gl.bufferData(gl.ARRAY_BUFFER, this.uvs, gl.STATIC_DRAW);
        gl.vertexAttribPointer(shader.aTextureCoord, 2, gl.FLOAT, false, 0, 0);
            
        gl.activeTexture(gl.TEXTURE0);
        gl.bindTexture(gl.TEXTURE_2D, this.texture.baseTexture._glTextures[gl.id] || PIXI.createWebGLTexture(this.texture.baseTexture, gl));
    
        // dont need to upload!
        gl.bindBuffer(gl.ELEMENT_ARRAY_BUFFER, this._indexBuffer);
        gl.bufferData(gl.ELEMENT_ARRAY_BUFFER, this.indices, gl.STATIC_DRAW);
        
    }
    //console.log(gl.TRIANGLE_STRIP)
    //
    //
    gl.drawElements(gl.TRIANGLE_STRIP, this.indices.length, gl.UNSIGNED_SHORT, 0);
    
  
};

PIXI.Strip.prototype._renderCanvas = function(renderSession)
{
    var context = renderSession.context;
    
    var transform = this.worldTransform;

    if (renderSession.roundPixels)
    {
        context.setTransform(transform.a, transform.c, transform.b, transform.d, transform.tx | 0, transform.ty | 0);
    }
    else
    {
        context.setTransform(transform.a, transform.c, transform.b, transform.d, transform.tx, transform.ty);
    }
        
    var strip = this;
    // draw triangles!!
    var verticies = strip.verticies;
    var uvs = strip.uvs;

    var length = verticies.length/2;
    this.count++;

    for (var i = 0; i < length-2; i++)
    {
        // draw some triangles!
        var index = i*2;

        var x0 = verticies[index],   x1 = verticies[index+2], x2 = verticies[index+4];
        var y0 = verticies[index+1], y1 = verticies[index+3], y2 = verticies[index+5];

        if(true)
        {

            //expand();
            var centerX = (x0 + x1 + x2)/3;
            var centerY = (y0 + y1 + y2)/3;

            var normX = x0 - centerX;
            var normY = y0 - centerY;

            var dist = Math.sqrt( normX * normX + normY * normY );
            x0 = centerX + (normX / dist) * (dist + 3);
            y0 = centerY + (normY / dist) * (dist + 3);

            // 
            
            normX = x1 - centerX;
            normY = y1 - centerY;

            dist = Math.sqrt( normX * normX + normY * normY );
            x1 = centerX + (normX / dist) * (dist + 3);
            y1 = centerY + (normY / dist) * (dist + 3);

            normX = x2 - centerX;
            normY = y2 - centerY;

            dist = Math.sqrt( normX * normX + normY * normY );
            x2 = centerX + (normX / dist) * (dist + 3);
            y2 = centerY + (normY / dist) * (dist + 3);

        }

        var u0 = uvs[index] * strip.texture.width,   u1 = uvs[index+2] * strip.texture.width, u2 = uvs[index+4]* strip.texture.width;
        var v0 = uvs[index+1]* strip.texture.height, v1 = uvs[index+3] * strip.texture.height, v2 = uvs[index+5]* strip.texture.height;

        context.save();
        context.beginPath();


        context.moveTo(x0, y0);
        context.lineTo(x1, y1);
        context.lineTo(x2, y2);

        context.closePath();

        context.clip();

        // Compute matrix transform
        var delta = u0*v1 + v0*u2 + u1*v2 - v1*u2 - v0*u1 - u0*v2;
        var deltaA = x0*v1 + v0*x2 + x1*v2 - v1*x2 - v0*x1 - x0*v2;
        var deltaB = u0*x1 + x0*u2 + u1*x2 - x1*u2 - x0*u1 - u0*x2;
        var deltaC = u0*v1*x2 + v0*x1*u2 + x0*u1*v2 - x0*v1*u2 - v0*u1*x2 - u0*x1*v2;
        var deltaD = y0*v1 + v0*y2 + y1*v2 - v1*y2 - v0*y1 - y0*v2;
        var deltaE = u0*y1 + y0*u2 + u1*y2 - y1*u2 - y0*u1 - u0*y2;
        var deltaF = u0*v1*y2 + v0*y1*u2 + y0*u1*v2 - y0*v1*u2 - v0*u1*y2 - u0*y1*v2;

        context.transform(deltaA / delta, deltaD / delta,
                            deltaB / delta, deltaE / delta,
                            deltaC / delta, deltaF / delta);

        context.drawImage(strip.texture.baseTexture.source, 0, 0);
        context.restore();
    }
};

/*
 * Sets the texture that the Strip will use 
 *
 * @method setTexture
 * @param texture {Texture} the texture that will be used
 * @private
 */

/*
PIXI.Strip.prototype.setTexture = function(texture)
{
    //TODO SET THE TEXTURES
    //TODO VISIBILITY

    // stop current texture
    this.texture = texture;
    this.width   = texture.frame.width;
    this.height  = texture.frame.height;
    this.updateFrame = true;
};
*/

/**
 * When the texture is updated, this event will fire to update the scale and frame
 *
 * @method onTextureUpdate
 * @param event
 * @private
 */

PIXI.Strip.prototype.onTextureUpdate = function()
{
    this.updateFrame = true;
};
/* @author Mat Groves http://matgroves.com/ @Doormat23
 */

/**
 * 
 * @class Rope
 * @constructor
 * @param texture {Texture} The texture to use
 * @param points {Array}
 * 
 */
PIXI.Rope = function(texture, points)
{
    PIXI.Strip.call( this, texture );
    this.points = points;

    this.verticies = new PIXI.Float32Array(points.length * 4);
    this.uvs = new PIXI.Float32Array(points.length * 4);
    this.colors = new PIXI.Float32Array(points.length * 2);
    this.indices = new PIXI.Uint16Array(points.length * 2);
   

    this.refresh();
};


// constructor
PIXI.Rope.prototype = Object.create( PIXI.Strip.prototype );
PIXI.Rope.prototype.constructor = PIXI.Rope;

/*
 * Refreshes 
 *
 * @method refresh
 */
PIXI.Rope.prototype.refresh = function()
{
    var points = this.points;
    if(points.length < 1) return;

    var uvs = this.uvs;

    var lastPoint = points[0];
    var indices = this.indices;
    var colors = this.colors;

    this.count-=0.2;

    uvs[0] = 0;
    uvs[1] = 0;
    uvs[2] = 0;
    uvs[3] = 1;

    colors[0] = 1;
    colors[1] = 1;

    indices[0] = 0;
    indices[1] = 1;

    var total = points.length,
        point, index, amount;

    for (var i = 1; i < total; i++)
    {
        point = points[i];
        index = i * 4;
        // time to do some smart drawing!
        amount = i / (total-1);

        if(i%2)
        {
            uvs[index] = amount;
            uvs[index+1] = 0;

            uvs[index+2] = amount;
            uvs[index+3] = 1;
        }
        else
        {
            uvs[index] = amount;
            uvs[index+1] = 0;

            uvs[index+2] = amount;
            uvs[index+3] = 1;
        }

        index = i * 2;
        colors[index] = 1;
        colors[index+1] = 1;

        index = i * 2;
        indices[index] = index;
        indices[index + 1] = index + 1;

        lastPoint = point;
    }
};

/*
 * Updates the object transform for rendering
 *
 * @method updateTransform
 * @private
 */
PIXI.Rope.prototype.updateTransform = function()
{

    var points = this.points;
    if(points.length < 1)return;

    var lastPoint = points[0];
    var nextPoint;
    var perp = {x:0, y:0};

    this.count-=0.2;

    var verticies = this.verticies;
    var total = points.length,
        point, index, ratio, perpLength, num;

    for (var i = 0; i < total; i++)
    {
        point = points[i];
        index = i * 4;

        if(i < points.length-1)
        {
            nextPoint = points[i+1];
        }
        else
        {
            nextPoint = point;
        }

        perp.y = -(nextPoint.x - lastPoint.x);
        perp.x = nextPoint.y - lastPoint.y;

        ratio = (1 - (i / (total-1))) * 10;

        if(ratio > 1) ratio = 1;

        perpLength = Math.sqrt(perp.x * perp.x + perp.y * perp.y);
        num = this.texture.height / 2; //(20 + Math.abs(Math.sin((i + this.count) * 0.3) * 50) )* ratio;
        perp.x /= perpLength;
        perp.y /= perpLength;

        perp.x *= num;
        perp.y *= num;

        verticies[index] = point.x + perp.x;
        verticies[index+1] = point.y + perp.y;
        verticies[index+2] = point.x - perp.x;
        verticies[index+3] = point.y - perp.y;

        lastPoint = point;
    }

    PIXI.DisplayObjectContainer.prototype.updateTransform.call( this );
};
/*
 * Sets the texture that the Rope will use 
 *
 * @method setTexture
 * @param texture {Texture} the texture that will be used
 */
PIXI.Rope.prototype.setTexture = function(texture)
{
    // stop current texture
    this.texture = texture;
    this.updateFrame = true;
};

/**
 * @author Mat Groves http://matgroves.com/
 */

/**
 * A tiling sprite is a fast way of rendering a tiling image
 *
 * @class TilingSprite
 * @extends Sprite
 * @constructor
 * @param texture {Texture} the texture of the tiling sprite
 * @param width {Number}  the width of the tiling sprite
 * @param height {Number} the height of the tiling sprite
 */
PIXI.TilingSprite = function(texture, width, height)
{
    PIXI.Sprite.call( this, texture);

    /**
     * The with of the tiling sprite
     *
     * @property width
     * @type Number
     */
    this.width = width || 100;

    /**
     * The height of the tiling sprite
     *
     * @property height
     * @type Number
     */
    this.height = height || 100;

    /**
     * The scaling of the image that is being tiled
     *
     * @property tileScale
     * @type Point
     */
    this.tileScale = new PIXI.Point(1,1);

    /**
     * A point that represents the scale of the texture object
     *
     * @property tileScaleOffset
     * @type Point
     */
    this.tileScaleOffset = new PIXI.Point(1,1);
    
    /**
     * The offset position of the image that is being tiled
     *
     * @property tilePosition
     * @type Point
     */
    this.tilePosition = new PIXI.Point(0,0);


    /**
     * Whether this sprite is renderable or not
     *
     * @property renderable
     * @type Boolean
     * @default true
     */
    this.renderable = true;

    /**
     * The tint applied to the sprite. This is a hex value
     *
     * @property tint
     * @type Number
     * @default 0xFFFFFF
     */
    this.tint = 0xFFFFFF;
    
    /**
     * The blend mode to be applied to the sprite
     *
     * @property blendMode
     * @type Number
     * @default PIXI.blendModes.NORMAL;
     */
    this.blendMode = PIXI.blendModes.NORMAL;
};

// constructor
PIXI.TilingSprite.prototype = Object.create(PIXI.Sprite.prototype);
PIXI.TilingSprite.prototype.constructor = PIXI.TilingSprite;


/**
 * The width of the sprite, setting this will actually modify the scale to achieve the value set
 *
 * @property width
 * @type Number
 */
Object.defineProperty(PIXI.TilingSprite.prototype, 'width', {
    get: function() {
        return this._width;
    },
    set: function(value) {
        
        this._width = value;
    }
});

/**
 * The height of the TilingSprite, setting this will actually modify the scale to achieve the value set
 *
 * @property height
 * @type Number
 */
Object.defineProperty(PIXI.TilingSprite.prototype, 'height', {
    get: function() {
        return  this._height;
    },
    set: function(value) {
        this._height = value;
    }
});

/**
 * When the texture is updated, this event will be fired to update the scale and frame
 *
 * @method onTextureUpdate
 * @param event
 * @private
 */
PIXI.TilingSprite.prototype.onTextureUpdate = function()
{
    this.updateFrame = true;
};

PIXI.TilingSprite.prototype.setTexture = function(texture)
{
    if(this.texture === texture)return;

    this.texture = texture;

    this.refreshTexture = true;
    /*
    if(this.tilingTexture)
    {
        this.generateTilingTexture(true);
    }
*/

    /*
    // stop current texture;
    if(this.texture.baseTexture !== texture.baseTexture)
    {
        this.textureChange = true;
        this.texture = texture;
    }
    else
    {
        this.texture = texture;
    }

    this.updateFrame = true;*/
    this.cachedTint = 0xFFFFFF;
};

/**
* Renders the object using the WebGL renderer
*
* @method _renderWebGL
* @param renderSession {RenderSession} 
* @private
*/
PIXI.TilingSprite.prototype._renderWebGL = function(renderSession)
{

    if(this.visible === false || this.alpha === 0)return;
    
    var i,j;

    if(this.mask)
    {
        renderSession.spriteBatch.stop();
        renderSession.maskManager.pushMask(this.mask, renderSession);
        renderSession.spriteBatch.start();
    }

    if(this.filters)
    {
        renderSession.spriteBatch.flush();
        renderSession.filterManager.pushFilter(this._filterBlock);
    }


    if(!this.tilingTexture || this.refreshTexture)
    {
        this.generateTilingTexture(true);
        if(this.tilingTexture && this.tilingTexture.needsUpdate)
        {
            //TODO - tweaking
            PIXI.updateWebGLTexture(this.tilingTexture.baseTexture, renderSession.gl);
            this.tilingTexture.needsUpdate = false;
           // this.tilingTexture._uvs = null;
        }
    }
    else renderSession.spriteBatch.renderTilingSprite(this);
    

    // simple render children!
    for(i=0,j=this.children.length; i<j; i++)
    {
        this.children[i]._renderWebGL(renderSession);
    }

    renderSession.spriteBatch.stop();

    if(this.filters)renderSession.filterManager.popFilter();
    if(this.mask)renderSession.maskManager.popMask(renderSession);
    
    renderSession.spriteBatch.start();
};

/**
* Renders the object using the Canvas renderer
*
* @method _renderCanvas
* @param renderSession {RenderSession} 
* @private
*/
PIXI.TilingSprite.prototype._renderCanvas = function(renderSession)
{
    if(this.visible === false || this.alpha === 0)return;
    
    var context = renderSession.context;

    if(this._mask)
    {
        renderSession.maskManager.pushMask(this._mask, context);
    }

    context.globalAlpha = this.worldAlpha;

    
    var transform = this.worldTransform;

    var i,j;


    if(!this.__tilePattern ||  this.refreshTexture)
    {
        this.generateTilingTexture(false);
    
        if(this.tilingTexture)
        {
            this.__tilePattern = context.createPattern(this.tilingTexture.baseTexture.source, 'repeat');
        }
        else
        {
            return;
        }
    }


    // check blend mode
    if(this.blendMode !== renderSession.currentBlendMode)
    {
        renderSession.currentBlendMode = this.blendMode;
        context.globalCompositeOperation = PIXI.blendModesCanvas[renderSession.currentBlendMode];
    }
    

    var tilePosition = this.tilePosition;
    var tileScale = this.tileScale;

    tilePosition.x %= this.tilingTexture.baseTexture.width;
    tilePosition.y %= this.tilingTexture.baseTexture.height;
    
    
    var xpos=transform.tx+(this.anchor.x * -this._width)*transform.a;
    var ypos=transform.ty+(this.anchor.y * -this._height)*transform.d;
    
    var xshift=0;
    var yshift=0;
    if(xpos<0) xshift=-xpos+(xpos%(this.tilingTexture.baseTexture.width*transform.a*tileScale.x));
    if(ypos<0) yshift=-ypos+(ypos%(this.tilingTexture.baseTexture.height*transform.d*tileScale.y));
    context.setTransform(transform.a, transform.c, transform.b, transform.d, xpos+xshift, ypos+yshift);

    var rectWidth=(this._width -(xshift/transform.a))/tileScale.x;
    var rectHeight=(this._height -(yshift/transform.d))/tileScale.y;
    if(rectWidth>0 && rectHeight>0) {
	    context.beginPath();
	
	    // offset
	    context.scale(tileScale.x,tileScale.y);
	    context.translate(tilePosition.x, tilePosition.y);
	
	    context.fillStyle = this.__tilePattern;
	    context.fillRect(-tilePosition.x,-tilePosition.y, rectWidth, rectHeight);
	    
	    context.scale(1/tileScale.x, 1/tileScale.y);
	    context.translate(-tilePosition.x, -tilePosition.y);
	
	    context.closePath();
    }

    if(this._mask)
    {
        renderSession.maskManager.popMask(renderSession.context);
    }

    for(i=0,j=this.children.length; i<j; i++)
    {
        this.children[i]._renderCanvas(renderSession);
    }
};



/**
* Returns the framing rectangle of the sprite as a PIXI.Rectangle object
*
* @method getBounds
* @return {Rectangle} the framing rectangle
*/
PIXI.TilingSprite.prototype.getBounds = function()
{

    var width = this._width;
    var height = this._height;

    var w0 = width * (1-this.anchor.x);
    var w1 = width * -this.anchor.x;

    var h0 = height * (1-this.anchor.y);
    var h1 = height * -this.anchor.y;

    var worldTransform = this.worldTransform;

    var a = worldTransform.a;
    var b = worldTransform.c;
    var c = worldTransform.b;
    var d = worldTransform.d;
    var tx = worldTransform.tx;
    var ty = worldTransform.ty;
    
    var x1 = a * w1 + c * h1 + tx;
    var y1 = d * h1 + b * w1 + ty;

    var x2 = a * w0 + c * h1 + tx;
    var y2 = d * h1 + b * w0 + ty;

    var x3 = a * w0 + c * h0 + tx;
    var y3 = d * h0 + b * w0 + ty;

    var x4 =  a * w1 + c * h0 + tx;
    var y4 =  d * h0 + b * w1 + ty;

    var maxX = -Infinity;
    var maxY = -Infinity;

    var minX = Infinity;
    var minY = Infinity;

    minX = x1 < minX ? x1 : minX;
    minX = x2 < minX ? x2 : minX;
    minX = x3 < minX ? x3 : minX;
    minX = x4 < minX ? x4 : minX;

    minY = y1 < minY ? y1 : minY;
    minY = y2 < minY ? y2 : minY;
    minY = y3 < minY ? y3 : minY;
    minY = y4 < minY ? y4 : minY;

    maxX = x1 > maxX ? x1 : maxX;
    maxX = x2 > maxX ? x2 : maxX;
    maxX = x3 > maxX ? x3 : maxX;
    maxX = x4 > maxX ? x4 : maxX;

    maxY = y1 > maxY ? y1 : maxY;
    maxY = y2 > maxY ? y2 : maxY;
    maxY = y3 > maxY ? y3 : maxY;
    maxY = y4 > maxY ? y4 : maxY;

    var bounds = this._bounds;

    bounds.x = minX;
    bounds.width = maxX - minX;

    bounds.y = minY;
    bounds.height = maxY - minY;

    // store a reference so that if this function gets called again in the render cycle we do not have to recalculate
    this._currentBounds = bounds;

    return bounds;
};

/**
* 
* @method generateTilingTexture
* 
* @param forcePowerOfTwo {Boolean} Whether we want to force the texture to be a power of two
*/
PIXI.TilingSprite.prototype.generateTilingTexture = function(forcePowerOfTwo)
{
    var texture = this.texture;

    if(!texture.baseTexture.hasLoaded)return;

    var baseTexture = texture.baseTexture;
    var frame = texture.frame;

    var targetWidth, targetHeight;

    // check that the frame is the same size as the base texture.
    var isFrame = frame.width !== baseTexture.width || frame.height !== baseTexture.height;

    var newTextureRequired = false;
    if(!forcePowerOfTwo)
    {
        if(isFrame)
        {
            targetWidth = frame.width;
            targetHeight = frame.height;
           
            newTextureRequired = true;
            
        }
    }
    else
    {
        targetWidth = PIXI.getNextPowerOfTwo(frame.width);
        targetHeight = PIXI.getNextPowerOfTwo(frame.height);

        if(frame.width !== targetWidth || frame.height !== targetHeight)newTextureRequired = true;

    }

    if(newTextureRequired)
    {
        var canvasBuffer;

        if(this.tilingTexture && this.tilingTexture.isTiling)
        {
            canvasBuffer = this.tilingTexture.canvasBuffer;
            canvasBuffer.resize(targetWidth, targetHeight);
            this.tilingTexture.baseTexture.width = targetWidth;
            this.tilingTexture.baseTexture.height = targetHeight;
            this.tilingTexture.needsUpdate = true;
        }
        else
        {
            canvasBuffer = new PIXI.CanvasBuffer(targetWidth, targetHeight);

            this.tilingTexture = PIXI.Texture.fromCanvas(canvasBuffer.canvas);
            this.tilingTexture.canvasBuffer = canvasBuffer;
            this.tilingTexture.isTiling = true;

        }
        
        canvasBuffer.context.drawImage(texture.baseTexture.source,
                                           frame.x,
                                           frame.y,
                                           frame.width,
                                           frame.height,
                                           0,
                                           0,
                                           targetWidth,
                                           targetHeight);

        this.tileScaleOffset.x = frame.width / targetWidth;
        this.tileScaleOffset.y = frame.height / targetHeight;

    }
    else
    {
        //TODO - switching?
        if(this.tilingTexture && this.tilingTexture.isTiling)
        {
            // destroy the tiling texture!
            // TODO could store this somewhere?
            this.tilingTexture.destroy(true);
        }

        this.tileScaleOffset.x = 1;
        this.tileScaleOffset.y = 1;
        this.tilingTexture = texture;
    }
    this.refreshTexture = false;
    this.tilingTexture.baseTexture._powerOf2 = true;
};

/**
 * @author Mat Groves http://matgroves.com/ @Doormat23
 * based on pixi impact spine implementation made by Eemeli Kelokorpi (@ekelokorpi) https://github.com/ekelokorpi
 *
 * Awesome JS run time provided by EsotericSoftware
 * https://github.com/EsotericSoftware/spine-runtimes
 *
 */

/*
 * Awesome JS run time provided by EsotericSoftware
 *
 * https://github.com/EsotericSoftware/spine-runtimes
 *
 */



var spine = {};

spine.BoneData = function (name, parent) {
    this.name = name;
    this.parent = parent;
};
spine.BoneData.prototype = {
    length: 0,
    x: 0, y: 0,
    rotation: 0,
    scaleX: 1, scaleY: 1
};

spine.SlotData = function (name, boneData) {
    this.name = name;
    this.boneData = boneData;
};
spine.SlotData.prototype = {
    r: 1, g: 1, b: 1, a: 1,
    attachmentName: null
};

spine.Bone = function (boneData, parent) {
    this.data = boneData;
    this.parent = parent;
    this.setToSetupPose();
};
spine.Bone.yDown = false;
spine.Bone.prototype = {
    x: 0, y: 0,
    rotation: 0,
    scaleX: 1, scaleY: 1,
    m00: 0, m01: 0, worldX: 0, // a b x
    m10: 0, m11: 0, worldY: 0, // c d y
    worldRotation: 0,
    worldScaleX: 1, worldScaleY: 1,
    updateWorldTransform: function (flipX, flipY) {
        var parent = this.parent;
        if (parent != null) {
            this.worldX = this.x * parent.m00 + this.y * parent.m01 + parent.worldX;
            this.worldY = this.x * parent.m10 + this.y * parent.m11 + parent.worldY;
            this.worldScaleX = parent.worldScaleX * this.scaleX;
            this.worldScaleY = parent.worldScaleY * this.scaleY;
            this.worldRotation = parent.worldRotation + this.rotation;
        } else {
            this.worldX = this.x;
            this.worldY = this.y;
            this.worldScaleX = this.scaleX;
            this.worldScaleY = this.scaleY;
            this.worldRotation = this.rotation;
        }
        var radians = this.worldRotation * Math.PI / 180;
        var cos = Math.cos(radians);
        var sin = Math.sin(radians);
        this.m00 = cos * this.worldScaleX;
        this.m10 = sin * this.worldScaleX;
        this.m01 = -sin * this.worldScaleY;
        this.m11 = cos * this.worldScaleY;
        if (flipX) {
            this.m00 = -this.m00;
            this.m01 = -this.m01;
        }
        if (flipY) {
            this.m10 = -this.m10;
            this.m11 = -this.m11;
        }
        if (spine.Bone.yDown) {
            this.m10 = -this.m10;
            this.m11 = -this.m11;
        }
    },
    setToSetupPose: function () {
        var data = this.data;
        this.x = data.x;
        this.y = data.y;
        this.rotation = data.rotation;
        this.scaleX = data.scaleX;
        this.scaleY = data.scaleY;
    }
};

spine.Slot = function (slotData, skeleton, bone) {
    this.data = slotData;
    this.skeleton = skeleton;
    this.bone = bone;
    this.setToSetupPose();
};
spine.Slot.prototype = {
    r: 1, g: 1, b: 1, a: 1,
    _attachmentTime: 0,
    attachment: null,
    setAttachment: function (attachment) {
        this.attachment = attachment;
        this._attachmentTime = this.skeleton.time;
    },
    setAttachmentTime: function (time) {
        this._attachmentTime = this.skeleton.time - time;
    },
    getAttachmentTime: function () {
        return this.skeleton.time - this._attachmentTime;
    },
    setToSetupPose: function () {
        var data = this.data;
        this.r = data.r;
        this.g = data.g;
        this.b = data.b;
        this.a = data.a;

        var slotDatas = this.skeleton.data.slots;
        for (var i = 0, n = slotDatas.length; i < n; i++) {
            if (slotDatas[i] == data) {
                this.setAttachment(!data.attachmentName ? null : this.skeleton.getAttachmentBySlotIndex(i, data.attachmentName));
                break;
            }
        }
    }
};

spine.Skin = function (name) {
    this.name = name;
    this.attachments = {};
};
spine.Skin.prototype = {
    addAttachment: function (slotIndex, name, attachment) {
        this.attachments[slotIndex + ":" + name] = attachment;
    },
    getAttachment: function (slotIndex, name) {
        return this.attachments[slotIndex + ":" + name];
    },
    _attachAll: function (skeleton, oldSkin) {
        for (var key in oldSkin.attachments) {
            var colon = key.indexOf(":");
            var slotIndex = parseInt(key.substring(0, colon), 10);
            var name = key.substring(colon + 1);
            var slot = skeleton.slots[slotIndex];
            if (slot.attachment && slot.attachment.name == name) {
                var attachment = this.getAttachment(slotIndex, name);
                if (attachment) slot.setAttachment(attachment);
            }
        }
    }
};

spine.Animation = function (name, timelines, duration) {
    this.name = name;
    this.timelines = timelines;
    this.duration = duration;
};
spine.Animation.prototype = {
    apply: function (skeleton, time, loop) {
        if (loop && this.duration) time %= this.duration;
        var timelines = this.timelines;
        for (var i = 0, n = timelines.length; i < n; i++)
            timelines[i].apply(skeleton, time, 1);
    },
    mix: function (skeleton, time, loop, alpha) {
        if (loop && this.duration) time %= this.duration;
        var timelines = this.timelines;
        for (var i = 0, n = timelines.length; i < n; i++)
            timelines[i].apply(skeleton, time, alpha);
    }
};

spine.binarySearch = function (values, target, step) {
    var low = 0;
    var high = Math.floor(values.length / step) - 2;
    if (!high) return step;
    var current = high >>> 1;
    while (true) {
        if (values[(current + 1) * step] <= target)
            low = current + 1;
        else
            high = current;
        if (low == high) return (low + 1) * step;
        current = (low + high) >>> 1;
    }
};
spine.linearSearch = function (values, target, step) {
    for (var i = 0, last = values.length - step; i <= last; i += step)
        if (values[i] > target) return i;
    return -1;
};

spine.Curves = function (frameCount) {
    this.curves = []; // dfx, dfy, ddfx, ddfy, dddfx, dddfy, ...
    this.curves.length = (frameCount - 1) * 6;
};
spine.Curves.prototype = {
    setLinear: function (frameIndex) {
        this.curves[frameIndex * 6] = 0/*LINEAR*/;
    },
    setStepped: function (frameIndex) {
        this.curves[frameIndex * 6] = -1/*STEPPED*/;
    },
    /** Sets the control handle positions for an interpolation bezier curve used to transition from this keyframe to the next.
     * cx1 and cx2 are from 0 to 1, representing the percent of time between the two keyframes. cy1 and cy2 are the percent of
     * the difference between the keyframe's values. */
    setCurve: function (frameIndex, cx1, cy1, cx2, cy2) {
        var subdiv_step = 1 / 10/*BEZIER_SEGMENTS*/;
        var subdiv_step2 = subdiv_step * subdiv_step;
        var subdiv_step3 = subdiv_step2 * subdiv_step;
        var pre1 = 3 * subdiv_step;
        var pre2 = 3 * subdiv_step2;
        var pre4 = 6 * subdiv_step2;
        var pre5 = 6 * subdiv_step3;
        var tmp1x = -cx1 * 2 + cx2;
        var tmp1y = -cy1 * 2 + cy2;
        var tmp2x = (cx1 - cx2) * 3 + 1;
        var tmp2y = (cy1 - cy2) * 3 + 1;
        var i = frameIndex * 6;
        var curves = this.curves;
        curves[i] = cx1 * pre1 + tmp1x * pre2 + tmp2x * subdiv_step3;
        curves[i + 1] = cy1 * pre1 + tmp1y * pre2 + tmp2y * subdiv_step3;
        curves[i + 2] = tmp1x * pre4 + tmp2x * pre5;
        curves[i + 3] = tmp1y * pre4 + tmp2y * pre5;
        curves[i + 4] = tmp2x * pre5;
        curves[i + 5] = tmp2y * pre5;
    },
    getCurvePercent: function (frameIndex, percent) {
        percent = percent < 0 ? 0 : (percent > 1 ? 1 : percent);
        var curveIndex = frameIndex * 6;
        var curves = this.curves;
        var dfx = curves[curveIndex];
        if (!dfx/*LINEAR*/) return percent;
        if (dfx == -1/*STEPPED*/) return 0;
        var dfy = curves[curveIndex + 1];
        var ddfx = curves[curveIndex + 2];
        var ddfy = curves[curveIndex + 3];
        var dddfx = curves[curveIndex + 4];
        var dddfy = curves[curveIndex + 5];
        var x = dfx, y = dfy;
        var i = 10/*BEZIER_SEGMENTS*/ - 2;
        while (true) {
            if (x >= percent) {
                var lastX = x - dfx;
                var lastY = y - dfy;
                return lastY + (y - lastY) * (percent - lastX) / (x - lastX);
            }
            if (!i) break;
            i--;
            dfx += ddfx;
            dfy += ddfy;
            ddfx += dddfx;
            ddfy += dddfy;
            x += dfx;
            y += dfy;
        }
        return y + (1 - y) * (percent - x) / (1 - x); // Last point is 1,1.
    }
};

spine.RotateTimeline = function (frameCount) {
    this.curves = new spine.Curves(frameCount);
    this.frames = []; // time, angle, ...
    this.frames.length = frameCount * 2;
};
spine.RotateTimeline.prototype = {
    boneIndex: 0,
    getFrameCount: function () {
        return this.frames.length / 2;
    },
    setFrame: function (frameIndex, time, angle) {
        frameIndex *= 2;
        this.frames[frameIndex] = time;
        this.frames[frameIndex + 1] = angle;
    },
    apply: function (skeleton, time, alpha) {
        var frames = this.frames,
            amount;

        if (time < frames[0]) return; // Time is before first frame.

        var bone = skeleton.bones[this.boneIndex];

        if (time >= frames[frames.length - 2]) { // Time is after last frame.
            amount = bone.data.rotation + frames[frames.length - 1] - bone.rotation;
            while (amount > 180)
                amount -= 360;
            while (amount < -180)
                amount += 360;
            bone.rotation += amount * alpha;
            return;
        }

        // Interpolate between the last frame and the current frame.
        var frameIndex = spine.binarySearch(frames, time, 2);
        var lastFrameValue = frames[frameIndex - 1];
        var frameTime = frames[frameIndex];
        var percent = 1 - (time - frameTime) / (frames[frameIndex - 2/*LAST_FRAME_TIME*/] - frameTime);
        percent = this.curves.getCurvePercent(frameIndex / 2 - 1, percent);

        amount = frames[frameIndex + 1/*FRAME_VALUE*/] - lastFrameValue;
        while (amount > 180)
            amount -= 360;
        while (amount < -180)
            amount += 360;
        amount = bone.data.rotation + (lastFrameValue + amount * percent) - bone.rotation;
        while (amount > 180)
            amount -= 360;
        while (amount < -180)
            amount += 360;
        bone.rotation += amount * alpha;
    }
};

spine.TranslateTimeline = function (frameCount) {
    this.curves = new spine.Curves(frameCount);
    this.frames = []; // time, x, y, ...
    this.frames.length = frameCount * 3;
};
spine.TranslateTimeline.prototype = {
    boneIndex: 0,
    getFrameCount: function () {
        return this.frames.length / 3;
    },
    setFrame: function (frameIndex, time, x, y) {
        frameIndex *= 3;
        this.frames[frameIndex] = time;
        this.frames[frameIndex + 1] = x;
        this.frames[frameIndex + 2] = y;
    },
    apply: function (skeleton, time, alpha) {
        var frames = this.frames;
        if (time < frames[0]) return; // Time is before first frame.

        var bone = skeleton.bones[this.boneIndex];

        if (time >= frames[frames.length - 3]) { // Time is after last frame.
            bone.x += (bone.data.x + frames[frames.length - 2] - bone.x) * alpha;
            bone.y += (bone.data.y + frames[frames.length - 1] - bone.y) * alpha;
            return;
        }

        // Interpolate between the last frame and the current frame.
        var frameIndex = spine.binarySearch(frames, time, 3);
        var lastFrameX = frames[frameIndex - 2];
        var lastFrameY = frames[frameIndex - 1];
        var frameTime = frames[frameIndex];
        var percent = 1 - (time - frameTime) / (frames[frameIndex + -3/*LAST_FRAME_TIME*/] - frameTime);
        percent = this.curves.getCurvePercent(frameIndex / 3 - 1, percent);

        bone.x += (bone.data.x + lastFrameX + (frames[frameIndex + 1/*FRAME_X*/] - lastFrameX) * percent - bone.x) * alpha;
        bone.y += (bone.data.y + lastFrameY + (frames[frameIndex + 2/*FRAME_Y*/] - lastFrameY) * percent - bone.y) * alpha;
    }
};

spine.ScaleTimeline = function (frameCount) {
    this.curves = new spine.Curves(frameCount);
    this.frames = []; // time, x, y, ...
    this.frames.length = frameCount * 3;
};
spine.ScaleTimeline.prototype = {
    boneIndex: 0,
    getFrameCount: function () {
        return this.frames.length / 3;
    },
    setFrame: function (frameIndex, time, x, y) {
        frameIndex *= 3;
        this.frames[frameIndex] = time;
        this.frames[frameIndex + 1] = x;
        this.frames[frameIndex + 2] = y;
    },
    apply: function (skeleton, time, alpha) {
        var frames = this.frames;
        if (time < frames[0]) return; // Time is before first frame.

        var bone = skeleton.bones[this.boneIndex];

        if (time >= frames[frames.length - 3]) { // Time is after last frame.
            bone.scaleX += (bone.data.scaleX - 1 + frames[frames.length - 2] - bone.scaleX) * alpha;
            bone.scaleY += (bone.data.scaleY - 1 + frames[frames.length - 1] - bone.scaleY) * alpha;
            return;
        }

        // Interpolate between the last frame and the current frame.
        var frameIndex = spine.binarySearch(frames, time, 3);
        var lastFrameX = frames[frameIndex - 2];
        var lastFrameY = frames[frameIndex - 1];
        var frameTime = frames[frameIndex];
        var percent = 1 - (time - frameTime) / (frames[frameIndex + -3/*LAST_FRAME_TIME*/] - frameTime);
        percent = this.curves.getCurvePercent(frameIndex / 3 - 1, percent);

        bone.scaleX += (bone.data.scaleX - 1 + lastFrameX + (frames[frameIndex + 1/*FRAME_X*/] - lastFrameX) * percent - bone.scaleX) * alpha;
        bone.scaleY += (bone.data.scaleY - 1 + lastFrameY + (frames[frameIndex + 2/*FRAME_Y*/] - lastFrameY) * percent - bone.scaleY) * alpha;
    }
};

spine.ColorTimeline = function (frameCount) {
    this.curves = new spine.Curves(frameCount);
    this.frames = []; // time, r, g, b, a, ...
    this.frames.length = frameCount * 5;
};
spine.ColorTimeline.prototype = {
    slotIndex: 0,
    getFrameCount: function () {
        return this.frames.length / 2;
    },
    setFrame: function (frameIndex, time, x, y) {
        frameIndex *= 5;
        this.frames[frameIndex] = time;
        this.frames[frameIndex + 1] = r;
        this.frames[frameIndex + 2] = g;
        this.frames[frameIndex + 3] = b;
        this.frames[frameIndex + 4] = a;
    },
    apply: function (skeleton, time, alpha) {
        var frames = this.frames;
        if (time < frames[0]) return; // Time is before first frame.

        var slot = skeleton.slots[this.slotIndex];

        if (time >= frames[frames.length - 5]) { // Time is after last frame.
            var i = frames.length - 1;
            slot.r = frames[i - 3];
            slot.g = frames[i - 2];
            slot.b = frames[i - 1];
            slot.a = frames[i];
            return;
        }

        // Interpolate between the last frame and the current frame.
        var frameIndex = spine.binarySearch(frames, time, 5);
        var lastFrameR = frames[frameIndex - 4];
        var lastFrameG = frames[frameIndex - 3];
        var lastFrameB = frames[frameIndex - 2];
        var lastFrameA = frames[frameIndex - 1];
        var frameTime = frames[frameIndex];
        var percent = 1 - (time - frameTime) / (frames[frameIndex - 5/*LAST_FRAME_TIME*/] - frameTime);
        percent = this.curves.getCurvePercent(frameIndex / 5 - 1, percent);

        var r = lastFrameR + (frames[frameIndex + 1/*FRAME_R*/] - lastFrameR) * percent;
        var g = lastFrameG + (frames[frameIndex + 2/*FRAME_G*/] - lastFrameG) * percent;
        var b = lastFrameB + (frames[frameIndex + 3/*FRAME_B*/] - lastFrameB) * percent;
        var a = lastFrameA + (frames[frameIndex + 4/*FRAME_A*/] - lastFrameA) * percent;
        if (alpha < 1) {
            slot.r += (r - slot.r) * alpha;
            slot.g += (g - slot.g) * alpha;
            slot.b += (b - slot.b) * alpha;
            slot.a += (a - slot.a) * alpha;
        } else {
            slot.r = r;
            slot.g = g;
            slot.b = b;
            slot.a = a;
        }
    }
};

spine.AttachmentTimeline = function (frameCount) {
    this.curves = new spine.Curves(frameCount);
    this.frames = []; // time, ...
    this.frames.length = frameCount;
    this.attachmentNames = []; // time, ...
    this.attachmentNames.length = frameCount;
};
spine.AttachmentTimeline.prototype = {
    slotIndex: 0,
    getFrameCount: function () {
            return this.frames.length;
    },
    setFrame: function (frameIndex, time, attachmentName) {
        this.frames[frameIndex] = time;
        this.attachmentNames[frameIndex] = attachmentName;
    },
    apply: function (skeleton, time, alpha) {
        var frames = this.frames;
        if (time < frames[0]) return; // Time is before first frame.

        var frameIndex;
        if (time >= frames[frames.length - 1]) // Time is after last frame.
            frameIndex = frames.length - 1;
        else
            frameIndex = spine.binarySearch(frames, time, 1) - 1;

        var attachmentName = this.attachmentNames[frameIndex];
        skeleton.slots[this.slotIndex].setAttachment(!attachmentName ? null : skeleton.getAttachmentBySlotIndex(this.slotIndex, attachmentName));
    }
};

spine.SkeletonData = function () {
    this.bones = [];
    this.slots = [];
    this.skins = [];
    this.animations = [];
};
spine.SkeletonData.prototype = {
    defaultSkin: null,
    /** @return May be null. */
    findBone: function (boneName) {
        var bones = this.bones;
        for (var i = 0, n = bones.length; i < n; i++)
            if (bones[i].name == boneName) return bones[i];
        return null;
    },
    /** @return -1 if the bone was not found. */
    findBoneIndex: function (boneName) {
        var bones = this.bones;
        for (var i = 0, n = bones.length; i < n; i++)
            if (bones[i].name == boneName) return i;
        return -1;
    },
    /** @return May be null. */
    findSlot: function (slotName) {
        var slots = this.slots;
        for (var i = 0, n = slots.length; i < n; i++) {
            if (slots[i].name == slotName) return slot[i];
        }
        return null;
    },
    /** @return -1 if the bone was not found. */
    findSlotIndex: function (slotName) {
        var slots = this.slots;
        for (var i = 0, n = slots.length; i < n; i++)
            if (slots[i].name == slotName) return i;
        return -1;
    },
    /** @return May be null. */
    findSkin: function (skinName) {
        var skins = this.skins;
        for (var i = 0, n = skins.length; i < n; i++)
            if (skins[i].name == skinName) return skins[i];
        return null;
    },
    /** @return May be null. */
    findAnimation: function (animationName) {
        var animations = this.animations;
        for (var i = 0, n = animations.length; i < n; i++)
            if (animations[i].name == animationName) return animations[i];
        return null;
    }
};

spine.Skeleton = function (skeletonData) {
    this.data = skeletonData;

    this.bones = [];
    for (var i = 0, n = skeletonData.bones.length; i < n; i++) {
        var boneData = skeletonData.bones[i];
        var parent = !boneData.parent ? null : this.bones[skeletonData.bones.indexOf(boneData.parent)];
        this.bones.push(new spine.Bone(boneData, parent));
    }

    this.slots = [];
    this.drawOrder = [];
    for (i = 0, n = skeletonData.slots.length; i < n; i++) {
        var slotData = skeletonData.slots[i];
        var bone = this.bones[skeletonData.bones.indexOf(slotData.boneData)];
        var slot = new spine.Slot(slotData, this, bone);
        this.slots.push(slot);
        this.drawOrder.push(slot);
    }
};
spine.Skeleton.prototype = {
    x: 0, y: 0,
    skin: null,
    r: 1, g: 1, b: 1, a: 1,
    time: 0,
    flipX: false, flipY: false,
    /** Updates the world transform for each bone. */
    updateWorldTransform: function () {
        var flipX = this.flipX;
        var flipY = this.flipY;
        var bones = this.bones;
        for (var i = 0, n = bones.length; i < n; i++)
            bones[i].updateWorldTransform(flipX, flipY);
    },
    /** Sets the bones and slots to their setup pose values. */
    setToSetupPose: function () {
        this.setBonesToSetupPose();
        this.setSlotsToSetupPose();
    },
    setBonesToSetupPose: function () {
        var bones = this.bones;
        for (var i = 0, n = bones.length; i < n; i++)
            bones[i].setToSetupPose();
    },
    setSlotsToSetupPose: function () {
        var slots = this.slots;
        for (var i = 0, n = slots.length; i < n; i++)
            slots[i].setToSetupPose(i);
    },
    /** @return May return null. */
    getRootBone: function () {
        return this.bones.length ? this.bones[0] : null;
    },
    /** @return May be null. */
    findBone: function (boneName) {
        var bones = this.bones;
        for (var i = 0, n = bones.length; i < n; i++)
            if (bones[i].data.name == boneName) return bones[i];
        return null;
    },
    /** @return -1 if the bone was not found. */
    findBoneIndex: function (boneName) {
        var bones = this.bones;
        for (var i = 0, n = bones.length; i < n; i++)
            if (bones[i].data.name == boneName) return i;
        return -1;
    },
    /** @return May be null. */
    findSlot: function (slotName) {
        var slots = this.slots;
        for (var i = 0, n = slots.length; i < n; i++)
            if (slots[i].data.name == slotName) return slots[i];
        return null;
    },
    /** @return -1 if the bone was not found. */
    findSlotIndex: function (slotName) {
        var slots = this.slots;
        for (var i = 0, n = slots.length; i < n; i++)
            if (slots[i].data.name == slotName) return i;
        return -1;
    },
    setSkinByName: function (skinName) {
        var skin = this.data.findSkin(skinName);
        if (!skin) throw "Skin not found: " + skinName;
        this.setSkin(skin);
    },
    /** Sets the skin used to look up attachments not found in the {@link SkeletonData#getDefaultSkin() default skin}. Attachments
     * from the new skin are attached if the corresponding attachment from the old skin was attached.
     * @param newSkin May be null. */
    setSkin: function (newSkin) {
        if (this.skin && newSkin) newSkin._attachAll(this, this.skin);
        this.skin = newSkin;
    },
    /** @return May be null. */
    getAttachmentBySlotName: function (slotName, attachmentName) {
        return this.getAttachmentBySlotIndex(this.data.findSlotIndex(slotName), attachmentName);
    },
    /** @return May be null. */
    getAttachmentBySlotIndex: function (slotIndex, attachmentName) {
        if (this.skin) {
            var attachment = this.skin.getAttachment(slotIndex, attachmentName);
            if (attachment) return attachment;
        }
        if (this.data.defaultSkin) return this.data.defaultSkin.getAttachment(slotIndex, attachmentName);
        return null;
    },
    /** @param attachmentName May be null. */
    setAttachment: function (slotName, attachmentName) {
        var slots = this.slots;
        for (var i = 0, n = slots.size; i < n; i++) {
            var slot = slots[i];
            if (slot.data.name == slotName) {
                var attachment = null;
                if (attachmentName) {
                    attachment = this.getAttachment(i, attachmentName);
                    if (attachment == null) throw "Attachment not found: " + attachmentName + ", for slot: " + slotName;
                }
                slot.setAttachment(attachment);
                return;
            }
        }
        throw "Slot not found: " + slotName;
    },
    update: function (delta) {
        time += delta;
    }
};

spine.AttachmentType = {
    region: 0
};

spine.RegionAttachment = function () {
    this.offset = [];
    this.offset.length = 8;
    this.uvs = [];
    this.uvs.length = 8;
};
spine.RegionAttachment.prototype = {
    x: 0, y: 0,
    rotation: 0,
    scaleX: 1, scaleY: 1,
    width: 0, height: 0,
    rendererObject: null,
    regionOffsetX: 0, regionOffsetY: 0,
    regionWidth: 0, regionHeight: 0,
    regionOriginalWidth: 0, regionOriginalHeight: 0,
    setUVs: function (u, v, u2, v2, rotate) {
        var uvs = this.uvs;
        if (rotate) {
            uvs[2/*X2*/] = u;
            uvs[3/*Y2*/] = v2;
            uvs[4/*X3*/] = u;
            uvs[5/*Y3*/] = v;
            uvs[6/*X4*/] = u2;
            uvs[7/*Y4*/] = v;
            uvs[0/*X1*/] = u2;
            uvs[1/*Y1*/] = v2;
        } else {
            uvs[0/*X1*/] = u;
            uvs[1/*Y1*/] = v2;
            uvs[2/*X2*/] = u;
            uvs[3/*Y2*/] = v;
            uvs[4/*X3*/] = u2;
            uvs[5/*Y3*/] = v;
            uvs[6/*X4*/] = u2;
            uvs[7/*Y4*/] = v2;
        }
    },
    updateOffset: function () {
        var regionScaleX = this.width / this.regionOriginalWidth * this.scaleX;
        var regionScaleY = this.height / this.regionOriginalHeight * this.scaleY;
        var localX = -this.width / 2 * this.scaleX + this.regionOffsetX * regionScaleX;
        var localY = -this.height / 2 * this.scaleY + this.regionOffsetY * regionScaleY;
        var localX2 = localX + this.regionWidth * regionScaleX;
        var localY2 = localY + this.regionHeight * regionScaleY;
        var radians = this.rotation * Math.PI / 180;
        var cos = Math.cos(radians);
        var sin = Math.sin(radians);
        var localXCos = localX * cos + this.x;
        var localXSin = localX * sin;
        var localYCos = localY * cos + this.y;
        var localYSin = localY * sin;
        var localX2Cos = localX2 * cos + this.x;
        var localX2Sin = localX2 * sin;
        var localY2Cos = localY2 * cos + this.y;
        var localY2Sin = localY2 * sin;
        var offset = this.offset;
        offset[0/*X1*/] = localXCos - localYSin;
        offset[1/*Y1*/] = localYCos + localXSin;
        offset[2/*X2*/] = localXCos - localY2Sin;
        offset[3/*Y2*/] = localY2Cos + localXSin;
        offset[4/*X3*/] = localX2Cos - localY2Sin;
        offset[5/*Y3*/] = localY2Cos + localX2Sin;
        offset[6/*X4*/] = localX2Cos - localYSin;
        offset[7/*Y4*/] = localYCos + localX2Sin;
    },
    computeVertices: function (x, y, bone, vertices) {
        x += bone.worldX;
        y += bone.worldY;
        var m00 = bone.m00;
        var m01 = bone.m01;
        var m10 = bone.m10;
        var m11 = bone.m11;
        var offset = this.offset;
        vertices[0/*X1*/] = offset[0/*X1*/] * m00 + offset[1/*Y1*/] * m01 + x;
        vertices[1/*Y1*/] = offset[0/*X1*/] * m10 + offset[1/*Y1*/] * m11 + y;
        vertices[2/*X2*/] = offset[2/*X2*/] * m00 + offset[3/*Y2*/] * m01 + x;
        vertices[3/*Y2*/] = offset[2/*X2*/] * m10 + offset[3/*Y2*/] * m11 + y;
        vertices[4/*X3*/] = offset[4/*X3*/] * m00 + offset[5/*X3*/] * m01 + x;
        vertices[5/*X3*/] = offset[4/*X3*/] * m10 + offset[5/*X3*/] * m11 + y;
        vertices[6/*X4*/] = offset[6/*X4*/] * m00 + offset[7/*Y4*/] * m01 + x;
        vertices[7/*Y4*/] = offset[6/*X4*/] * m10 + offset[7/*Y4*/] * m11 + y;
    }
}

spine.AnimationStateData = function (skeletonData) {
    this.skeletonData = skeletonData;
    this.animationToMixTime = {};
};
spine.AnimationStateData.prototype = {
        defaultMix: 0,
    setMixByName: function (fromName, toName, duration) {
        var from = this.skeletonData.findAnimation(fromName);
        if (!from) throw "Animation not found: " + fromName;
        var to = this.skeletonData.findAnimation(toName);
        if (!to) throw "Animation not found: " + toName;
        this.setMix(from, to, duration);
    },
    setMix: function (from, to, duration) {
        this.animationToMixTime[from.name + ":" + to.name] = duration;
    },
    getMix: function (from, to) {
        var time = this.animationToMixTime[from.name + ":" + to.name];
            return time ? time : this.defaultMix;
    }
};

spine.AnimationState = function (stateData) {
    this.data = stateData;
    this.queue = [];
};
spine.AnimationState.prototype = {
    animationSpeed: 1,
    current: null,
    previous: null,
    currentTime: 0,
    previousTime: 0,
    currentLoop: false,
    previousLoop: false,
    mixTime: 0,
    mixDuration: 0,
    update: function (delta) {
        this.currentTime += (delta * this.animationSpeed); //timeScale: Multiply delta by the speed of animation required.
        this.previousTime += delta;
        this.mixTime += delta;

        if (this.queue.length > 0) {
            var entry = this.queue[0];
            if (this.currentTime >= entry.delay) {
                this._setAnimation(entry.animation, entry.loop);
                this.queue.shift();
            }
        }
    },
    apply: function (skeleton) {
        if (!this.current) return;
        if (this.previous) {
            this.previous.apply(skeleton, this.previousTime, this.previousLoop);
            var alpha = this.mixTime / this.mixDuration;
            if (alpha >= 1) {
                alpha = 1;
                this.previous = null;
            }
            this.current.mix(skeleton, this.currentTime, this.currentLoop, alpha);
        } else
            this.current.apply(skeleton, this.currentTime, this.currentLoop);
    },
    clearAnimation: function () {
        this.previous = null;
        this.current = null;
        this.queue.length = 0;
    },
    _setAnimation: function (animation, loop) {
        this.previous = null;
        if (animation && this.current) {
            this.mixDuration = this.data.getMix(this.current, animation);
            if (this.mixDuration > 0) {
                this.mixTime = 0;
                this.previous = this.current;
                this.previousTime = this.currentTime;
                this.previousLoop = this.currentLoop;
            }
        }
        this.current = animation;
        this.currentLoop = loop;
        this.currentTime = 0;
    },
    /** @see #setAnimation(Animation, Boolean) */
    setAnimationByName: function (animationName, loop) {
        var animation = this.data.skeletonData.findAnimation(animationName);
        if (!animation) throw "Animation not found: " + animationName;
        this.setAnimation(animation, loop);
    },
    /** Set the current animation. Any queued animations are cleared and the current animation time is set to 0.
     * @param animation May be null. */
    setAnimation: function (animation, loop) {
        this.queue.length = 0;
        this._setAnimation(animation, loop);
    },
    /** @see #addAnimation(Animation, Boolean, Number) */
    addAnimationByName: function (animationName, loop, delay) {
        var animation = this.data.skeletonData.findAnimation(animationName);
        if (!animation) throw "Animation not found: " + animationName;
        this.addAnimation(animation, loop, delay);
    },
    /** Adds an animation to be played delay seconds after the current or last queued animation.
     * @param delay May be <= 0 to use duration of previous animation minus any mix duration plus the negative delay. */
    addAnimation: function (animation, loop, delay) {
        var entry = {};
        entry.animation = animation;
        entry.loop = loop;

        if (!delay || delay <= 0) {
            var previousAnimation = this.queue.length ? this.queue[this.queue.length - 1].animation : this.current;
            if (previousAnimation != null)
                delay = previousAnimation.duration - this.data.getMix(previousAnimation, animation) + (delay || 0);
            else
                delay = 0;
        }
        entry.delay = delay;

        this.queue.push(entry);
    },
    /** Returns true if no animation is set or if the current time is greater than the animation duration, regardless of looping. */
    isComplete: function () {
        return !this.current || this.currentTime >= this.current.duration;
    }
};

spine.SkeletonJson = function (attachmentLoader) {
    this.attachmentLoader = attachmentLoader;
};
spine.SkeletonJson.prototype = {
    scale: 1,
    readSkeletonData: function (root) {
        /*jshint -W069*/
        var skeletonData = new spine.SkeletonData(),
            boneData;

        // Bones.
        var bones = root["bones"];
        for (var i = 0, n = bones.length; i < n; i++) {
            var boneMap = bones[i];
            var parent = null;
            if (boneMap["parent"]) {
                parent = skeletonData.findBone(boneMap["parent"]);
                if (!parent) throw "Parent bone not found: " + boneMap["parent"];
            }
            boneData = new spine.BoneData(boneMap["name"], parent);
            boneData.length = (boneMap["length"] || 0) * this.scale;
            boneData.x = (boneMap["x"] || 0) * this.scale;
            boneData.y = (boneMap["y"] || 0) * this.scale;
            boneData.rotation = (boneMap["rotation"] || 0);
            boneData.scaleX = boneMap["scaleX"] || 1;
            boneData.scaleY = boneMap["scaleY"] || 1;
            skeletonData.bones.push(boneData);
        }

        // Slots.
        var slots = root["slots"];
        for (i = 0, n = slots.length; i < n; i++) {
            var slotMap = slots[i];
            boneData = skeletonData.findBone(slotMap["bone"]);
            if (!boneData) throw "Slot bone not found: " + slotMap["bone"];
            var slotData = new spine.SlotData(slotMap["name"], boneData);

            var color = slotMap["color"];
            if (color) {
                slotData.r = spine.SkeletonJson.toColor(color, 0);
                slotData.g = spine.SkeletonJson.toColor(color, 1);
                slotData.b = spine.SkeletonJson.toColor(color, 2);
                slotData.a = spine.SkeletonJson.toColor(color, 3);
            }

            slotData.attachmentName = slotMap["attachment"];

            skeletonData.slots.push(slotData);
        }

        // Skins.
        var skins = root["skins"];
        for (var skinName in skins) {
            if (!skins.hasOwnProperty(skinName)) continue;
            var skinMap = skins[skinName];
            var skin = new spine.Skin(skinName);
            for (var slotName in skinMap) {
                if (!skinMap.hasOwnProperty(slotName)) continue;
                var slotIndex = skeletonData.findSlotIndex(slotName);
                var slotEntry = skinMap[slotName];
                for (var attachmentName in slotEntry) {
                    if (!slotEntry.hasOwnProperty(attachmentName)) continue;
                    var attachment = this.readAttachment(skin, attachmentName, slotEntry[attachmentName]);
                    if (attachment != null) skin.addAttachment(slotIndex, attachmentName, attachment);
                }
            }
            skeletonData.skins.push(skin);
            if (skin.name == "default") skeletonData.defaultSkin = skin;
        }

        // Animations.
        var animations = root["animations"];
        for (var animationName in animations) {
            if (!animations.hasOwnProperty(animationName)) continue;
            this.readAnimation(animationName, animations[animationName], skeletonData);
        }

        return skeletonData;
    },
    readAttachment: function (skin, name, map) {
        /*jshint -W069*/
        name = map["name"] || name;

        var type = spine.AttachmentType[map["type"] || "region"];

        if (type == spine.AttachmentType.region) {
            var attachment = new spine.RegionAttachment();
            attachment.x = (map["x"] || 0) * this.scale;
            attachment.y = (map["y"] || 0) * this.scale;
            attachment.scaleX = map["scaleX"] || 1;
            attachment.scaleY = map["scaleY"] || 1;
            attachment.rotation = map["rotation"] || 0;
            attachment.width = (map["width"] || 32) * this.scale;
            attachment.height = (map["height"] || 32) * this.scale;
            attachment.updateOffset();

            attachment.rendererObject = {};
            attachment.rendererObject.name = name;
            attachment.rendererObject.scale = {};
            attachment.rendererObject.scale.x = attachment.scaleX;
            attachment.rendererObject.scale.y = attachment.scaleY;
            attachment.rendererObject.rotation = -attachment.rotation * Math.PI / 180;
            return attachment;
        }

            throw "Unknown attachment type: " + type;
    },

    readAnimation: function (name, map, skeletonData) {
        /*jshint -W069*/
        var timelines = [];
        var duration = 0;
        var frameIndex, timeline, timelineName, valueMap, values,
            i, n;

        var bones = map["bones"];
        for (var boneName in bones) {
            if (!bones.hasOwnProperty(boneName)) continue;
            var boneIndex = skeletonData.findBoneIndex(boneName);
            if (boneIndex == -1) throw "Bone not found: " + boneName;
            var boneMap = bones[boneName];

            for (timelineName in boneMap) {
                if (!boneMap.hasOwnProperty(timelineName)) continue;
                values = boneMap[timelineName];
                if (timelineName == "rotate") {
                    timeline = new spine.RotateTimeline(values.length);
                    timeline.boneIndex = boneIndex;

                    frameIndex = 0;
                    for (i = 0, n = values.length; i < n; i++) {
                        valueMap = values[i];
                        timeline.setFrame(frameIndex, valueMap["time"], valueMap["angle"]);
                        spine.SkeletonJson.readCurve(timeline, frameIndex, valueMap);
                        frameIndex++;
                    }
                    timelines.push(timeline);
                    duration = Math.max(duration, timeline.frames[timeline.getFrameCount() * 2 - 2]);

                } else if (timelineName == "translate" || timelineName == "scale") {
                    var timelineScale = 1;
                    if (timelineName == "scale")
                        timeline = new spine.ScaleTimeline(values.length);
                    else {
                        timeline = new spine.TranslateTimeline(values.length);
                        timelineScale = this.scale;
                    }
                    timeline.boneIndex = boneIndex;

                    frameIndex = 0;
                    for (i = 0, n = values.length; i < n; i++) {
                        valueMap = values[i];
                        var x = (valueMap["x"] || 0) * timelineScale;
                        var y = (valueMap["y"] || 0) * timelineScale;
                        timeline.setFrame(frameIndex, valueMap["time"], x, y);
                        spine.SkeletonJson.readCurve(timeline, frameIndex, valueMap);
                        frameIndex++;
                    }
                    timelines.push(timeline);
                    duration = Math.max(duration, timeline.frames[timeline.getFrameCount() * 3 - 3]);

                } else
                    throw "Invalid timeline type for a bone: " + timelineName + " (" + boneName + ")";
            }
        }
        var slots = map["slots"];
        for (var slotName in slots) {
            if (!slots.hasOwnProperty(slotName)) continue;
            var slotMap = slots[slotName];
            var slotIndex = skeletonData.findSlotIndex(slotName);

            for (timelineName in slotMap) {
                if (!slotMap.hasOwnProperty(timelineName)) continue;
                values = slotMap[timelineName];
                if (timelineName == "color") {
                    timeline = new spine.ColorTimeline(values.length);
                    timeline.slotIndex = slotIndex;

                    frameIndex = 0;
                    for (i = 0, n = values.length; i < n; i++) {
                        valueMap = values[i];
                        var color = valueMap["color"];
                        var r = spine.SkeletonJson.toColor(color, 0);
                        var g = spine.SkeletonJson.toColor(color, 1);
                        var b = spine.SkeletonJson.toColor(color, 2);
                        var a = spine.SkeletonJson.toColor(color, 3);
                        timeline.setFrame(frameIndex, valueMap["time"], r, g, b, a);
                        spine.SkeletonJson.readCurve(timeline, frameIndex, valueMap);
                        frameIndex++;
                    }
                    timelines.push(timeline);
                    duration = Math.max(duration, timeline.frames[timeline.getFrameCount() * 5 - 5]);

                } else if (timelineName == "attachment") {
                    timeline = new spine.AttachmentTimeline(values.length);
                    timeline.slotIndex = slotIndex;

                    frameIndex = 0;
                    for (i = 0, n = values.length; i < n; i++) {
                        valueMap = values[i];
                        timeline.setFrame(frameIndex++, valueMap["time"], valueMap["name"]);
                    }
                    timelines.push(timeline);
                        duration = Math.max(duration, timeline.frames[timeline.getFrameCount() - 1]);

                } else
                    throw "Invalid timeline type for a slot: " + timelineName + " (" + slotName + ")";
            }
        }
        skeletonData.animations.push(new spine.Animation(name, timelines, duration));
    }
};
spine.SkeletonJson.readCurve = function (timeline, frameIndex, valueMap) {
    /*jshint -W069*/
    var curve = valueMap["curve"];
    if (!curve) return;
    if (curve == "stepped")
        timeline.curves.setStepped(frameIndex);
    else if (curve instanceof Array)
        timeline.curves.setCurve(frameIndex, curve[0], curve[1], curve[2], curve[3]);
};
spine.SkeletonJson.toColor = function (hexString, colorIndex) {
    if (hexString.length != 8) throw "Color hexidecimal length must be 8, recieved: " + hexString;
    return parseInt(hexString.substring(colorIndex * 2, 2), 16) / 255;
};

spine.Atlas = function (atlasText, textureLoader) {
    this.textureLoader = textureLoader;
    this.pages = [];
    this.regions = [];

    var reader = new spine.AtlasReader(atlasText);
    var tuple = [];
    tuple.length = 4;
    var page = null;
    while (true) {
        var line = reader.readLine();
        if (line == null) break;
        line = reader.trim(line);
        if (!line.length)
            page = null;
        else if (!page) {
            page = new spine.AtlasPage();
            page.name = line;

            page.format = spine.Atlas.Format[reader.readValue()];

            reader.readTuple(tuple);
            page.minFilter = spine.Atlas.TextureFilter[tuple[0]];
            page.magFilter = spine.Atlas.TextureFilter[tuple[1]];

            var direction = reader.readValue();
            page.uWrap = spine.Atlas.TextureWrap.clampToEdge;
            page.vWrap = spine.Atlas.TextureWrap.clampToEdge;
            if (direction == "x")
                page.uWrap = spine.Atlas.TextureWrap.repeat;
            else if (direction == "y")
                page.vWrap = spine.Atlas.TextureWrap.repeat;
            else if (direction == "xy")
                page.uWrap = page.vWrap = spine.Atlas.TextureWrap.repeat;

            textureLoader.load(page, line);

            this.pages.push(page);

        } else {
            var region = new spine.AtlasRegion();
            region.name = line;
            region.page = page;

            region.rotate = reader.readValue() == "true";

            reader.readTuple(tuple);
            var x = parseInt(tuple[0], 10);
            var y = parseInt(tuple[1], 10);

            reader.readTuple(tuple);
            var width = parseInt(tuple[0], 10);
            var height = parseInt(tuple[1], 10);

            region.u = x / page.width;
            region.v = y / page.height;
            if (region.rotate) {
                region.u2 = (x + height) / page.width;
                region.v2 = (y + width) / page.height;
            } else {
                region.u2 = (x + width) / page.width;
                region.v2 = (y + height) / page.height;
            }
            region.x = x;
            region.y = y;
            region.width = Math.abs(width);
            region.height = Math.abs(height);

            if (reader.readTuple(tuple) == 4) { // split is optional
                region.splits = [parseInt(tuple[0], 10), parseInt(tuple[1], 10), parseInt(tuple[2], 10), parseInt(tuple[3], 10)];

                if (reader.readTuple(tuple) == 4) { // pad is optional, but only present with splits
                    region.pads = [parseInt(tuple[0], 10), parseInt(tuple[1], 10), parseInt(tuple[2], 10), parseInt(tuple[3], 10)];

                    reader.readTuple(tuple);
                }
            }

            region.originalWidth = parseInt(tuple[0], 10);
            region.originalHeight = parseInt(tuple[1], 10);

            reader.readTuple(tuple);
            region.offsetX = parseInt(tuple[0], 10);
            region.offsetY = parseInt(tuple[1], 10);

            region.index = parseInt(reader.readValue(), 10);

            this.regions.push(region);
        }
    }
};
spine.Atlas.prototype = {
    findRegion: function (name) {
        var regions = this.regions;
        for (var i = 0, n = regions.length; i < n; i++)
            if (regions[i].name == name) return regions[i];
        return null;
    },
    dispose: function () {
        var pages = this.pages;
        for (var i = 0, n = pages.length; i < n; i++)
            this.textureLoader.unload(pages[i].rendererObject);
    },
    updateUVs: function (page) {
        var regions = this.regions;
        for (var i = 0, n = regions.length; i < n; i++) {
            var region = regions[i];
            if (region.page != page) continue;
            region.u = region.x / page.width;
            region.v = region.y / page.height;
            if (region.rotate) {
                region.u2 = (region.x + region.height) / page.width;
                region.v2 = (region.y + region.width) / page.height;
            } else {
                region.u2 = (region.x + region.width) / page.width;
                region.v2 = (region.y + region.height) / page.height;
            }
        }
    }
};

spine.Atlas.Format = {
    alpha: 0,
    intensity: 1,
    luminanceAlpha: 2,
    rgb565: 3,
    rgba4444: 4,
    rgb888: 5,
    rgba8888: 6
};

spine.Atlas.TextureFilter = {
    nearest: 0,
    linear: 1,
    mipMap: 2,
    mipMapNearestNearest: 3,
    mipMapLinearNearest: 4,
    mipMapNearestLinear: 5,
    mipMapLinearLinear: 6
};

spine.Atlas.TextureWrap = {
    mirroredRepeat: 0,
    clampToEdge: 1,
    repeat: 2
};

spine.AtlasPage = function () {};
spine.AtlasPage.prototype = {
    name: null,
    format: null,
    minFilter: null,
    magFilter: null,
    uWrap: null,
    vWrap: null,
    rendererObject: null,
    width: 0,
    height: 0
};

spine.AtlasRegion = function () {};
spine.AtlasRegion.prototype = {
    page: null,
    name: null,
    x: 0, y: 0,
    width: 0, height: 0,
    u: 0, v: 0, u2: 0, v2: 0,
    offsetX: 0, offsetY: 0,
    originalWidth: 0, originalHeight: 0,
    index: 0,
    rotate: false,
    splits: null,
    pads: null,
};

spine.AtlasReader = function (text) {
    this.lines = text.split(/\r\n|\r|\n/);
};
spine.AtlasReader.prototype = {
    index: 0,
    trim: function (value) {
        return value.replace(/^\s+|\s+$/g, "");
    },
    readLine: function () {
        if (this.index >= this.lines.length) return null;
        return this.lines[this.index++];
    },
    readValue: function () {
        var line = this.readLine();
        var colon = line.indexOf(":");
        if (colon == -1) throw "Invalid line: " + line;
        return this.trim(line.substring(colon + 1));
    },
    /** Returns the number of tuple values read (2 or 4). */
    readTuple: function (tuple) {
        var line = this.readLine();
        var colon = line.indexOf(":");
        if (colon == -1) throw "Invalid line: " + line;
        var i = 0, lastMatch= colon + 1;
        for (; i < 3; i++) {
            var comma = line.indexOf(",", lastMatch);
            if (comma == -1) {
                if (!i) throw "Invalid line: " + line;
                break;
            }
            tuple[i] = this.trim(line.substr(lastMatch, comma - lastMatch));
            lastMatch = comma + 1;
        }
        tuple[i] = this.trim(line.substring(lastMatch));
        return i + 1;
    }
}

spine.AtlasAttachmentLoader = function (atlas) {
    this.atlas = atlas;
}
spine.AtlasAttachmentLoader.prototype = {
    newAttachment: function (skin, type, name) {
        switch (type) {
        case spine.AttachmentType.region:
            var region = this.atlas.findRegion(name);
            if (!region) throw "Region not found in atlas: " + name + " (" + type + ")";
            var attachment = new spine.RegionAttachment(name);
            attachment.rendererObject = region;
            attachment.setUVs(region.u, region.v, region.u2, region.v2, region.rotate);
            attachment.regionOffsetX = region.offsetX;
            attachment.regionOffsetY = region.offsetY;
            attachment.regionWidth = region.width;
            attachment.regionHeight = region.height;
            attachment.regionOriginalWidth = region.originalWidth;
            attachment.regionOriginalHeight = region.originalHeight;
            return attachment;
        }
        throw "Unknown attachment type: " + type;
    }
}

spine.Bone.yDown = true;
PIXI.AnimCache = {};

/**
 * A class that enables the you to import and run your spine animations in pixi.
 * Spine animation data needs to be loaded using the PIXI.AssetLoader or PIXI.SpineLoader before it can be used by this class
 * See example 12 (http://www.goodboydigital.com/pixijs/examples/12/) to see a working example and check out the source
 *
 * @class Spine
 * @extends DisplayObjectContainer
 * @constructor
 * @param url {String} The url of the spine anim file to be used
 */
PIXI.Spine = function (url) {
    PIXI.DisplayObjectContainer.call(this);

    this.spineData = PIXI.AnimCache[url];

    if (!this.spineData) {
        throw new Error("Spine data must be preloaded using PIXI.SpineLoader or PIXI.AssetLoader: " + url);
    }

    this.skeleton = new spine.Skeleton(this.spineData);
    this.skeleton.updateWorldTransform();

    this.stateData = new spine.AnimationStateData(this.spineData);
    this.state = new spine.AnimationState(this.stateData);

    this.slotContainers = [];

    for (var i = 0, n = this.skeleton.drawOrder.length; i < n; i++) {
        var slot = this.skeleton.drawOrder[i];
        var attachment = slot.attachment;
        var slotContainer = new PIXI.DisplayObjectContainer();
        this.slotContainers.push(slotContainer);
        this.addChild(slotContainer);
        if (!(attachment instanceof spine.RegionAttachment)) {
            continue;
        }
        var spriteName = attachment.rendererObject.name;
        var sprite = this.createSprite(slot, attachment.rendererObject);
        slot.currentSprite = sprite;
        slot.currentSpriteName = spriteName;
        slotContainer.addChild(sprite);
    }
};

PIXI.Spine.prototype = Object.create(PIXI.DisplayObjectContainer.prototype);
PIXI.Spine.prototype.constructor = PIXI.Spine;

/*
 * Updates the object transform for rendering
 *
 * @method updateTransform
 * @private
 */
PIXI.Spine.prototype.updateTransform = function () {
    this.lastTime = this.lastTime || Date.now();
    var timeDelta = (Date.now() - this.lastTime) * 0.001;
    this.lastTime = Date.now();
    this.state.update(timeDelta);
    this.state.apply(this.skeleton);
    this.skeleton.updateWorldTransform();

    var drawOrder = this.skeleton.drawOrder;
    for (var i = 0, n = drawOrder.length; i < n; i++) {
        var slot = drawOrder[i];
        var attachment = slot.attachment;
        var slotContainer = this.slotContainers[i];
        if (!(attachment instanceof spine.RegionAttachment)) {
            slotContainer.visible = false;
            continue;
        }

        if (attachment.rendererObject) {
            if (!slot.currentSpriteName || slot.currentSpriteName != attachment.name) {
                var spriteName = attachment.rendererObject.name;
                if (slot.currentSprite !== undefined) {
                    slot.currentSprite.visible = false;
                }
                slot.sprites = slot.sprites || {};
                if (slot.sprites[spriteName] !== undefined) {
                    slot.sprites[spriteName].visible = true;
                } else {
                    var sprite = this.createSprite(slot, attachment.rendererObject);
                    slotContainer.addChild(sprite);
                }
                slot.currentSprite = slot.sprites[spriteName];
                slot.currentSpriteName = spriteName;
            }
        }
        slotContainer.visible = true;

        var bone = slot.bone;

        slotContainer.position.x = bone.worldX + attachment.x * bone.m00 + attachment.y * bone.m01;
        slotContainer.position.y = bone.worldY + attachment.x * bone.m10 + attachment.y * bone.m11;
        slotContainer.scale.x = bone.worldScaleX;
        slotContainer.scale.y = bone.worldScaleY;

        slotContainer.rotation = -(slot.bone.worldRotation * Math.PI / 180);
    }

    PIXI.DisplayObjectContainer.prototype.updateTransform.call(this);
};


PIXI.Spine.prototype.createSprite = function (slot, descriptor) {
    var name = PIXI.TextureCache[descriptor.name] ? descriptor.name : descriptor.name + ".png";
    var sprite = new PIXI.Sprite(PIXI.Texture.fromFrame(name));
    sprite.scale = descriptor.scale;
    sprite.rotation = descriptor.rotation;
    sprite.anchor.x = sprite.anchor.y = 0.5;

    slot.sprites = slot.sprites || {};
    slot.sprites[descriptor.name] = sprite;
    return sprite;
};

/**
 * @author Mat Groves http://matgroves.com/ @Doormat23
 */

PIXI.BaseTextureCache = {};
PIXI.texturesToUpdate = [];
PIXI.texturesToDestroy = [];

PIXI.BaseTextureCacheIdGenerator = 0;

/**
 * A texture stores the information that represents an image. All textures have a base texture
 *
 * @class BaseTexture
 * @uses EventTarget
 * @constructor
 * @param source {String} the source object (image or canvas)
 * @param scaleMode {Number} Should be one of the PIXI.scaleMode consts
 */
PIXI.BaseTexture = function(source, scaleMode)
{
    PIXI.EventTarget.call( this );

    /**
     * [read-only] The width of the base texture set when the image has loaded
     *
     * @property width
     * @type Number
     * @readOnly
     */
    this.width = 100;

    /**
     * [read-only] The height of the base texture set when the image has loaded
     *
     * @property height
     * @type Number
     * @readOnly
     */
    this.height = 100;

    /**
     * The scale mode to apply when scaling this texture
     * @property scaleMode
     * @type PIXI.scaleModes
     * @default PIXI.scaleModes.LINEAR
     */
    this.scaleMode = scaleMode || PIXI.scaleModes.DEFAULT;

    /**
     * [read-only] Describes if the base texture has loaded or not
     *
     * @property hasLoaded
     * @type Boolean
     * @readOnly
     */
    this.hasLoaded = false;

    /**
     * The source that is loaded to create the texture
     *
     * @property source
     * @type Image
     */
    this.source = source;

    //TODO will be used for futer pixi 1.5...
    this.id = PIXI.BaseTextureCacheIdGenerator++;

    // used for webGL
    this._glTextures = [];
    
    // used for webGL teture updateing...
    this._dirty = [];
    
    if(!source)return;

    if((this.source.complete || this.source.getContext) && this.source.width && this.source.height)
    {
        this.hasLoaded = true;
        this.width = this.source.width;
        this.height = this.source.height;

        PIXI.texturesToUpdate.push(this);
    }
    else
    {

        var scope = this;
        this.source.onload = function() {

            scope.hasLoaded = true;
            scope.width = scope.source.width;
            scope.height = scope.source.height;

            for (var i = 0; i < scope._glTextures.length; i++) {
                scope._dirty[i] = true;
            }

            // add it to somewhere...
            scope.dispatchEvent( { type: 'loaded', content: scope } );
        };
        this.source.onerror = function() {
            scope.dispatchEvent( { type: 'error', content: scope } );
        };
    }

    this.imageUrl = null;
    this._powerOf2 = false;

    

};

PIXI.BaseTexture.prototype.constructor = PIXI.BaseTexture;

/**
 * Destroys this base texture
 *
 * @method destroy
 */
PIXI.BaseTexture.prototype.destroy = function()
{
    if(this.imageUrl)
    {
        delete PIXI.BaseTextureCache[this.imageUrl];
        delete PIXI.TextureCache[this.imageUrl];
        this.imageUrl = null;
        this.source.src = null;
    }
    else if (this.source && this.source._pixiId)
    {
        delete PIXI.BaseTextureCache[this.source._pixiId];
    }
    this.source = null;
    PIXI.texturesToDestroy.push(this);
};

/**
 * Changes the source image of the texture
 *
 * @method updateSourceImage
 * @param newSrc {String} the path of the image
 */
PIXI.BaseTexture.prototype.updateSourceImage = function(newSrc)
{
    this.hasLoaded = false;
    this.source.src = null;
    this.source.src = newSrc;
};

/**
 * Helper function that returns a base texture based on an image url
 * If the image is not in the base texture cache it will be created and loaded
 *
 * @static
 * @method fromImage
 * @param imageUrl {String} The image url of the texture
 * @param crossorigin {Boolean} 
 * @param scaleMode {Number} Should be one of the PIXI.scaleMode consts
 * @return BaseTexture
 */
PIXI.BaseTexture.fromImage = function(imageUrl, crossorigin, scaleMode)
{
    var baseTexture = PIXI.BaseTextureCache[imageUrl];
    
    if(crossorigin === undefined && imageUrl.indexOf('data:') === -1) crossorigin = true;

    if(!baseTexture)
    {
        // new Image() breaks tex loading in some versions of Chrome.
        // See https://code.google.com/p/chromium/issues/detail?id=238071
        var image = new Image();//document.createElement('img');
        if (crossorigin)
        {
            image.crossOrigin = '';
        }
        image.src = imageUrl;
        baseTexture = new PIXI.BaseTexture(image, scaleMode);
        baseTexture.imageUrl = imageUrl;
        PIXI.BaseTextureCache[imageUrl] = baseTexture;
    }

    return baseTexture;
};

/**
 * Helper function that returns a base texture based on a canvas element
 * If the image is not in the base texture cache it will be created and loaded
 *
 * @static
 * @method fromCanvas
 * @param canvas {Canvas} The canvas element source of the texture
 * @param scaleMode {Number} Should be one of the PIXI.scaleMode consts
 * @return BaseTexture
 */
PIXI.BaseTexture.fromCanvas = function(canvas, scaleMode)
{
    if(!canvas._pixiId)
    {
        canvas._pixiId = 'canvas_' + PIXI.TextureCacheIdGenerator++;
    }

    var baseTexture = PIXI.BaseTextureCache[canvas._pixiId];

    if(!baseTexture)
    {
        baseTexture = new PIXI.BaseTexture(canvas, scaleMode);
        PIXI.BaseTextureCache[canvas._pixiId] = baseTexture;
    }

    return baseTexture;
};



/**
 * @author Mat Groves http://matgroves.com/ @Doormat23
 */

PIXI.TextureCache = {};
PIXI.FrameCache = {};

PIXI.TextureCacheIdGenerator = 0;

/**
 * A texture stores the information that represents an image or part of an image. It cannot be added
 * to the display list directly. To do this use PIXI.Sprite. If no frame is provided then the whole image is used
 *
 * @class Texture
 * @uses EventTarget
 * @constructor
 * @param baseTexture {BaseTexture} The base texture source to create the texture from
 * @param frame {Rectangle} The rectangle frame of the texture to show
 */
PIXI.Texture = function(baseTexture, frame)
{
    PIXI.EventTarget.call( this );

    if(!frame)
    {
        this.noFrame = true;
        frame = new PIXI.Rectangle(0,0,1,1);
    }

    if(baseTexture instanceof PIXI.Texture)
        baseTexture = baseTexture.baseTexture;

    /**
     * The base texture of that this texture uses
     *
     * @property baseTexture
     * @type BaseTexture
     */
    this.baseTexture = baseTexture;

    /**
     * The frame specifies the region of the base texture that this texture uses
     *
     * @property frame
     * @type Rectangle
     */
    this.frame = frame;

    /**
     * The trim point
     *
     * @property trim
     * @type Rectangle
     */
    this.trim = null;
  
    this.scope = this;

    this._uvs = null;
    
    if(baseTexture.hasLoaded)
    {
        if(this.noFrame)frame = new PIXI.Rectangle(0,0, baseTexture.width, baseTexture.height);
      
        this.setFrame(frame);
    }
    else
    {
        var scope = this;
        baseTexture.addEventListener('loaded', function(){ scope.onBaseTextureLoaded(); });
    }
};

PIXI.Texture.prototype.constructor = PIXI.Texture;

/**
 * Called when the base texture is loaded
 *
 * @method onBaseTextureLoaded
 * @param event
 * @private
 */
PIXI.Texture.prototype.onBaseTextureLoaded = function()
{
    var baseTexture = this.baseTexture;
    baseTexture.removeEventListener( 'loaded', this.onLoaded );

    if(this.noFrame)this.frame = new PIXI.Rectangle(0,0, baseTexture.width, baseTexture.height);
    
    this.setFrame(this.frame);

    this.scope.dispatchEvent( { type: 'update', content: this } );
};

/**
 * Destroys this texture
 *
 * @method destroy
 * @param destroyBase {Boolean} Whether to destroy the base texture as well
 */
PIXI.Texture.prototype.destroy = function(destroyBase)
{
    if(destroyBase) this.baseTexture.destroy();
};

/**
 * Specifies the rectangle region of the baseTexture
 *
 * @method setFrame
 * @param frame {Rectangle} The frame of the texture to set it to
 */
PIXI.Texture.prototype.setFrame = function(frame)
{
    this.frame = frame;
    this.width = frame.width;
    this.height = frame.height;

    if(frame.x + frame.width > this.baseTexture.width || frame.y + frame.height > this.baseTexture.height)
    {
        throw new Error('Texture Error: frame does not fit inside the base Texture dimensions ' + this);
    }

    this.updateFrame = true;

    PIXI.Texture.frameUpdates.push(this);


    //this.dispatchEvent( { type: 'update', content: this } );
};

PIXI.Texture.prototype._updateWebGLuvs = function()
{
    if(!this._uvs)this._uvs = new PIXI.TextureUvs();

    var frame = this.frame;
    var tw = this.baseTexture.width;
    var th = this.baseTexture.height;

    this._uvs.x0 = frame.x / tw;
    this._uvs.y0 = frame.y / th;

    this._uvs.x1 = (frame.x + frame.width) / tw;
    this._uvs.y1 = frame.y / th;

    this._uvs.x2 = (frame.x + frame.width) / tw;
    this._uvs.y2 = (frame.y + frame.height) / th;

    this._uvs.x3 = frame.x / tw;
    this._uvs.y3 = (frame.y + frame.height) / th;
};

/**
 * Helper function that returns a texture based on an image url
 * If the image is not in the texture cache it will be  created and loaded
 *
 * @static
 * @method fromImage
 * @param imageUrl {String} The image url of the texture
 * @param crossorigin {Boolean} Whether requests should be treated as crossorigin
 * @param scaleMode {Number} Should be one of the PIXI.scaleMode consts
 * @return Texture
 */
PIXI.Texture.fromImage = function(imageUrl, crossorigin, scaleMode)
{
    var texture = PIXI.TextureCache[imageUrl];

    if(!texture)
    {
        texture = new PIXI.Texture(PIXI.BaseTexture.fromImage(imageUrl, crossorigin, scaleMode));
        PIXI.TextureCache[imageUrl] = texture;
    }

    return texture;
};

/**
 * Helper function that returns a texture based on a frame id
 * If the frame id is not in the texture cache an error will be thrown
 *
 * @static
 * @method fromFrame
 * @param frameId {String} The frame id of the texture
 * @return Texture
 */
PIXI.Texture.fromFrame = function(frameId)
{
    var texture = PIXI.TextureCache[frameId];
    if(!texture) throw new Error('The frameId "' + frameId + '" does not exist in the texture cache ');
    return texture;
};

/**
 * Helper function that returns a texture based on a canvas element
 * If the canvas is not in the texture cache it will be  created and loaded
 *
 * @static
 * @method fromCanvas
 * @param canvas {Canvas} The canvas element source of the texture
 * @param scaleMode {Number} Should be one of the PIXI.scaleMode consts
 * @return Texture
 */
PIXI.Texture.fromCanvas = function(canvas, scaleMode)
{
    var baseTexture = PIXI.BaseTexture.fromCanvas(canvas, scaleMode);

    return new PIXI.Texture( baseTexture );

};


/**
 * Adds a texture to the textureCache.
 *
 * @static
 * @method addTextureToCache
 * @param texture {Texture}
 * @param id {String} the id that the texture will be stored against.
 */
PIXI.Texture.addTextureToCache = function(texture, id)
{
    PIXI.TextureCache[id] = texture;
};

/**
 * Remove a texture from the textureCache.
 *
 * @static
 * @method removeTextureFromCache
 * @param id {String} the id of the texture to be removed
 * @return {Texture} the texture that was removed
 */
PIXI.Texture.removeTextureFromCache = function(id)
{
    var texture = PIXI.TextureCache[id];
    delete PIXI.TextureCache[id];
    delete PIXI.BaseTextureCache[id];
    return texture;
};

// this is more for webGL.. it contains updated frames..
PIXI.Texture.frameUpdates = [];

PIXI.TextureUvs = function()
{
    this.x0 = 0;
    this.y0 = 0;

    this.x1 = 0;
    this.y1 = 0;

    this.x2 = 0;
    this.y2 = 0;

    this.x3 = 0;
    this.y4 = 0;


};


/**
 * @author Mat Groves http://matgroves.com/ @Doormat23
 */

/**
 A RenderTexture is a special texture that allows any pixi displayObject to be rendered to it.

 __Hint__: All DisplayObjects (exmpl. Sprites) that render on RenderTexture should be preloaded.
 Otherwise black rectangles will be drawn instead.

 RenderTexture takes snapshot of DisplayObject passed to render method. If DisplayObject is passed to render method, position and rotation of it will be ignored. For example:

    var renderTexture = new PIXI.RenderTexture(800, 600);
    var sprite = PIXI.Sprite.fromImage("spinObj_01.png");
    sprite.position.x = 800/2;
    sprite.position.y = 600/2;
    sprite.anchor.x = 0.5;
    sprite.anchor.y = 0.5;
    renderTexture.render(sprite);

 Sprite in this case will be rendered to 0,0 position. To render this sprite at center DisplayObjectContainer should be used:

    var doc = new PIXI.DisplayObjectContainer();
    doc.addChild(sprite);
    renderTexture.render(doc);  // Renders to center of renderTexture

 * @class RenderTexture
 * @extends Texture
 * @constructor
 * @param width {Number} The width of the render texture
 * @param height {Number} The height of the render texture
 * @param scaleMode {Number} Should be one of the PIXI.scaleMode consts
 */
PIXI.RenderTexture = function(width, height, renderer, scaleMode)
{
    PIXI.EventTarget.call( this );

    /**
     * The with of the render texture
     *
     * @property width
     * @type Number
     */
    this.width = width || 100;
    /**
     * The height of the render texture
     *
     * @property height
     * @type Number
     */
    this.height = height || 100;

    /**
     * The framing rectangle of the render texture
     *
     * @property frame
     * @type Rectangle
     */
    this.frame = new PIXI.Rectangle(0, 0, this.width, this.height);

    /**
     * The base texture object that this texture uses
     *
     * @property baseTexture
     * @type BaseTexture
     */
    this.baseTexture = new PIXI.BaseTexture();
    this.baseTexture.width = this.width;
    this.baseTexture.height = this.height;
    this.baseTexture._glTextures = [];

    this.baseTexture.scaleMode = scaleMode || PIXI.scaleModes.DEFAULT;

    this.baseTexture.hasLoaded = true;

    // each render texture can only belong to one renderer at the moment if its webGL
    this.renderer = renderer || PIXI.defaultRenderer;

    if(this.renderer.type === PIXI.WEBGL_RENDERER)
    {
        var gl = this.renderer.gl;

        this.textureBuffer = new PIXI.FilterTexture(gl, this.width, this.height, this.baseTexture.scaleMode);
        this.baseTexture._glTextures[gl.id] =  this.textureBuffer.texture;

        this.render = this.renderWebGL;
        this.projection = new PIXI.Point(this.width/2 , -this.height/2);
    }
    else
    {
        this.render = this.renderCanvas;
        this.textureBuffer = new PIXI.CanvasBuffer(this.width, this.height);
        this.baseTexture.source = this.textureBuffer.canvas;
    }

    PIXI.Texture.frameUpdates.push(this);


};

PIXI.RenderTexture.prototype = Object.create(PIXI.Texture.prototype);
PIXI.RenderTexture.prototype.constructor = PIXI.RenderTexture;

/**
 * Resize the RenderTexture.
 *
 * @method resize
 * @param width {Number} The width to resize to.
 * @param height {Number} The height to resize to.
 * @param updateBase {Boolean} Should the baseTexture.width and height values be resized as well?
 */
PIXI.RenderTexture.prototype.resize = function(width, height, updateBase)
{
    if (width === this.width && height === this.height)
    {
        return;
    }

    this.width = width;
    this.height = height;

    this.frame.width = this.width;
    this.frame.height = this.height;

    if (updateBase)
    {
        this.baseTexture.width = this.width;
        this.baseTexture.height = this.height;
    }

    if (this.renderer.type === PIXI.WEBGL_RENDERER)
    {
        this.projection.x = this.width / 2;
        this.projection.y = -this.height / 2;
    }
    
    this.textureBuffer.resize(this.width, this.height);
};

/**
 * Clears the RenderTexture.
 *
 * @method clear
 */
PIXI.RenderTexture.prototype.clear = function()
{
    if (this.renderer.type === PIXI.WEBGL_RENDERER)
    {
        this.renderer.gl.bindFramebuffer(this.renderer.gl.FRAMEBUFFER, this.textureBuffer.frameBuffer);
    }
    
    this.textureBuffer.clear();
};

/**
 * This function will draw the display object to the texture.
 *
 * @method renderWebGL
 * @param displayObject {DisplayObject} The display object to render this texture on
 * @param clear {Boolean} If true the texture will be cleared before the displayObject is drawn
 * @private
 */
PIXI.RenderTexture.prototype.renderWebGL = function(displayObject, position, clear)
{
    //TOOD replace position with matrix..
    var gl = this.renderer.gl;

    gl.colorMask(true, true, true, true);

    gl.viewport(0, 0, this.width, this.height);

    gl.bindFramebuffer(gl.FRAMEBUFFER, this.textureBuffer.frameBuffer );

    if(clear)this.textureBuffer.clear();

    // THIS WILL MESS WITH HIT TESTING!
    var children = displayObject.children;

    //TODO -? create a new one??? dont think so!
    var originalWorldTransform = displayObject.worldTransform;
    displayObject.worldTransform = PIXI.RenderTexture.tempMatrix;
    // modify to flip...
    displayObject.worldTransform.d = -1;
    displayObject.worldTransform.ty = this.projection.y * -2;

    if(position)
    {
        displayObject.worldTransform.tx = position.x;
        displayObject.worldTransform.ty -= position.y;
    }

    for(var i=0,j=children.length; i<j; i++)
    {
        children[i].updateTransform();
    }

    // update the textures!
    PIXI.WebGLRenderer.updateTextures();

    // 
    this.renderer.renderDisplayObject(displayObject, this.projection, this.textureBuffer.frameBuffer);

    displayObject.worldTransform = originalWorldTransform;
};


/**
 * This function will draw the display object to the texture.
 *
 * @method renderCanvas
 * @param displayObject {DisplayObject} The display object to render this texture on
 * @param clear {Boolean} If true the texture will be cleared before the displayObject is drawn
 * @private
 */
PIXI.RenderTexture.prototype.renderCanvas = function(displayObject, position, clear)
{
    var children = displayObject.children;

    var originalWorldTransform = displayObject.worldTransform;

    displayObject.worldTransform = PIXI.RenderTexture.tempMatrix;
    
    if(position)
    {
        displayObject.worldTransform.tx = position.x;
        displayObject.worldTransform.ty = position.y;
    }
    else
    {
        displayObject.worldTransform.tx = 0;
        displayObject.worldTransform.ty = 0;
    }

    for(var i = 0, j = children.length; i < j; i++)
    {
        children[i].updateTransform();
    }

    if(clear)this.textureBuffer.clear();

    var context = this.textureBuffer.context;

    this.renderer.renderDisplayObject(displayObject, context);

    context.setTransform(1,0,0,1,0,0);

    displayObject.worldTransform = originalWorldTransform;
};

PIXI.RenderTexture.tempMatrix = new PIXI.Matrix();


/**
 * @author Mat Groves http://matgroves.com/ @Doormat23
 */

/**
 * A Class that loads a bunch of images / sprite sheet / bitmap font files. Once the
 * assets have been loaded they are added to the PIXI Texture cache and can be accessed
 * easily through PIXI.Texture.fromImage() and PIXI.Sprite.fromImage()
 * When all items have been loaded this class will dispatch a 'onLoaded' event
 * As each individual item is loaded this class will dispatch a 'onProgress' event
 *
 * @class AssetLoader
 * @constructor
 * @uses EventTarget
 * @param {Array<String>} assetURLs an array of image/sprite sheet urls that you would like loaded
 *      supported. Supported image formats include 'jpeg', 'jpg', 'png', 'gif'. Supported
 *      sprite sheet data formats only include 'JSON' at this time. Supported bitmap font
 *      data formats include 'xml' and 'fnt'.
 * @param crossorigin {Boolean} Whether requests should be treated as crossorigin
 */
PIXI.AssetLoader = function(assetURLs, crossorigin)
{
    PIXI.EventTarget.call(this);

    /**
     * The array of asset URLs that are going to be loaded
     *
     * @property assetURLs
     * @type Array<String>
     */
    this.assetURLs = assetURLs;

    /**
     * Whether the requests should be treated as cross origin
     *
     * @property crossorigin
     * @type Boolean
     */
    this.crossorigin = crossorigin;

    /**
     * Maps file extension to loader types
     *
     * @property loadersByType
     * @type Object
     */
    this.loadersByType = {
        'jpg':  PIXI.ImageLoader,
        'jpeg': PIXI.ImageLoader,
        'png':  PIXI.ImageLoader,
        'gif':  PIXI.ImageLoader,
        'webp': PIXI.ImageLoader,
        'json': PIXI.JsonLoader,
        'atlas': PIXI.AtlasLoader,
        'anim': PIXI.SpineLoader,
        'xml':  PIXI.BitmapFontLoader,
        'fnt':  PIXI.BitmapFontLoader
    };
};

/**
 * Fired when an item has loaded
 * @event onProgress
 */

/**
 * Fired when all the assets have loaded
 * @event onComplete
 */

// constructor
PIXI.AssetLoader.prototype.constructor = PIXI.AssetLoader;

/**
 * Given a filename, returns its extension, wil
 *
 * @method _getDataType
 * @param str {String} the name of the asset
 */
PIXI.AssetLoader.prototype._getDataType = function(str)
{
    var test = 'data:';
    //starts with 'data:'
    var start = str.slice(0, test.length).toLowerCase();
    if (start === test) {
        var data = str.slice(test.length);

        var sepIdx = data.indexOf(',');
        if (sepIdx === -1) //malformed data URI scheme
            return null;

        //e.g. 'image/gif;base64' => 'image/gif'
        var info = data.slice(0, sepIdx).split(';')[0];

        //We might need to handle some special cases here...
        //standardize text/plain to 'txt' file extension
        if (!info || info.toLowerCase() === 'text/plain')
            return 'txt';

        //User specified mime type, try splitting it by '/'
        return info.split('/').pop().toLowerCase();
    }

    return null;
};

/**
 * Starts loading the assets sequentially
 *
 * @method load
 */
PIXI.AssetLoader.prototype.load = function()
{
    var scope = this;

    function onLoad(evt) {
        scope.onAssetLoaded(evt.content);
    }

    this.loadCount = this.assetURLs.length;

    for (var i=0; i < this.assetURLs.length; i++)
    {
        var fileName = this.assetURLs[i];
        //first see if we have a data URI scheme..
        var fileType = this._getDataType(fileName);

        //if not, assume it's a file URI
        if (!fileType)
            fileType = fileName.split('?').shift().split('.').pop().toLowerCase();

        var Constructor = this.loadersByType[fileType];
        if(!Constructor)
            throw new Error(fileType + ' is an unsupported file type');

        var loader = new Constructor(fileName, this.crossorigin);

        loader.addEventListener('loaded', onLoad);
        loader.load();
    }
};

/**
 * Invoked after each file is loaded
 *
 * @method onAssetLoaded
 * @private
 */
PIXI.AssetLoader.prototype.onAssetLoaded = function(loader)
{
    this.loadCount--;
    this.dispatchEvent({ type: 'onProgress', content: this, loader: loader });
    if (this.onProgress) this.onProgress(loader);

    if (!this.loadCount)
    {
        this.dispatchEvent({type: 'onComplete', content: this});
        if(this.onComplete) this.onComplete();
    }
};

/**
 * @author Mat Groves http://matgroves.com/ @Doormat23
 */

/**
 * The json file loader is used to load in JSON data and parse it
 * When loaded this class will dispatch a 'loaded' event
 * If loading fails this class will dispatch an 'error' event
 *
 * @class JsonLoader
 * @uses EventTarget
 * @constructor
 * @param url {String} The url of the JSON file
 * @param crossorigin {Boolean} Whether requests should be treated as crossorigin
 */
PIXI.JsonLoader = function (url, crossorigin) {
    PIXI.EventTarget.call(this);

    /**
     * The url of the bitmap font data
     *
     * @property url
     * @type String
     */
    this.url = url;

    /**
     * Whether the requests should be treated as cross origin
     *
     * @property crossorigin
     * @type Boolean
     */
    this.crossorigin = crossorigin;

    /**
     * [read-only] The base url of the bitmap font data
     *
     * @property baseUrl
     * @type String
     * @readOnly
     */
    this.baseUrl = url.replace(/[^\/]*$/, '');

    /**
     * [read-only] Whether the data has loaded yet
     *
     * @property loaded
     * @type Boolean
     * @readOnly
     */
    this.loaded = false;

};

// constructor
PIXI.JsonLoader.prototype.constructor = PIXI.JsonLoader;

/**
 * Loads the JSON data
 *
 * @method load
 */
PIXI.JsonLoader.prototype.load = function () {

    var scope = this;

    if(window.XDomainRequest && scope.crossorigin)
    {
        this.ajaxRequest = new window.XDomainRequest();

        // XDomainRequest has a few querks. Occasionally it will abort requests
        // A way to avoid this is to make sure ALL callbacks are set even if not used
        // More info here: http://stackoverflow.com/questions/15786966/xdomainrequest-aborts-post-on-ie-9
        this.ajaxRequest.timeout = 3000;

        this.ajaxRequest.onerror = function () {
            scope.onError();
        };
           
        this.ajaxRequest.ontimeout = function () {
            scope.onError();
        };

        this.ajaxRequest.onprogress = function() {};

    }
    else if (window.XMLHttpRequest)
    {
        this.ajaxRequest = new window.XMLHttpRequest();
    }
    else
    {
        this.ajaxRequest = new window.ActiveXObject('Microsoft.XMLHTTP');
    }

    

    this.ajaxRequest.onload = function(){

        scope.onJSONLoaded();
    };

    this.ajaxRequest.open('GET',this.url,true);

    this.ajaxRequest.send();
};

/**
 * Invoke when JSON file is loaded
 *
 * @method onJSONLoaded
 * @private
 */
PIXI.JsonLoader.prototype.onJSONLoaded = function () {
    
    if(!this.ajaxRequest.responseText )
    {
        this.onError();
        return;
    }
   
    this.json = JSON.parse(this.ajaxRequest.responseText);

    if(this.json.frames)
    {
        // sprite sheet
        var scope = this;
        var textureUrl = this.baseUrl + this.json.meta.image;
        var image = new PIXI.ImageLoader(textureUrl, this.crossorigin);
        var frameData = this.json.frames;

        this.texture = image.texture.baseTexture;
        image.addEventListener('loaded', function() {
            scope.onLoaded();
        });

        for (var i in frameData) {
            var rect = frameData[i].frame;
            if (rect) {
                PIXI.TextureCache[i] = new PIXI.Texture(this.texture, {
                    x: rect.x,
                    y: rect.y,
                    width: rect.w,
                    height: rect.h
                });

                // check to see ifthe sprite ha been trimmed..
                if (frameData[i].trimmed) {

                    var texture =  PIXI.TextureCache[i];
                    
                    var actualSize = frameData[i].sourceSize;
                    var realSize = frameData[i].spriteSourceSize;

                    texture.trim = new PIXI.Rectangle(realSize.x, realSize.y, actualSize.w, actualSize.h);
                }
            }
        }

        image.load();

    }
    else if(this.json.bones)
    {
        // spine animation
        var spineJsonParser = new spine.SkeletonJson();
        var skeletonData = spineJsonParser.readSkeletonData(this.json);
        PIXI.AnimCache[this.url] = skeletonData;
        this.onLoaded();
    }
    else
    {
        this.onLoaded();
    }
};

/**
 * Invoke when json file loaded
 *
 * @method onLoaded
 * @private
 */
PIXI.JsonLoader.prototype.onLoaded = function () {
    this.loaded = true;
    this.dispatchEvent({
        type: 'loaded',
        content: this
    });
};

/**
 * Invoke when error occured
 *
 * @method onError
 * @private
 */
PIXI.JsonLoader.prototype.onError = function () {

    this.dispatchEvent({
        type: 'error',
        content: this
    });
};

/**
 * @author Martin Kelm http://mkelm.github.com
 */

/**
 * The atlas file loader is used to load in Atlas data and parse it
 * When loaded this class will dispatch a 'loaded' event
 * If loading fails this class will dispatch an 'error' event
 * @class AtlasLoader
 * @extends EventTarget
 * @constructor
 * @param {String} url the url of the JSON file
 * @param {Boolean} crossorigin
 */

PIXI.AtlasLoader = function (url, crossorigin) {
    PIXI.EventTarget.call(this);
    this.url = url;
    this.baseUrl = url.replace(/[^\/]*$/, '');
    this.crossorigin = crossorigin;
    this.loaded = false;

};

// constructor
PIXI.AtlasLoader.constructor = PIXI.AtlasLoader;


 /**
 * Starts loading the JSON file
 *
 * @method load
 */
PIXI.AtlasLoader.prototype.load = function () {
    this.ajaxRequest = new PIXI.AjaxRequest();
    this.ajaxRequest.onreadystatechange = this.onAtlasLoaded.bind(this);

    this.ajaxRequest.open('GET', this.url, true);
    if (this.ajaxRequest.overrideMimeType) this.ajaxRequest.overrideMimeType('application/json');
    this.ajaxRequest.send(null);
};

/**
 * Invoke when JSON file is loaded
 * @method onAtlasLoaded
 * @private
 */
PIXI.AtlasLoader.prototype.onAtlasLoaded = function () {
    if (this.ajaxRequest.readyState === 4) {
        if (this.ajaxRequest.status === 200 || window.location.href.indexOf('http') === -1) {
            this.atlas = {
                meta : {
                    image : []
                },
                frames : []
            };
            var result = this.ajaxRequest.responseText.split(/\r?\n/);
            var lineCount = -3;

            var currentImageId = 0;
            var currentFrame = null;
            var nameInNextLine = false;

            var i = 0,
                j = 0,
                selfOnLoaded = this.onLoaded.bind(this);

            // parser without rotation support yet!
            for (i = 0; i < result.length; i++) {
                result[i] = result[i].replace(/^\s+|\s+$/g, '');
                if (result[i] === '') {
                    nameInNextLine = i+1;
                }
                if (result[i].length > 0) {
                    if (nameInNextLine === i) {
                        this.atlas.meta.image.push(result[i]);
                        currentImageId = this.atlas.meta.image.length - 1;
                        this.atlas.frames.push({});
                        lineCount = -3;
                    } else if (lineCount > 0) {
                        if (lineCount % 7 === 1) { // frame name
                            if (currentFrame != null) { //jshint ignore:line
                                this.atlas.frames[currentImageId][currentFrame.name] = currentFrame;
                            }
                            currentFrame = { name: result[i], frame : {} };
                        } else {
                            var text = result[i].split(' ');
                            if (lineCount % 7 === 3) { // position
                                currentFrame.frame.x = Number(text[1].replace(',', ''));
                                currentFrame.frame.y = Number(text[2]);
                            } else if (lineCount % 7 === 4) { // size
                                currentFrame.frame.w = Number(text[1].replace(',', ''));
                                currentFrame.frame.h = Number(text[2]);
                            } else if (lineCount % 7 === 5) { // real size
                                var realSize = {
                                    x : 0,
                                    y : 0,
                                    w : Number(text[1].replace(',', '')),
                                    h : Number(text[2])
                                };

                                if (realSize.w > currentFrame.frame.w || realSize.h > currentFrame.frame.h) {
                                    currentFrame.trimmed = true;
                                    currentFrame.realSize = realSize;
                                } else {
                                    currentFrame.trimmed = false;
                                }
                            }
                        }
                    }
                    lineCount++;
                }
            }

            if (currentFrame != null) { //jshint ignore:line
                this.atlas.frames[currentImageId][currentFrame.name] = currentFrame;
            }

            if (this.atlas.meta.image.length > 0) {
                this.images = [];
                for (j = 0; j < this.atlas.meta.image.length; j++) {
                    // sprite sheet
                    var textureUrl = this.baseUrl + this.atlas.meta.image[j];
                    var frameData = this.atlas.frames[j];
                    this.images.push(new PIXI.ImageLoader(textureUrl, this.crossorigin));

                    for (i in frameData) {
                        var rect = frameData[i].frame;
                        if (rect) {
                            PIXI.TextureCache[i] = new PIXI.Texture(this.images[j].texture.baseTexture, {
                                x: rect.x,
                                y: rect.y,
                                width: rect.w,
                                height: rect.h
                            });
                            if (frameData[i].trimmed) {
                                PIXI.TextureCache[i].realSize = frameData[i].realSize;
                                // trim in pixi not supported yet, todo update trim properties if it is done ...
                                PIXI.TextureCache[i].trim.x = 0;
                                PIXI.TextureCache[i].trim.y = 0;
                            }
                        }
                    }
                }

                this.currentImageId = 0;
                for (j = 0; j < this.images.length; j++) {
                    this.images[j].addEventListener('loaded', selfOnLoaded);
                }
                this.images[this.currentImageId].load();

            } else {
                this.onLoaded();
            }

        } else {
            this.onError();
        }
    }
};

/**
 * Invoke when json file has loaded
 * @method onLoaded
 * @private
 */
PIXI.AtlasLoader.prototype.onLoaded = function () {
    if (this.images.length - 1 > this.currentImageId) {
        this.currentImageId++;
        this.images[this.currentImageId].load();
    } else {
        this.loaded = true;
        this.dispatchEvent({
            type: 'loaded',
            content: this
        });
    }
};

/**
 * Invoke when error occured
 * @method onError
 * @private
 */
PIXI.AtlasLoader.prototype.onError = function () {
    this.dispatchEvent({
        type: 'error',
        content: this
    });
};

/**
 * @author Mat Groves http://matgroves.com/ @Doormat23
 */

/**
 * The sprite sheet loader is used to load in JSON sprite sheet data
 * To generate the data you can use http://www.codeandweb.com/texturepacker and publish in the 'JSON' format
 * There is a free version so thats nice, although the paid version is great value for money.
 * It is highly recommended to use Sprite sheets (also know as a 'texture atlas') as it means sprites can be batched and drawn together for highly increased rendering speed.
 * Once the data has been loaded the frames are stored in the PIXI texture cache and can be accessed though PIXI.Texture.fromFrameId() and PIXI.Sprite.fromFrameId()
 * This loader will load the image file that the Spritesheet points to as well as the data.
 * When loaded this class will dispatch a 'loaded' event
 *
 * @class SpriteSheetLoader
 * @uses EventTarget
 * @constructor
 * @param url {String} The url of the sprite sheet JSON file
 * @param crossorigin {Boolean} Whether requests should be treated as crossorigin
 */
PIXI.SpriteSheetLoader = function (url, crossorigin) {
    /*
     * i use texture packer to load the assets..
     * http://www.codeandweb.com/texturepacker
     * make sure to set the format as 'JSON'
     */
    PIXI.EventTarget.call(this);

    /**
     * The url of the bitmap font data
     *
     * @property url
     * @type String
     */
    this.url = url;

    /**
     * Whether the requests should be treated as cross origin
     *
     * @property crossorigin
     * @type Boolean
     */
    this.crossorigin = crossorigin;

    /**
     * [read-only] The base url of the bitmap font data
     *
     * @property baseUrl
     * @type String
     * @readOnly
     */
    this.baseUrl = url.replace(/[^\/]*$/, '');

    /**
     * The texture being loaded
     *
     * @property texture
     * @type Texture
     */
    this.texture = null;

    /**
     * The frames of the sprite sheet
     *
     * @property frames
     * @type Object
     */
    this.frames = {};
};

// constructor
PIXI.SpriteSheetLoader.prototype.constructor = PIXI.SpriteSheetLoader;

/**
 * This will begin loading the JSON file
 *
 * @method load
 */
PIXI.SpriteSheetLoader.prototype.load = function () {
    var scope = this;
    var jsonLoader = new PIXI.JsonLoader(this.url, this.crossorigin);
    jsonLoader.addEventListener('loaded', function (event) {
        scope.json = event.content.json;
        scope.onLoaded();
    });
    jsonLoader.load();
};

/**
 * Invoke when all files are loaded (json and texture)
 *
 * @method onLoaded
 * @private
 */
PIXI.SpriteSheetLoader.prototype.onLoaded = function () {
    this.dispatchEvent({
        type: 'loaded',
        content: this
    });
};

/**
 * @author Mat Groves http://matgroves.com/ @Doormat23
 */

/**
 * The image loader class is responsible for loading images file formats ('jpeg', 'jpg', 'png' and 'gif')
 * Once the image has been loaded it is stored in the PIXI texture cache and can be accessed though PIXI.Texture.fromFrameId() and PIXI.Sprite.fromFrameId()
 * When loaded this class will dispatch a 'loaded' event
 *
 * @class ImageLoader
 * @uses EventTarget
 * @constructor
 * @param url {String} The url of the image
 * @param crossorigin {Boolean} Whether requests should be treated as crossorigin
 */
PIXI.ImageLoader = function(url, crossorigin)
{
    PIXI.EventTarget.call(this);

    /**
     * The texture being loaded
     *
     * @property texture
     * @type Texture
     */
    this.texture = PIXI.Texture.fromImage(url, crossorigin);

    /**
     * if the image is loaded with loadFramedSpriteSheet
     * frames will contain the sprite sheet frames
     *
     */
    this.frames = [];
};

// constructor
PIXI.ImageLoader.prototype.constructor = PIXI.ImageLoader;

/**
 * Loads image or takes it from cache
 *
 * @method load
 */
PIXI.ImageLoader.prototype.load = function()
{
    if(!this.texture.baseTexture.hasLoaded)
    {
        var scope = this;
        this.texture.baseTexture.addEventListener('loaded', function()
        {
            scope.onLoaded();
        });
    }
    else
    {
        this.onLoaded();
    }
};

/**
 * Invoked when image file is loaded or it is already cached and ready to use
 *
 * @method onLoaded
 * @private
 */
PIXI.ImageLoader.prototype.onLoaded = function()
{
    this.dispatchEvent({type: 'loaded', content: this});
};

/**
 * Loads image and split it to uniform sized frames
 *
 *
 * @method loadFramedSpriteSheet
 * @param frameWidth {Number} width of each frame
 * @param frameHeight {Number} height of each frame
 * @param textureName {String} if given, the frames will be cached in <textureName>-<ord> format
 */
PIXI.ImageLoader.prototype.loadFramedSpriteSheet = function(frameWidth, frameHeight, textureName)
{
    this.frames = [];
    var cols = Math.floor(this.texture.width / frameWidth);
    var rows = Math.floor(this.texture.height / frameHeight);

    var i=0;
    for (var y=0; y<rows; y++)
    {
        for (var x=0; x<cols; x++,i++)
        {
            var texture = new PIXI.Texture(this.texture, {
                x: x*frameWidth,
                y: y*frameHeight,
                width: frameWidth,
                height: frameHeight
            });

            this.frames.push(texture);
            if (textureName) PIXI.TextureCache[textureName + '-' + i] = texture;
        }
    }

    if(!this.texture.baseTexture.hasLoaded)
    {
        var scope = this;
        this.texture.baseTexture.addEventListener('loaded', function() {
            scope.onLoaded();
        });
    }
    else
    {
        this.onLoaded();
    }
};

/**
 * @author Mat Groves http://matgroves.com/ @Doormat23
 */

/**
 * The xml loader is used to load in XML bitmap font data ('xml' or 'fnt')
 * To generate the data you can use http://www.angelcode.com/products/bmfont/
 * This loader will also load the image file as the data.
 * When loaded this class will dispatch a 'loaded' event
 *
 * @class BitmapFontLoader
 * @uses EventTarget
 * @constructor
 * @param url {String} The url of the sprite sheet JSON file
 * @param crossorigin {Boolean} Whether requests should be treated as crossorigin
 */
PIXI.BitmapFontLoader = function(url, crossorigin)
{
    /*
     * I use texture packer to load the assets..
     * http://www.codeandweb.com/texturepacker
     * make sure to set the format as 'JSON'
     */
    PIXI.EventTarget.call(this);

    /**
     * The url of the bitmap font data
     *
     * @property url
     * @type String
     */
    this.url = url;

    /**
     * Whether the requests should be treated as cross origin
     *
     * @property crossorigin
     * @type Boolean
     */
    this.crossorigin = crossorigin;

    /**
     * [read-only] The base url of the bitmap font data
     *
     * @property baseUrl
     * @type String
     * @readOnly
     */
    this.baseUrl = url.replace(/[^\/]*$/, '');

    /**
     * [read-only] The texture of the bitmap font
     *
     * @property baseUrl
     * @type String
     */
    this.texture = null;
};

// constructor
PIXI.BitmapFontLoader.prototype.constructor = PIXI.BitmapFontLoader;

/**
 * Loads the XML font data
 *
 * @method load
 */
PIXI.BitmapFontLoader.prototype.load = function()
{
    this.ajaxRequest = new PIXI.AjaxRequest();
    var scope = this;
    this.ajaxRequest.onreadystatechange = function()
    {
        scope.onXMLLoaded();
    };

    this.ajaxRequest.open('GET', this.url, true);
    if (this.ajaxRequest.overrideMimeType) this.ajaxRequest.overrideMimeType('application/xml');
    this.ajaxRequest.send(null);
};

/**
 * Invoked when the XML file is loaded, parses the data
 *
 * @method onXMLLoaded
 * @private
 */
PIXI.BitmapFontLoader.prototype.onXMLLoaded = function()
{
    if (this.ajaxRequest.readyState === 4)
    {
        if (this.ajaxRequest.status === 200 || window.location.protocol.indexOf('http') === -1)
        {
            var responseXML = this.ajaxRequest.responseXML;
            if(!responseXML || /MSIE 9/i.test(navigator.userAgent) || navigator.isCocoonJS) {
                if(typeof(window.DOMParser) === 'function') {
                    var domparser = new DOMParser();
                    responseXML = domparser.parseFromString(this.ajaxRequest.responseText, 'text/xml');
                } else {
                    var div = document.createElement('div');
                    div.innerHTML = this.ajaxRequest.responseText;
                    responseXML = div;
                }
            }

            var textureUrl = this.baseUrl + responseXML.getElementsByTagName('page')[0].getAttribute('file');
            var image = new PIXI.ImageLoader(textureUrl, this.crossorigin);
            this.texture = image.texture.baseTexture;

            var data = {};
            var info = responseXML.getElementsByTagName('info')[0];
            var common = responseXML.getElementsByTagName('common')[0];
            data.font = info.getAttribute('face');
            data.size = parseInt(info.getAttribute('size'), 10);
            data.lineHeight = parseInt(common.getAttribute('lineHeight'), 10);
            data.chars = {};

            //parse letters
            var letters = responseXML.getElementsByTagName('char');

            for (var i = 0; i < letters.length; i++)
            {
                var charCode = parseInt(letters[i].getAttribute('id'), 10);

                var textureRect = new PIXI.Rectangle(
                    parseInt(letters[i].getAttribute('x'), 10),
                    parseInt(letters[i].getAttribute('y'), 10),
                    parseInt(letters[i].getAttribute('width'), 10),
                    parseInt(letters[i].getAttribute('height'), 10)
                );

                data.chars[charCode] = {
                    xOffset: parseInt(letters[i].getAttribute('xoffset'), 10),
                    yOffset: parseInt(letters[i].getAttribute('yoffset'), 10),
                    xAdvance: parseInt(letters[i].getAttribute('xadvance'), 10),
                    kerning: {},
                    texture: PIXI.TextureCache[charCode] = new PIXI.Texture(this.texture, textureRect)

                };
            }

            //parse kernings
            var kernings = responseXML.getElementsByTagName('kerning');
            for (i = 0; i < kernings.length; i++)
            {
                var first = parseInt(kernings[i].getAttribute('first'), 10);
                var second = parseInt(kernings[i].getAttribute('second'), 10);
                var amount = parseInt(kernings[i].getAttribute('amount'), 10);

                data.chars[second].kerning[first] = amount;

            }

            PIXI.BitmapText.fonts[data.font] = data;

            var scope = this;
            image.addEventListener('loaded', function() {
                scope.onLoaded();
            });
            image.load();
        }
    }
};

/**
 * Invoked when all files are loaded (xml/fnt and texture)
 *
 * @method onLoaded
 * @private
 */
PIXI.BitmapFontLoader.prototype.onLoaded = function()
{
    this.dispatchEvent({type: 'loaded', content: this});
};

/**
 * @author Mat Groves http://matgroves.com/ @Doormat23
 * based on pixi impact spine implementation made by Eemeli Kelokorpi (@ekelokorpi) https://github.com/ekelokorpi
 *
 * Awesome JS run time provided by EsotericSoftware
 * https://github.com/EsotericSoftware/spine-runtimes
 *
 */

/**
 * The Spine loader is used to load in JSON spine data
 * To generate the data you need to use http://esotericsoftware.com/ and export in the "JSON" format
 * Due to a clash of names  You will need to change the extension of the spine file from *.json to *.anim for it to load
 * See example 12 (http://www.goodboydigital.com/pixijs/examples/12/) to see a working example and check out the source
 * You will need to generate a sprite sheet to accompany the spine data
 * When loaded this class will dispatch a "loaded" event
 *
 * @class Spine
 * @uses EventTarget
 * @constructor
 * @param url {String} The url of the JSON file
 * @param crossorigin {Boolean} Whether requests should be treated as crossorigin
 */
PIXI.SpineLoader = function(url, crossorigin)
{
    PIXI.EventTarget.call(this);

    /**
     * The url of the bitmap font data
     *
     * @property url
     * @type String
     */
    this.url = url;

    /**
     * Whether the requests should be treated as cross origin
     *
     * @property crossorigin
     * @type Boolean
     */
    this.crossorigin = crossorigin;

    /**
     * [read-only] Whether the data has loaded yet
     *
     * @property loaded
     * @type Boolean
     * @readOnly
     */
    this.loaded = false;
};

PIXI.SpineLoader.prototype.constructor = PIXI.SpineLoader;

/**
 * Loads the JSON data
 *
 * @method load
 */
PIXI.SpineLoader.prototype.load = function () {

    var scope = this;
    var jsonLoader = new PIXI.JsonLoader(this.url, this.crossorigin);
    jsonLoader.addEventListener("loaded", function (event) {
        scope.json = event.content.json;
        scope.onLoaded();
    });
    jsonLoader.load();
};

/**
 * Invoke when JSON file is loaded
 *
 * @method onLoaded
 * @private
 */
PIXI.SpineLoader.prototype.onLoaded = function () {
    this.loaded = true;
    this.dispatchEvent({type: "loaded", content: this});
};


/**
 * @author Mat Groves http://matgroves.com/ @Doormat23
 */

/**
 * This is the base class for creating a pixi.js filter. Currently only webGL supports filters.
 * If you want to make a custom filter this should be your base class.
 * @class AbstractFilter
 * @constructor
 * @param fragmentSrc
 * @param uniforms
 */
PIXI.AbstractFilter = function(fragmentSrc, uniforms)
{
    /**
    * An array of passes - some filters contain a few steps this array simply stores the steps in a liniear fashion.
    * For example the blur filter has two passes blurX and blurY.
    * @property passes
    * @type Array an array of filter objects
    * @private
    */
    this.passes = [this];

    /**
    * @property shaders
    * @type Array an array of shaders
    * @private
    */
    this.shaders = [];
    
    this.dirty = true;
    this.padding = 0;

    /**
    * @property uniforms
    * @type object
    * @private
    */
    this.uniforms = uniforms || {};
    /**
    * @property fragmentSrc
    * @type Array
    * @private
    */
    this.fragmentSrc = fragmentSrc || [];
};

/**
 * @author Mat Groves http://matgroves.com/ @Doormat23
 */

/**
 *
 * The AlphaMaskFilter class uses the pixel values from the specified texture (called the displacement map) to perform a displacement of an object.
 * You can use this filter to apply all manor of crazy warping effects
 * Currently the r property of the texture is used to offset the x and the g propery of the texture is used to offset the y.
 * @class AlphaMaskFilter
 * @contructor
 * @param texture {Texture} The texture used for the displacemtent map * must be power of 2 texture at the moment
 */
PIXI.AlphaMaskFilter = function(texture)
{
    PIXI.AbstractFilter.call( this );

    this.passes = [this];
    texture.baseTexture._powerOf2 = true;

    // set the uniforms
    this.uniforms = {
        mask: {type: 'sampler2D', value:texture},
        mapDimensions:   {type: '2f', value:{x:1, y:5112}},
        dimensions:   {type: '4fv', value:[0,0,0,0]}
    };

    if(texture.baseTexture.hasLoaded)
    {
        this.uniforms.mask.value.x = texture.width;
        this.uniforms.mask.value.y = texture.height;
    }
    else
    {
        this.boundLoadedFunction = this.onTextureLoaded.bind(this);

        texture.baseTexture.on('loaded', this.boundLoadedFunction);
    }

    this.fragmentSrc = [
        'precision mediump float;',
        'varying vec2 vTextureCoord;',
        'varying vec4 vColor;',
        'uniform sampler2D mask;',
        'uniform sampler2D uSampler;',
        'uniform vec2 offset;',
        'uniform vec4 dimensions;',
        'uniform vec2 mapDimensions;',

        'void main(void) {',
        '   vec2 mapCords = vTextureCoord.xy;',
        '   mapCords += (dimensions.zw + offset)/ dimensions.xy ;',
        '   mapCords.y *= -1.0;',
        '   mapCords.y += 1.0;',
        '   mapCords *= dimensions.xy / mapDimensions;',

        '   vec4 original =  texture2D(uSampler, vTextureCoord);',
        '   float maskAlpha =  texture2D(mask, mapCords).r;',
        '   original *= maskAlpha;',
        //'   original.rgb *= maskAlpha;',
        '   gl_FragColor =  original;',
        //'   gl_FragColor = gl_FragColor;',
        '}'
    ];
};

PIXI.AlphaMaskFilter.prototype = Object.create( PIXI.AbstractFilter.prototype );
PIXI.AlphaMaskFilter.prototype.constructor = PIXI.AlphaMaskFilter;

PIXI.AlphaMaskFilter.prototype.onTextureLoaded = function()
{
    this.uniforms.mapDimensions.value.x = this.uniforms.mask.value.width;
    this.uniforms.mapDimensions.value.y = this.uniforms.mask.value.height;

    this.uniforms.mask.value.baseTexture.off('loaded', this.boundLoadedFunction);
};

/**
 * The texture used for the displacemtent map * must be power of 2 texture at the moment
 *
 * @property map
 * @type Texture
 */
Object.defineProperty(PIXI.AlphaMaskFilter.prototype, 'map', {
    get: function() {
        return this.uniforms.mask.value;
    },
    set: function(value) {
        this.uniforms.mask.value = value;
    }
});


/**
 * @author Mat Groves http://matgroves.com/ @Doormat23
 */

/**
 *
 * The ColorMatrixFilter class lets you apply a 4x4 matrix transformation on the RGBA
 * color and alpha values of every pixel on your displayObject to produce a result
 * with a new set of RGBA color and alpha values. Its pretty powerful!
 * @class ColorMatrixFilter
 * @contructor
 */
PIXI.ColorMatrixFilter = function()
{
    PIXI.AbstractFilter.call( this );

    this.passes = [this];

    // set the uniforms
    this.uniforms = {
        matrix: {type: 'mat4', value: [1,0,0,0,
                                       0,1,0,0,
                                       0,0,1,0,
                                       0,0,0,1]},
    };

    this.fragmentSrc = [
        'precision mediump float;',
        'varying vec2 vTextureCoord;',
        'varying vec4 vColor;',
        'uniform float invert;',
        'uniform mat4 matrix;',
        'uniform sampler2D uSampler;',

        'void main(void) {',
        '   gl_FragColor = texture2D(uSampler, vTextureCoord) * matrix;',
      //  '   gl_FragColor = gl_FragColor;',
        '}'
    ];
};

PIXI.ColorMatrixFilter.prototype = Object.create( PIXI.AbstractFilter.prototype );
PIXI.ColorMatrixFilter.prototype.constructor = PIXI.ColorMatrixFilter;

/**
 * Sets the matrix of the color matrix filter
 *
 * @property matrix
 * @type Array and array of 26 numbers
 * @default [1,0,0,0,0,1,0,0,0,0,1,0,0,0,0,1]
 */
Object.defineProperty(PIXI.ColorMatrixFilter.prototype, 'matrix', {
    get: function() {
        return this.uniforms.matrix.value;
    },
    set: function(value) {
        this.uniforms.matrix.value = value;
    }
});
/**
 * @author Mat Groves http://matgroves.com/ @Doormat23
 */

/**
 *
 * This turns your displayObjects to black and white.
 * @class GrayFilter
 * @contructor
 */
PIXI.GrayFilter = function()
{
    PIXI.AbstractFilter.call( this );

    this.passes = [this];

    // set the uniforms
    this.uniforms = {
        gray: {type: '1f', value: 1},
    };

    this.fragmentSrc = [
        'precision mediump float;',
        'varying vec2 vTextureCoord;',
        'varying vec4 vColor;',
        'uniform sampler2D uSampler;',
        'uniform float gray;',

        'void main(void) {',
        '   gl_FragColor = texture2D(uSampler, vTextureCoord);',
        '   gl_FragColor.rgb = mix(gl_FragColor.rgb, vec3(0.2126*gl_FragColor.r + 0.7152*gl_FragColor.g + 0.0722*gl_FragColor.b), gray);',
     //   '   gl_FragColor = gl_FragColor;',
        '}'
    ];
};

PIXI.GrayFilter.prototype = Object.create( PIXI.AbstractFilter.prototype );
PIXI.GrayFilter.prototype.constructor = PIXI.GrayFilter;

/**
The strength of the gray. 1 will make the object black and white, 0 will make the object its normal color
@property gray
*/
Object.defineProperty(PIXI.GrayFilter.prototype, 'gray', {
    get: function() {
        return this.uniforms.gray.value;
    },
    set: function(value) {
        this.uniforms.gray.value = value;
    }
});

/**
 * @author Mat Groves http://matgroves.com/ @Doormat23
 */

/**
 *
 * The DisplacementFilter class uses the pixel values from the specified texture (called the displacement map) to perform a displacement of an object.
 * You can use this filter to apply all manor of crazy warping effects
 * Currently the r property of the texture is used offset the x and the g propery of the texture is used to offset the y.
 * @class DisplacementFilter
 * @contructor
 * @param texture {Texture} The texture used for the displacemtent map * must be power of 2 texture at the moment
 */
PIXI.DisplacementFilter = function(texture)
{
    PIXI.AbstractFilter.call( this );

    this.passes = [this];
    texture.baseTexture._powerOf2 = true;

    // set the uniforms
    this.uniforms = {
        displacementMap: {type: 'sampler2D', value:texture},
        scale:           {type: '2f', value:{x:30, y:30}},
        offset:          {type: '2f', value:{x:0, y:0}},
        mapDimensions:   {type: '2f', value:{x:1, y:5112}},
        dimensions:   {type: '4fv', value:[0,0,0,0]}
    };

    if(texture.baseTexture.hasLoaded)
    {
        this.uniforms.mapDimensions.value.x = texture.width;
        this.uniforms.mapDimensions.value.y = texture.height;
    }
    else
    {
        this.boundLoadedFunction = this.onTextureLoaded.bind(this);

        texture.baseTexture.on('loaded', this.boundLoadedFunction);
    }

    this.fragmentSrc = [
        'precision mediump float;',
        'varying vec2 vTextureCoord;',
        'varying vec4 vColor;',
        'uniform sampler2D displacementMap;',
        'uniform sampler2D uSampler;',
        'uniform vec2 scale;',
        'uniform vec2 offset;',
        'uniform vec4 dimensions;',
        'uniform vec2 mapDimensions;',// = vec2(256.0, 256.0);',
        // 'const vec2 textureDimensions = vec2(750.0, 750.0);',

        'void main(void) {',
        '   vec2 mapCords = vTextureCoord.xy;',
        //'   mapCords -= ;',
        '   mapCords += (dimensions.zw + offset)/ dimensions.xy ;',
        '   mapCords.y *= -1.0;',
        '   mapCords.y += 1.0;',
        '   vec2 matSample = texture2D(displacementMap, mapCords).xy;',
        '   matSample -= 0.5;',
        '   matSample *= scale;',
        '   matSample /= mapDimensions;',
        '   gl_FragColor = texture2D(uSampler, vec2(vTextureCoord.x + matSample.x, vTextureCoord.y + matSample.y));',
        '   gl_FragColor.rgb = mix( gl_FragColor.rgb, gl_FragColor.rgb, 1.0);',
        '   vec2 cord = vTextureCoord;',

        //'   gl_FragColor =  texture2D(displacementMap, cord);',
     //   '   gl_FragColor = gl_FragColor;',
        '}'
    ];
};

PIXI.DisplacementFilter.prototype = Object.create( PIXI.AbstractFilter.prototype );
PIXI.DisplacementFilter.prototype.constructor = PIXI.DisplacementFilter;

PIXI.DisplacementFilter.prototype.onTextureLoaded = function()
{
    this.uniforms.mapDimensions.value.x = this.uniforms.displacementMap.value.width;
    this.uniforms.mapDimensions.value.y = this.uniforms.displacementMap.value.height;

    this.uniforms.displacementMap.value.baseTexture.off('loaded', this.boundLoadedFunction);
};

/**
 * The texture used for the displacemtent map * must be power of 2 texture at the moment
 *
 * @property map
 * @type Texture
 */
Object.defineProperty(PIXI.DisplacementFilter.prototype, 'map', {
    get: function() {
        return this.uniforms.displacementMap.value;
    },
    set: function(value) {
        this.uniforms.displacementMap.value = value;
    }
});

/**
 * The multiplier used to scale the displacement result from the map calculation.
 *
 * @property scale
 * @type Point
 */
Object.defineProperty(PIXI.DisplacementFilter.prototype, 'scale', {
    get: function() {
        return this.uniforms.scale.value;
    },
    set: function(value) {
        this.uniforms.scale.value = value;
    }
});

/**
 * The offset used to move the displacement map.
 *
 * @property offset
 * @type Point
 */
Object.defineProperty(PIXI.DisplacementFilter.prototype, 'offset', {
    get: function() {
        return this.uniforms.offset.value;
    },
    set: function(value) {
        this.uniforms.offset.value = value;
    }
});

/**
 * @author Mat Groves http://matgroves.com/ @Doormat23
 */

/**
 *
 * This filter applies a pixelate effect making display objects appear 'blocky'
 * @class PixelateFilter
 * @contructor
 */
PIXI.PixelateFilter = function()
{
    PIXI.AbstractFilter.call( this );

    this.passes = [this];

    // set the uniforms
    this.uniforms = {
        invert: {type: '1f', value: 0},
        dimensions: {type: '4fv', value:new Float32Array([10000, 100, 10, 10])},
        pixelSize: {type: '2f', value:{x:10, y:10}},
    };

    this.fragmentSrc = [
        'precision mediump float;',
        'varying vec2 vTextureCoord;',
        'varying vec4 vColor;',
        'uniform vec2 testDim;',
        'uniform vec4 dimensions;',
        'uniform vec2 pixelSize;',
        'uniform sampler2D uSampler;',

        'void main(void) {',
        '   vec2 coord = vTextureCoord;',

        '   vec2 size = dimensions.xy/pixelSize;',

        '   vec2 color = floor( ( vTextureCoord * size ) ) / size + pixelSize/dimensions.xy * 0.5;',
        '   gl_FragColor = texture2D(uSampler, color);',
        '}'
    ];
};

PIXI.PixelateFilter.prototype = Object.create( PIXI.AbstractFilter.prototype );
PIXI.PixelateFilter.prototype.constructor = PIXI.PixelateFilter;

/**
 *
 * This a point that describes the size of the blocs. x is the width of the block and y is the the height
 * @property size
 * @type Point
 */
Object.defineProperty(PIXI.PixelateFilter.prototype, 'size', {
    get: function() {
        return this.uniforms.pixelSize.value;
    },
    set: function(value) {
        this.dirty = true;
        this.uniforms.pixelSize.value = value;
    }
});

/**
 * @author Mat Groves http://matgroves.com/ @Doormat23
 */

PIXI.BlurXFilter = function()
{
    PIXI.AbstractFilter.call( this );

    this.passes = [this];

    // set the uniforms
    this.uniforms = {
        blur: {type: '1f', value: 1/512},
    };

    this.fragmentSrc = [
        'precision mediump float;',
        'varying vec2 vTextureCoord;',
        'varying vec4 vColor;',
        'uniform float blur;',
        'uniform sampler2D uSampler;',

        'void main(void) {',
        '   vec4 sum = vec4(0.0);',

        '   sum += texture2D(uSampler, vec2(vTextureCoord.x - 4.0*blur, vTextureCoord.y)) * 0.05;',
        '   sum += texture2D(uSampler, vec2(vTextureCoord.x - 3.0*blur, vTextureCoord.y)) * 0.09;',
        '   sum += texture2D(uSampler, vec2(vTextureCoord.x - 2.0*blur, vTextureCoord.y)) * 0.12;',
        '   sum += texture2D(uSampler, vec2(vTextureCoord.x - blur, vTextureCoord.y)) * 0.15;',
        '   sum += texture2D(uSampler, vec2(vTextureCoord.x, vTextureCoord.y)) * 0.16;',
        '   sum += texture2D(uSampler, vec2(vTextureCoord.x + blur, vTextureCoord.y)) * 0.15;',
        '   sum += texture2D(uSampler, vec2(vTextureCoord.x + 2.0*blur, vTextureCoord.y)) * 0.12;',
        '   sum += texture2D(uSampler, vec2(vTextureCoord.x + 3.0*blur, vTextureCoord.y)) * 0.09;',
        '   sum += texture2D(uSampler, vec2(vTextureCoord.x + 4.0*blur, vTextureCoord.y)) * 0.05;',

        '   gl_FragColor = sum;',
        '}'
    ];
};

PIXI.BlurXFilter.prototype = Object.create( PIXI.AbstractFilter.prototype );
PIXI.BlurXFilter.prototype.constructor = PIXI.BlurXFilter;

Object.defineProperty(PIXI.BlurXFilter.prototype, 'blur', {
    get: function() {
        return this.uniforms.blur.value / (1/7000);
    },
    set: function(value) {

        this.dirty = true;
        this.uniforms.blur.value = (1/7000) * value;
    }
});

/**
 * @author Mat Groves http://matgroves.com/ @Doormat23
 */

PIXI.BlurYFilter = function()
{
    PIXI.AbstractFilter.call( this );

    this.passes = [this];

    // set the uniforms
    this.uniforms = {
        blur: {type: '1f', value: 1/512},
    };

    this.fragmentSrc = [
        'precision mediump float;',
        'varying vec2 vTextureCoord;',
        'varying vec4 vColor;',
        'uniform float blur;',
        'uniform sampler2D uSampler;',

        'void main(void) {',
        '   vec4 sum = vec4(0.0);',

        '   sum += texture2D(uSampler, vec2(vTextureCoord.x, vTextureCoord.y - 4.0*blur)) * 0.05;',
        '   sum += texture2D(uSampler, vec2(vTextureCoord.x, vTextureCoord.y - 3.0*blur)) * 0.09;',
        '   sum += texture2D(uSampler, vec2(vTextureCoord.x, vTextureCoord.y - 2.0*blur)) * 0.12;',
        '   sum += texture2D(uSampler, vec2(vTextureCoord.x, vTextureCoord.y - blur)) * 0.15;',
        '   sum += texture2D(uSampler, vec2(vTextureCoord.x, vTextureCoord.y)) * 0.16;',
        '   sum += texture2D(uSampler, vec2(vTextureCoord.x, vTextureCoord.y + blur)) * 0.15;',
        '   sum += texture2D(uSampler, vec2(vTextureCoord.x, vTextureCoord.y + 2.0*blur)) * 0.12;',
        '   sum += texture2D(uSampler, vec2(vTextureCoord.x, vTextureCoord.y + 3.0*blur)) * 0.09;',
        '   sum += texture2D(uSampler, vec2(vTextureCoord.x, vTextureCoord.y + 4.0*blur)) * 0.05;',

        '   gl_FragColor = sum;',
        '}'
    ];
};

PIXI.BlurYFilter.prototype = Object.create( PIXI.AbstractFilter.prototype );
PIXI.BlurYFilter.prototype.constructor = PIXI.BlurYFilter;

Object.defineProperty(PIXI.BlurYFilter.prototype, 'blur', {
    get: function() {
        return this.uniforms.blur.value / (1/7000);
    },
    set: function(value) {
        //this.padding = value;
        this.uniforms.blur.value = (1/7000) * value;
    }
});

/**
 * @author Mat Groves http://matgroves.com/ @Doormat23
 */

/**
 *
 * The BlurFilter applies a Gaussian blur to an object.
 * The strength of the blur can be set for x- and y-axis separately (always relative to the stage).
 *
 * @class BlurFilter
 * @contructor
 */
PIXI.BlurFilter = function()
{
    this.blurXFilter = new PIXI.BlurXFilter();
    this.blurYFilter = new PIXI.BlurYFilter();

    this.passes =[this.blurXFilter, this.blurYFilter];
};

/**
 * Sets the strength of both the blurX and blurY properties simultaneously
 *
 * @property blur
 * @type Number the strength of the blur
 * @default 2
 */
Object.defineProperty(PIXI.BlurFilter.prototype, 'blur', {
    get: function() {
        return this.blurXFilter.blur;
    },
    set: function(value) {
        this.blurXFilter.blur = this.blurYFilter.blur = value;
    }
});

/**
 * Sets the strength of the blurX property
 *
 * @property blurX
 * @type Number the strength of the blurX
 * @default 2
 */
Object.defineProperty(PIXI.BlurFilter.prototype, 'blurX', {
    get: function() {
        return this.blurXFilter.blur;
    },
    set: function(value) {
        this.blurXFilter.blur = value;
    }
});

/**
 * Sets the strength of the blurX property
 *
 * @property blurY
 * @type Number the strength of the blurY
 * @default 2
 */
Object.defineProperty(PIXI.BlurFilter.prototype, 'blurY', {
    get: function() {
        return this.blurYFilter.blur;
    },
    set: function(value) {
        this.blurYFilter.blur = value;
    }
});

/**
 * @author Mat Groves http://matgroves.com/ @Doormat23
 */

/**
 *
 * This inverts your displayObjects colors.
 * @class InvertFilter
 * @contructor
 */
PIXI.InvertFilter = function()
{
    PIXI.AbstractFilter.call( this );

    this.passes = [this];

    // set the uniforms
    this.uniforms = {
        invert: {type: '1f', value: 1},
    };

    this.fragmentSrc = [
        'precision mediump float;',
        'varying vec2 vTextureCoord;',
        'varying vec4 vColor;',
        'uniform float invert;',
        'uniform sampler2D uSampler;',

        'void main(void) {',
        '   gl_FragColor = texture2D(uSampler, vTextureCoord);',
        '   gl_FragColor.rgb = mix( (vec3(1)-gl_FragColor.rgb) * gl_FragColor.a, gl_FragColor.rgb, 1.0 - invert);',
        //'   gl_FragColor.rgb = gl_FragColor.rgb  * gl_FragColor.a;',
      //  '   gl_FragColor = gl_FragColor * vColor;',
        '}'
    ];
};

PIXI.InvertFilter.prototype = Object.create( PIXI.AbstractFilter.prototype );
PIXI.InvertFilter.prototype.constructor = PIXI.InvertFilter;

/**
The strength of the invert. 1 will fully invert the colors, 0 will make the object its normal color
@property invert
*/
Object.defineProperty(PIXI.InvertFilter.prototype, 'invert', {
    get: function() {
        return this.uniforms.invert.value;
    },
    set: function(value) {
        this.uniforms.invert.value = value;
    }
});

/**
 * @author Mat Groves http://matgroves.com/ @Doormat23
 */

/**
 *
 * This applies a sepia effect to your displayObjects.
 * @class SepiaFilter
 * @contructor
 */
PIXI.SepiaFilter = function()
{
    PIXI.AbstractFilter.call( this );

    this.passes = [this];

    // set the uniforms
    this.uniforms = {
        sepia: {type: '1f', value: 1},
    };

    this.fragmentSrc = [
        'precision mediump float;',
        'varying vec2 vTextureCoord;',
        'varying vec4 vColor;',
        'uniform float sepia;',
        'uniform sampler2D uSampler;',

        'const mat3 sepiaMatrix = mat3(0.3588, 0.7044, 0.1368, 0.2990, 0.5870, 0.1140, 0.2392, 0.4696, 0.0912);',

        'void main(void) {',
        '   gl_FragColor = texture2D(uSampler, vTextureCoord);',
        '   gl_FragColor.rgb = mix( gl_FragColor.rgb, gl_FragColor.rgb * sepiaMatrix, sepia);',
       // '   gl_FragColor = gl_FragColor * vColor;',
        '}'
    ];
};

PIXI.SepiaFilter.prototype = Object.create( PIXI.AbstractFilter.prototype );
PIXI.SepiaFilter.prototype.constructor = PIXI.SepiaFilter;

/**
The strength of the sepia. 1 will apply the full sepia effect, 0 will make the object its normal color
@property sepia
*/
Object.defineProperty(PIXI.SepiaFilter.prototype, 'sepia', {
    get: function() {
        return this.uniforms.sepia.value;
    },
    set: function(value) {
        this.uniforms.sepia.value = value;
    }
});

/**
 * @author Mat Groves http://matgroves.com/ @Doormat23
 */

/**
 *
 * This filter applies a twist effect making display objects appear twisted in the given direction
 * @class TwistFilter
 * @contructor
 */
PIXI.TwistFilter = function()
{
    PIXI.AbstractFilter.call( this );

    this.passes = [this];

    // set the uniforms
    this.uniforms = {
        radius: {type: '1f', value:0.5},
        angle: {type: '1f', value:5},
        offset: {type: '2f', value:{x:0.5, y:0.5}},
    };

    this.fragmentSrc = [
        'precision mediump float;',
        'varying vec2 vTextureCoord;',
        'varying vec4 vColor;',
        'uniform vec4 dimensions;',
        'uniform sampler2D uSampler;',

        'uniform float radius;',
        'uniform float angle;',
        'uniform vec2 offset;',

        'void main(void) {',
        '   vec2 coord = vTextureCoord - offset;',
        '   float distance = length(coord);',

        '   if (distance < radius) {',
        '       float ratio = (radius - distance) / radius;',
        '       float angleMod = ratio * ratio * angle;',
        '       float s = sin(angleMod);',
        '       float c = cos(angleMod);',
        '       coord = vec2(coord.x * c - coord.y * s, coord.x * s + coord.y * c);',
        '   }',

        '   gl_FragColor = texture2D(uSampler, coord+offset);',
        '}'
    ];
};

PIXI.TwistFilter.prototype = Object.create( PIXI.AbstractFilter.prototype );
PIXI.TwistFilter.prototype.constructor = PIXI.TwistFilter;

/**
 *
 * This point describes the the offset of the twist
 * @property size
 * @type Point
 */
Object.defineProperty(PIXI.TwistFilter.prototype, 'offset', {
    get: function() {
        return this.uniforms.offset.value;
    },
    set: function(value) {
        this.dirty = true;
        this.uniforms.offset.value = value;
    }
});

/**
 *
 * This radius describes size of the twist
 * @property size
 * @type Number
 */
Object.defineProperty(PIXI.TwistFilter.prototype, 'radius', {
    get: function() {
        return this.uniforms.radius.value;
    },
    set: function(value) {
        this.dirty = true;
        this.uniforms.radius.value = value;
    }
});

/**
 *
 * This radius describes angle of the twist
 * @property angle
 * @type Number
 */
Object.defineProperty(PIXI.TwistFilter.prototype, 'angle', {
    get: function() {
        return this.uniforms.angle.value;
    },
    set: function(value) {
        this.dirty = true;
        this.uniforms.angle.value = value;
    }
});
/**
 * @author Mat Groves http://matgroves.com/ @Doormat23
 */

/**
 *
 * This lowers the color depth of your image by the given amount, producing an image with a smaller palette.
 * @class ColorStepFilter
 * @contructor
 */
PIXI.ColorStepFilter = function()
{
    PIXI.AbstractFilter.call( this );

    this.passes = [this];

    // set the uniforms
    this.uniforms = {
        step: {type: '1f', value: 5},
    };

    this.fragmentSrc = [
        'precision mediump float;',
        'varying vec2 vTextureCoord;',
        'varying vec4 vColor;',
        'uniform sampler2D uSampler;',
        'uniform float step;',

        'void main(void) {',
        '   vec4 color = texture2D(uSampler, vTextureCoord);',
        '   color = floor(color * step) / step;',
        '   gl_FragColor = color;',
        '}'
    ];
};

PIXI.ColorStepFilter.prototype = Object.create( PIXI.AbstractFilter.prototype );
PIXI.ColorStepFilter.prototype.constructor = PIXI.ColorStepFilter;

/**
The number of steps.
@property step
*/
Object.defineProperty(PIXI.ColorStepFilter.prototype, 'step', {
    get: function() {
        return this.uniforms.step.value;
    },
    set: function(value) {
        this.uniforms.step.value = value;
    }
});

/**
 * @author Mat Groves http://matgroves.com/ @Doormat23
 * original filter: https://github.com/evanw/glfx.js/blob/master/src/filters/fun/dotscreen.js
 */

/**
 *
 * This filter applies a dotscreen effect making display objects appear to be made out of black and white halftone dots like an old printer
 * @class DotScreenFilter
 * @contructor
 */
PIXI.DotScreenFilter = function()
{
    PIXI.AbstractFilter.call( this );

    this.passes = [this];

    // set the uniforms
    this.uniforms = {
        scale: {type: '1f', value:1},
        angle: {type: '1f', value:5},
        dimensions:   {type: '4fv', value:[0,0,0,0]}
    };

    this.fragmentSrc = [
        'precision mediump float;',
        'varying vec2 vTextureCoord;',
        'varying vec4 vColor;',
        'uniform vec4 dimensions;',
        'uniform sampler2D uSampler;',

        'uniform float angle;',
        'uniform float scale;',

        'float pattern() {',
        '   float s = sin(angle), c = cos(angle);',
        '   vec2 tex = vTextureCoord * dimensions.xy;',
        '   vec2 point = vec2(',
        '       c * tex.x - s * tex.y,',
        '       s * tex.x + c * tex.y',
        '   ) * scale;',
        '   return (sin(point.x) * sin(point.y)) * 4.0;',
        '}',

        'void main() {',
        '   vec4 color = texture2D(uSampler, vTextureCoord);',
        '   float average = (color.r + color.g + color.b) / 3.0;',
        '   gl_FragColor = vec4(vec3(average * 10.0 - 5.0 + pattern()), color.a);',
        '}'
    ];
};

PIXI.DotScreenFilter.prototype = Object.create( PIXI.AbstractFilter.prototype );
PIXI.DotScreenFilter.prototype.constructor = PIXI.DotScreenFilter;

/**
 *
 * This describes the the scale
 * @property scale
 * @type Number
 */
Object.defineProperty(PIXI.DotScreenFilter.prototype, 'scale', {
    get: function() {
        return this.uniforms.scale.value;
    },
    set: function(value) {
        this.dirty = true;
        this.uniforms.scale.value = value;
    }
});

/**
 *
 * This radius describes angle
 * @property angle
 * @type Number
 */
Object.defineProperty(PIXI.DotScreenFilter.prototype, 'angle', {
    get: function() {
        return this.uniforms.angle.value;
    },
    set: function(value) {
        this.dirty = true;
        this.uniforms.angle.value = value;
    }
});

/**
 * @author Mat Groves http://matgroves.com/ @Doormat23
 */

PIXI.CrossHatchFilter = function()
{
    PIXI.AbstractFilter.call( this );

    this.passes = [this];

    // set the uniforms
    this.uniforms = {
        blur: {type: '1f', value: 1 / 512},
    };

    this.fragmentSrc = [
        'precision mediump float;',
        'varying vec2 vTextureCoord;',
        'varying vec4 vColor;',
        'uniform float blur;',
        'uniform sampler2D uSampler;',

        'void main(void) {',
        '    float lum = length(texture2D(uSampler, vTextureCoord.xy).rgb);',

        '    gl_FragColor = vec4(1.0, 1.0, 1.0, 1.0);',

        '    if (lum < 1.00) {',
        '        if (mod(gl_FragCoord.x + gl_FragCoord.y, 10.0) == 0.0) {',
        '            gl_FragColor = vec4(0.0, 0.0, 0.0, 1.0);',
        '        }',
        '    }',

        '    if (lum < 0.75) {',
        '        if (mod(gl_FragCoord.x - gl_FragCoord.y, 10.0) == 0.0) {',
        '            gl_FragColor = vec4(0.0, 0.0, 0.0, 1.0);',
        '        }',
        '    }',

        '    if (lum < 0.50) {',
        '        if (mod(gl_FragCoord.x + gl_FragCoord.y - 5.0, 10.0) == 0.0) {',
        '            gl_FragColor = vec4(0.0, 0.0, 0.0, 1.0);',
        '        }',
        '    }',

        '    if (lum < 0.3) {',
        '        if (mod(gl_FragCoord.x - gl_FragCoord.y - 5.0, 10.0) == 0.0) {',
        '            gl_FragColor = vec4(0.0, 0.0, 0.0, 1.0);',
        '        }',
        '    }',
        '}'
    ];
};

PIXI.CrossHatchFilter.prototype = Object.create( PIXI.AbstractFilter.prototype );
PIXI.CrossHatchFilter.prototype.constructor = PIXI.BlurYFilter;

Object.defineProperty(PIXI.CrossHatchFilter.prototype, 'blur', {
    get: function() {
        return this.uniforms.blur.value / (1/7000);
    },
    set: function(value) {
        //this.padding = value;
        this.uniforms.blur.value = (1/7000) * value;
    }
});

/**
 * @author Mat Groves http://matgroves.com/ @Doormat23
 */

PIXI.RGBSplitFilter = function()
{
    PIXI.AbstractFilter.call( this );

    this.passes = [this];

    // set the uniforms
    this.uniforms = {
        red: {type: '2f', value: {x:20, y:20}},
        green: {type: '2f', value: {x:-20, y:20}},
        blue: {type: '2f', value: {x:20, y:-20}},
        dimensions:   {type: '4fv', value:[0,0,0,0]}
    };

    this.fragmentSrc = [
        'precision mediump float;',
        'varying vec2 vTextureCoord;',
        'varying vec4 vColor;',
        'uniform vec2 red;',
        'uniform vec2 green;',
        'uniform vec2 blue;',
        'uniform vec4 dimensions;',
        'uniform sampler2D uSampler;',

        'void main(void) {',
        '   gl_FragColor.r = texture2D(uSampler, vTextureCoord + red/dimensions.xy).r;',
        '   gl_FragColor.g = texture2D(uSampler, vTextureCoord + green/dimensions.xy).g;',
        '   gl_FragColor.b = texture2D(uSampler, vTextureCoord + blue/dimensions.xy).b;',
        '   gl_FragColor.a = texture2D(uSampler, vTextureCoord).a;',
        '}'
    ];
};

PIXI.RGBSplitFilter.prototype = Object.create( PIXI.AbstractFilter.prototype );
PIXI.RGBSplitFilter.prototype.constructor = PIXI.RGBSplitFilter;

Object.defineProperty(PIXI.RGBSplitFilter.prototype, 'angle', {
    get: function() {
        return this.uniforms.blur.value / (1/7000);
    },
    set: function(value) {
        //this.padding = value;
        this.uniforms.blur.value = (1/7000) * value;
    }
});

/**
 * @author Mat Groves http://matgroves.com/ @Doormat23
 */

    if (typeof exports !== 'undefined') {
        if (typeof module !== 'undefined' && module.exports) {
            exports = module.exports = PIXI;
        }
        exports.PIXI = PIXI;
    } else if (typeof define !== 'undefined' && define.amd) {
        define(PIXI);
    } else {
        root.PIXI = PIXI;
    }
}).call(this);<|MERGE_RESOLUTION|>--- conflicted
+++ resolved
@@ -1,29 +1,21 @@
 /**
  * @license
-<<<<<<< HEAD
  * pixi.js - v1.5.3
  * Copyright (c) 2012-2014, Mat Groves
  * http://goodboydigital.com/
  *
- * Compiled: 2014-04-24
-=======
- * pixi.js - v1.5.2
- * Copyright (c) 2012-2014, Mat Groves
- * http://goodboydigital.com/
- *
- * Compiled: 2014-06-27
->>>>>>> acf219b7
+ * Compiled: 2014-06-30
  *
  * pixi.js is licensed under the MIT License.
  * http://www.opensource.org/licenses/mit-license.php
  */
-/**
- * @author Mat Groves http://matgroves.com/ @Doormat23
- */
-
-(function(){
-
-    var root = this;
+/**
+ * @author Mat Groves http://matgroves.com/ @Doormat23
+ */
+
+(function(){
+
+    var root = this;
 
 /**
  * @author Mat Groves http://matgroves.com/ @Doormat23
@@ -43,7 +35,7 @@
 PIXI.CANVAS_RENDERER = 1;
 
 // useful for testing against if your lib is using pixi.
-PIXI.VERSION = "v1.5.3";
+PIXI.VERSION = "v1.5.4";
 
 // the various blend modes supported by pixi
 PIXI.blendModes = {
@@ -82,6 +74,7 @@
 
 PIXI.RAD_TO_DEG = 180 / Math.PI;
 PIXI.DEG_TO_RAD = Math.PI / 180;
+
 /**
  * @author Mat Groves http://matgroves.com/ @Doormat23
  */
@@ -10605,19 +10598,19 @@
     var rectWidth=(this._width -(xshift/transform.a))/tileScale.x;
     var rectHeight=(this._height -(yshift/transform.d))/tileScale.y;
     if(rectWidth>0 && rectHeight>0) {
-	    context.beginPath();
+		context.beginPath();
 	
-	    // offset
-	    context.scale(tileScale.x,tileScale.y);
-	    context.translate(tilePosition.x, tilePosition.y);
-	
-	    context.fillStyle = this.__tilePattern;
-	    context.fillRect(-tilePosition.x,-tilePosition.y, rectWidth, rectHeight);
-	    
-	    context.scale(1/tileScale.x, 1/tileScale.y);
-	    context.translate(-tilePosition.x, -tilePosition.y);
-	
-	    context.closePath();
+		// offset
+		context.scale(tileScale.x,tileScale.y);
+		context.translate(tilePosition.x, tilePosition.y);
+
+		context.fillStyle = this.__tilePattern;
+		context.fillRect(-tilePosition.x,-tilePosition.y, rectWidth, rectHeight);
+
+		context.scale(1/tileScale.x, 1/tileScale.y);
+		context.translate(-tilePosition.x, -tilePosition.y);
+
+		context.closePath();
     }
 
     if(this._mask)
@@ -11220,9 +11213,9 @@
 spine.ColorTimeline.prototype = {
     slotIndex: 0,
     getFrameCount: function () {
-        return this.frames.length / 2;
+        return this.frames.length / 5;
     },
-    setFrame: function (frameIndex, time, x, y) {
+    setFrame: function (frameIndex, time, r, g, b, a) {
         frameIndex *= 5;
         this.frames[frameIndex] = time;
         this.frames[frameIndex + 1] = r;
@@ -11920,7 +11913,7 @@
 };
 spine.SkeletonJson.toColor = function (hexString, colorIndex) {
     if (hexString.length != 8) throw "Color hexidecimal length must be 8, recieved: " + hexString;
-    return parseInt(hexString.substring(colorIndex * 2, 2), 16) / 255;
+    return parseInt(hexString.substr(colorIndex * 2, 2), 16) / 255;
 };
 
 spine.Atlas = function (atlasText, textureLoader) {
@@ -12261,6 +12254,9 @@
         slotContainer.scale.y = bone.worldScaleY;
 
         slotContainer.rotation = -(slot.bone.worldRotation * Math.PI / 180);
+
+        slotContainer.alpha = slot.a;
+        slot.currentSprite.tint = PIXI.rgb2hex([slot.r,slot.g,slot.b]);
     }
 
     PIXI.DisplayObjectContainer.prototype.updateTransform.call(this);
