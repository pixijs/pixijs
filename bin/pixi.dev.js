/**
 * @license
 * pixi.js - v1.5.3
 * Copyright (c) 2012-2014, Mat Groves
 * http://goodboydigital.com/
 *
<<<<<<< HEAD
 * Compiled: 2014-06-30
=======
 * Compiled: 2014-06-29
>>>>>>> 01ba8919
 *
 * pixi.js is licensed under the MIT License.
 * http://www.opensource.org/licenses/mit-license.php
 */
/**
 * @author Mat Groves http://matgroves.com/ @Doormat23
 */

(function(){

    var root = this;

/**
 * @author Mat Groves http://matgroves.com/ @Doormat23
 */

/**
 * @module PIXI
 */
var PIXI = PIXI || {};

/* 
* 
* This file contains a lot of pixi consts which are used across the rendering engine
* @class Consts
*/
PIXI.WEBGL_RENDERER = 0;
PIXI.CANVAS_RENDERER = 1;

// useful for testing against if your lib is using pixi.
PIXI.VERSION = "v1.5.4";

// the various blend modes supported by pixi
PIXI.blendModes = {
    NORMAL:0,
    ADD:1,
    MULTIPLY:2,
    SCREEN:3,
    OVERLAY:4,
    DARKEN:5,
    LIGHTEN:6,
    COLOR_DODGE:7,
    COLOR_BURN:8,
    HARD_LIGHT:9,
    SOFT_LIGHT:10,
    DIFFERENCE:11,
    EXCLUSION:12,
    HUE:13,
    SATURATION:14,
    COLOR:15,
    LUMINOSITY:16
};

// the scale modes
PIXI.scaleModes = {
    DEFAULT:0,
    LINEAR:0,
    NEAREST:1
};

// used to create uids for various pixi objects..
PIXI._UID = 0;

PIXI.Float32Array = Float32Array || Array;
PIXI.Uint16Array = Uint16Array || Array;

// interaction frequency 
PIXI.INTERACTION_FREQUENCY = 30;
PIXI.AUTO_PREVENT_DEFAULT = true;

PIXI.RAD_TO_DEG = 180 / Math.PI;
PIXI.DEG_TO_RAD = Math.PI / 180;

/**
 * @author Mat Groves http://matgroves.com/ @Doormat23
 */

/**
 * The Point object represents a location in a two-dimensional coordinate system, where x represents the horizontal axis and y represents the vertical axis.
 *
 * @class Point
 * @constructor
 * @param x {Number} position of the point on the x axis
 * @param y {Number} position of the point on the y axis
 */
PIXI.Point = function(x, y)
{
    /**
     * @property x
     * @type Number
     * @default 0
     */
    this.x = x || 0;

    /**
     * @property y
     * @type Number
     * @default 0
     */
    this.y = y || 0;
};

/**
 * Creates a clone of this point
 *
 * @method clone
 * @return {Point} a copy of the point
 */
PIXI.Point.prototype.clone = function()
{
    return new PIXI.Point(this.x, this.y);
};

/**
 * Sets the point to a new x and y position.
 * If y is ommited, both x and y will be set to x.
 * 
 * @method set
 * @param [x=0] {Number} position of the point on the x axis
 * @param [y=0] {Number} position of the point on the y axis
 */
PIXI.Point.prototype.set = function(x, y)
{
    this.x = x || 0;
    this.y = y || ( (y !== 0) ? this.x : 0 ) ;
};

// constructor
PIXI.Point.prototype.constructor = PIXI.Point;
/**
 * @author Mat Groves http://matgroves.com/
 */

/**
 * the Rectangle object is an area defined by its position, as indicated by its top-left corner point (x, y) and by its width and its height.
 *
 * @class Rectangle
 * @constructor
 * @param x {Number} The X coord of the upper-left corner of the rectangle
 * @param y {Number} The Y coord of the upper-left corner of the rectangle
 * @param width {Number} The overall width of this rectangle
 * @param height {Number} The overall height of this rectangle
 */
PIXI.Rectangle = function(x, y, width, height)
{
    /**
     * @property x
     * @type Number
     * @default 0
     */
    this.x = x || 0;

    /**
     * @property y
     * @type Number
     * @default 0
     */
    this.y = y || 0;

    /**
     * @property width
     * @type Number
     * @default 0
     */
    this.width = width || 0;

    /**
     * @property height
     * @type Number
     * @default 0
     */
    this.height = height || 0;
};

/**
 * Creates a clone of this Rectangle
 *
 * @method clone
 * @return {Rectangle} a copy of the rectangle
 */
PIXI.Rectangle.prototype.clone = function()
{
    return new PIXI.Rectangle(this.x, this.y, this.width, this.height);
};

/**
 * Checks whether the x and y coordinates passed to this function are contained within this Rectangle
 *
 * @method contains
 * @param x {Number} The X coordinate of the point to test
 * @param y {Number} The Y coordinate of the point to test
 * @return {Boolean} Whether the x/y coords are within this Rectangle
 */
PIXI.Rectangle.prototype.contains = function(x, y)
{
    if(this.width <= 0 || this.height <= 0)
        return false;

    var x1 = this.x;
    if(x >= x1 && x <= x1 + this.width)
    {
        var y1 = this.y;

        if(y >= y1 && y <= y1 + this.height)
        {
            return true;
        }
    }

    return false;
};

// constructor
PIXI.Rectangle.prototype.constructor = PIXI.Rectangle;

PIXI.EmptyRectangle = new PIXI.Rectangle(0,0,0,0);
/**
 * @author Adrien Brault <adrien.brault@gmail.com>
 */

/**
 * @class Polygon
 * @constructor
 * @param points* {Array<Point>|Array<Number>|Point...|Number...} This can be an array of Points that form the polygon,
 *      a flat array of numbers that will be interpreted as [x,y, x,y, ...], or the arguments passed can be
 *      all the points of the polygon e.g. `new PIXI.Polygon(new PIXI.Point(), new PIXI.Point(), ...)`, or the
 *      arguments passed can be flat x,y values e.g. `new PIXI.Polygon(x,y, x,y, x,y, ...)` where `x` and `y` are
 *      Numbers.
 */
PIXI.Polygon = function(points)
{
    //if points isn't an array, use arguments as the array
    if(!(points instanceof Array))
        points = Array.prototype.slice.call(arguments);

    //if this is a flat array of numbers, convert it to points
    if(typeof points[0] === 'number') {
        var p = [];
        for(var i = 0, il = points.length; i < il; i+=2) {
            p.push(
                new PIXI.Point(points[i], points[i + 1])
            );
        }

        points = p;
    }

    this.points = points;
};

/**
 * Creates a clone of this polygon
 *
 * @method clone
 * @return {Polygon} a copy of the polygon
 */
PIXI.Polygon.prototype.clone = function()
{
    var points = [];
    for (var i=0; i<this.points.length; i++) {
        points.push(this.points[i].clone());
    }

    return new PIXI.Polygon(points);
};

/**
 * Checks whether the x and y coordinates passed to this function are contained within this polygon
 *
 * @method contains
 * @param x {Number} The X coordinate of the point to test
 * @param y {Number} The Y coordinate of the point to test
 * @return {Boolean} Whether the x/y coordinates are within this polygon
 */
PIXI.Polygon.prototype.contains = function(x, y)
{
    var inside = false;

    // use some raycasting to test hits
    // https://github.com/substack/point-in-polygon/blob/master/index.js
    for(var i = 0, j = this.points.length - 1; i < this.points.length; j = i++) {
        var xi = this.points[i].x, yi = this.points[i].y,
            xj = this.points[j].x, yj = this.points[j].y,
            intersect = ((yi > y) !== (yj > y)) && (x < (xj - xi) * (y - yi) / (yj - yi) + xi);

        if(intersect) inside = !inside;
    }

    return inside;
};

// constructor
PIXI.Polygon.prototype.constructor = PIXI.Polygon;

/**
 * @author Chad Engler <chad@pantherdev.com>
 */

/**
 * The Circle object can be used to specify a hit area for displayObjects
 *
 * @class Circle
 * @constructor
 * @param x {Number} The X coordinate of the center of this circle
 * @param y {Number} The Y coordinate of the center of this circle
 * @param radius {Number} The radius of the circle
 */
PIXI.Circle = function(x, y, radius)
{
    /**
     * @property x
     * @type Number
     * @default 0
     */
    this.x = x || 0;

    /**
     * @property y
     * @type Number
     * @default 0
     */
    this.y = y || 0;

    /**
     * @property radius
     * @type Number
     * @default 0
     */
    this.radius = radius || 0;
};

/**
 * Creates a clone of this Circle instance
 *
 * @method clone
 * @return {Circle} a copy of the polygon
 */
PIXI.Circle.prototype.clone = function()
{
    return new PIXI.Circle(this.x, this.y, this.radius);
};

/**
 * Checks whether the x, and y coordinates passed to this function are contained within this circle
 *
 * @method contains
 * @param x {Number} The X coordinate of the point to test
 * @param y {Number} The Y coordinate of the point to test
 * @return {Boolean} Whether the x/y coordinates are within this polygon
 */
PIXI.Circle.prototype.contains = function(x, y)
{
    if(this.radius <= 0)
        return false;

    var dx = (this.x - x),
        dy = (this.y - y),
        r2 = this.radius * this.radius;

    dx *= dx;
    dy *= dy;

    return (dx + dy <= r2);
};

// constructor
PIXI.Circle.prototype.constructor = PIXI.Circle;


/**
 * @author Chad Engler <chad@pantherdev.com>
 */

/**
 * The Ellipse object can be used to specify a hit area for displayObjects
 *
 * @class Ellipse
 * @constructor
 * @param x {Number} The X coordinate of the upper-left corner of the framing rectangle of this ellipse
 * @param y {Number} The Y coordinate of the upper-left corner of the framing rectangle of this ellipse
 * @param width {Number} The overall width of this ellipse
 * @param height {Number} The overall height of this ellipse
 */
PIXI.Ellipse = function(x, y, width, height)
{
    /**
     * @property x
     * @type Number
     * @default 0
     */
    this.x = x || 0;

    /**
     * @property y
     * @type Number
     * @default 0
     */
    this.y = y || 0;

    /**
     * @property width
     * @type Number
     * @default 0
     */
    this.width = width || 0;

    /**
     * @property height
     * @type Number
     * @default 0
     */
    this.height = height || 0;
};

/**
 * Creates a clone of this Ellipse instance
 *
 * @method clone
 * @return {Ellipse} a copy of the ellipse
 */
PIXI.Ellipse.prototype.clone = function()
{
    return new PIXI.Ellipse(this.x, this.y, this.width, this.height);
};

/**
 * Checks whether the x and y coordinates passed to this function are contained within this ellipse
 *
 * @method contains
 * @param x {Number} The X coordinate of the point to test
 * @param y {Number} The Y coordinate of the point to test
 * @return {Boolean} Whether the x/y coords are within this ellipse
 */
PIXI.Ellipse.prototype.contains = function(x, y)
{
    if(this.width <= 0 || this.height <= 0)
        return false;

    //normalize the coords to an ellipse with center 0,0
    var normx = ((x - this.x) / this.width),
        normy = ((y - this.y) / this.height);

    normx *= normx;
    normy *= normy;

    return (normx + normy <= 1);
};

/**
* Returns the framing rectangle of the ellipse as a PIXI.Rectangle object
*
* @method getBounds
* @return {Rectangle} the framing rectangle
*/
PIXI.Ellipse.prototype.getBounds = function()
{
    return new PIXI.Rectangle(this.x, this.y, this.width, this.height);
};

// constructor
PIXI.Ellipse.prototype.constructor = PIXI.Ellipse;

/**
 * @author Mat Groves http://matgroves.com/ @Doormat23
 */

/**
 * The Matrix class is now an object, which makes it a lot faster, 
 * here is a representation of it : 
 * | a | b | tx|
 * | c | c | ty|
 * | 0 | 0 | 1 |
 *
 * @class Matrix
 * @constructor
 */
PIXI.Matrix = function()
{
    this.a = 1;
    this.b = 0;
    this.c = 0;
    this.d = 1;
    this.tx = 0;
    this.ty = 0;
};

/**
 * Creates a pixi matrix object based on the array given as a parameter
 *
 * @method fromArray
 * @param array {Array} The array that the matrix will be filled with
 */
PIXI.Matrix.prototype.fromArray = function(array)
{
    this.a = array[0];
    this.b = array[1];
    this.c = array[3];
    this.d = array[4];
    this.tx = array[2];
    this.ty = array[5];
};

/**
 * Creates an array from the current Matrix object
 *
 * @method toArray
 * @param transpose {Boolean} Whether we need to transpose the matrix or not
 * @return {Array} the newly created array which contains the matrix
 */
PIXI.Matrix.prototype.toArray = function(transpose)
{
    if(!this.array) this.array = new Float32Array(9);
    var array = this.array;

    if(transpose)
    {
        array[0] = this.a;
        array[1] = this.c;
        array[2] = 0;
        array[3] = this.b;
        array[4] = this.d;
        array[5] = 0;
        array[6] = this.tx;
        array[7] = this.ty;
        array[8] = 1;
    }
    else
    {
        array[0] = this.a;
        array[1] = this.b;
        array[2] = this.tx;
        array[3] = this.c;
        array[4] = this.d;
        array[5] = this.ty;
        array[6] = 0;
        array[7] = 0;
        array[8] = 1;
    }

    return array;
};

PIXI.identityMatrix = new PIXI.Matrix();

PIXI.determineMatrixArrayType = function() {
    return (typeof Float32Array !== 'undefined') ? Float32Array : Array;
};

/**
 * The Matrix2 class will choose the best type of array to use between
 * a regular javascript Array and a Float32Array if the latter is available
 *
 * @class Matrix2
 * @constructor
 */
PIXI.Matrix2 = PIXI.determineMatrixArrayType();

/**
 * @author Mat Groves http://matgroves.com/ @Doormat23
 */

/**
 * The base class for all objects that are rendered on the screen. 
 * This is an abstract class and should not be used on its own rather it should be extended.
 *
 * @class DisplayObject
 * @constructor
 */
PIXI.DisplayObject = function()
{
    /**
     * The coordinate of the object relative to the local coordinates of the parent.
     *
     * @property position
     * @type Point
     */
    this.position = new PIXI.Point();

    /**
     * The scale factor of the object.
     *
     * @property scale
     * @type Point
     */
    this.scale = new PIXI.Point(1,1);//{x:1, y:1};

    /**
     * The pivot point of the displayObject that it rotates around
     *
     * @property pivot
     * @type Point
     */
    this.pivot = new PIXI.Point(0,0);

    /**
     * The rotation of the object in radians.
     *
     * @property rotation
     * @type Number
     */
    this.rotation = 0;

    /**
     * The opacity of the object.
     *
     * @property alpha
     * @type Number
     */
    this.alpha = 1;

    /**
     * The visibility of the object.
     *
     * @property visible
     * @type Boolean
     */
    this.visible = true;

    /**
     * This is the defined area that will pick up mouse / touch events. It is null by default.
     * Setting it is a neat way of optimising the hitTest function that the interactionManager will use (as it will not need to hit test all the children)
     *
     * @property hitArea
     * @type Rectangle|Circle|Ellipse|Polygon
     */
    this.hitArea = null;

    /**
     * This is used to indicate if the displayObject should display a mouse hand cursor on rollover
     *
     * @property buttonMode
     * @type Boolean
     */
    this.buttonMode = false;

    /**
     * Can this object be rendered
     *
     * @property renderable
     * @type Boolean
     */
    this.renderable = false;

    /**
     * [read-only] The display object container that contains this display object.
     *
     * @property parent
     * @type DisplayObjectContainer
     * @readOnly
     */
    this.parent = null;

    /**
     * [read-only] The stage the display object is connected to, or undefined if it is not connected to the stage.
     *
     * @property stage
     * @type Stage
     * @readOnly
     */
    this.stage = null;

    /**
     * [read-only] The multiplied alpha of the displayObject
     *
     * @property worldAlpha
     * @type Number
     * @readOnly
     */
    this.worldAlpha = 1;

    /**
     * [read-only] Whether or not the object is interactive, do not toggle directly! use the `interactive` property
     *
     * @property _interactive
     * @type Boolean
     * @readOnly
     * @private
     */
    this._interactive = false;

    /**
     * This is the cursor that will be used when the mouse is over this object. To enable this the element must have interaction = true and buttonMode = true
     * 
     * @property defaultCursor
     * @type String
     *
    */
    this.defaultCursor = 'pointer';

    /**
     * [read-only] Current transform of the object based on world (parent) factors
     *
     * @property worldTransform
     * @type Mat3
     * @readOnly
     * @private
     */
    this.worldTransform = new PIXI.Matrix();

    /**
     * [NYI] Unknown
     *
     * @property color
     * @type Array<>
     * @private
     */
    this.color = [];

    /**
     * [NYI] Holds whether or not this object is dynamic, for rendering optimization
     *
     * @property dynamic
     * @type Boolean
     * @private
     */
    this.dynamic = true;

    // cached sin rotation and cos rotation
    this._sr = 0;
    this._cr = 1;

    /**
     * The area the filter is applied to like the hitArea this is used as more of an optimisation
     * rather than figuring out the dimensions of the displayObject each frame you can set this rectangle
     *
     * @property filterArea
     * @type Rectangle
     */
    this.filterArea = null;//new PIXI.Rectangle(0,0,1,1);

    /**
     * The original, cached bounds of the object
     *
     * @property _bounds
     * @type Rectangle
     * @private
     */
    this._bounds = new PIXI.Rectangle(0, 0, 1, 1);
    /**
     * The most up-to-date bounds of the object
     *
     * @property _currentBounds
     * @type Rectangle
     * @private
     */
    this._currentBounds = null;
    /**
     * The original, cached mask of the object
     *
     * @property _currentBounds
     * @type Rectangle
     * @private
     */
    this._mask = null;

    this._cacheAsBitmap = false;
    this._cacheIsDirty = false;


    /*
     * MOUSE Callbacks
     */

    /**
     * A callback that is used when the users clicks on the displayObject with their mouse
     * @method click
     * @param interactionData {InteractionData}
     */

    /**
     * A callback that is used when the user clicks the mouse down over the sprite
     * @method mousedown
     * @param interactionData {InteractionData}
     */

    /**
     * A callback that is used when the user releases the mouse that was over the displayObject
     * for this callback to be fired the mouse must have been pressed down over the displayObject
     * @method mouseup
     * @param interactionData {InteractionData}
     */

    /**
     * A callback that is used when the user releases the mouse that was over the displayObject but is no longer over the displayObject
     * for this callback to be fired, The touch must have started over the displayObject
     * @method mouseupoutside
     * @param interactionData {InteractionData}
     */

    /**
     * A callback that is used when the users mouse rolls over the displayObject
     * @method mouseover
     * @param interactionData {InteractionData}
     */

    /**
     * A callback that is used when the users mouse leaves the displayObject
     * @method mouseout
     * @param interactionData {InteractionData}
     */


    /*
     * TOUCH Callbacks
     */

    /**
     * A callback that is used when the users taps on the sprite with their finger
     * basically a touch version of click
     * @method tap
     * @param interactionData {InteractionData}
     */

    /**
     * A callback that is used when the user touches over the displayObject
     * @method touchstart
     * @param interactionData {InteractionData}
     */

    /**
     * A callback that is used when the user releases a touch over the displayObject
     * @method touchend
     * @param interactionData {InteractionData}
     */

    /**
     * A callback that is used when the user releases the touch that was over the displayObject
     * for this callback to be fired, The touch must have started over the sprite
     * @method touchendoutside
     * @param interactionData {InteractionData}
     */
};

// constructor
PIXI.DisplayObject.prototype.constructor = PIXI.DisplayObject;

/**
 * [Deprecated] Indicates if the sprite will have touch and mouse interactivity. It is false by default
 * Instead of using this function you can now simply set the interactive property to true or false
 *
 * @method setInteractive
 * @param interactive {Boolean}
 * @deprecated Simply set the `interactive` property directly
 */
PIXI.DisplayObject.prototype.setInteractive = function(interactive)
{
    this.interactive = interactive;
};

/**
 * Indicates if the sprite will have touch and mouse interactivity. It is false by default
 *
 * @property interactive
 * @type Boolean
 * @default false
 */
Object.defineProperty(PIXI.DisplayObject.prototype, 'interactive', {
    get: function() {
        return this._interactive;
    },
    set: function(value) {
        this._interactive = value;

        // TODO more to be done here..
        // need to sort out a re-crawl!
        if(this.stage)this.stage.dirty = true;
    }
});

/**
 * [read-only] Indicates if the sprite is globaly visible.
 *
 * @property worldVisible
 * @type Boolean
 */
Object.defineProperty(PIXI.DisplayObject.prototype, 'worldVisible', {
    get: function() {
        var item = this;

        do
        {
            if(!item.visible)return false;
            item = item.parent;
        }
        while(item);

        return true;
    }
});

/**
 * Sets a mask for the displayObject. A mask is an object that limits the visibility of an object to the shape of the mask applied to it.
 * In PIXI a regular mask must be a PIXI.Graphics object. This allows for much faster masking in canvas as it utilises shape clipping.
 * To remove a mask, set this property to null.
 *
 * @property mask
 * @type Graphics
 */
Object.defineProperty(PIXI.DisplayObject.prototype, 'mask', {
    get: function() {
        return this._mask;
    },
    set: function(value) {

        if(this._mask)this._mask.isMask = false;
        this._mask = value;
        if(this._mask)this._mask.isMask = true;
    }
});

/**
 * Sets the filters for the displayObject.
 * * IMPORTANT: This is a webGL only feature and will be ignored by the canvas renderer.
 * To remove filters simply set this property to 'null'
 * @property filters
 * @type Array An array of filters
 */
Object.defineProperty(PIXI.DisplayObject.prototype, 'filters', {
    get: function() {
        return this._filters;
    },
    set: function(value) {

        if(value)
        {
            // now put all the passes in one place..
            var passes = [];
            for (var i = 0; i < value.length; i++)
            {
                var filterPasses = value[i].passes;
                for (var j = 0; j < filterPasses.length; j++)
                {
                    passes.push(filterPasses[j]);
                }
            }

            // TODO change this as it is legacy
            this._filterBlock = {target:this, filterPasses:passes};
        }

        this._filters = value;
    }
});

/**
 * Set weather or not a the display objects is cached as a bitmap.
 * This basically takes a snap shot of the display object as it is at that moment. It can provide a performance benefit for complex static displayObjects
 * To remove filters simply set this property to 'null'
 * @property cacheAsBitmap
 * @type Boolean
 */
Object.defineProperty(PIXI.DisplayObject.prototype, 'cacheAsBitmap', {
    get: function() {
        return  this._cacheAsBitmap;
    },
    set: function(value) {

        if(this._cacheAsBitmap === value)return;

        if(value)
        {
            //this._cacheIsDirty = true;
            this._generateCachedSprite();
        }
        else
        {
            this._destroyCachedSprite();
        }

        this._cacheAsBitmap = value;
    }
});

/*
 * Updates the object transform for rendering
 *
 * @method updateTransform
 * @private
 */
PIXI.DisplayObject.prototype.updateTransform = function()
{
    // TODO OPTIMIZE THIS!! with dirty
    if(this.rotation !== this.rotationCache)
    {

        this.rotationCache = this.rotation;
        this._sr =  Math.sin(this.rotation);
        this._cr =  Math.cos(this.rotation);
    }

   // var localTransform = this.localTransform//.toArray();
    var parentTransform = this.parent.worldTransform;//.toArray();
    var worldTransform = this.worldTransform;//.toArray();

    var px = this.pivot.x;
    var py = this.pivot.y;

    var a00 = this._cr * this.scale.x,
        a01 = -this._sr * this.scale.y,
        a10 = this._sr * this.scale.x,
        a11 = this._cr * this.scale.y,
        a02 = this.position.x - a00 * px - py * a01,
        a12 = this.position.y - a11 * py - px * a10,
        b00 = parentTransform.a, b01 = parentTransform.b,
        b10 = parentTransform.c, b11 = parentTransform.d;

    worldTransform.a = b00 * a00 + b01 * a10;
    worldTransform.b = b00 * a01 + b01 * a11;
    worldTransform.tx = b00 * a02 + b01 * a12 + parentTransform.tx;

    worldTransform.c = b10 * a00 + b11 * a10;
    worldTransform.d = b10 * a01 + b11 * a11;
    worldTransform.ty = b10 * a02 + b11 * a12 + parentTransform.ty;

    this.worldAlpha = this.alpha * this.parent.worldAlpha;
};

/**
 * Retrieves the bounds of the displayObject as a rectangle object
 *
 * @method getBounds
 * @return {Rectangle} the rectangular bounding area
 */
PIXI.DisplayObject.prototype.getBounds = function( matrix )
{
    matrix = matrix;//just to get passed js hinting (and preserve inheritance)
    return PIXI.EmptyRectangle;
};

/**
 * Retrieves the local bounds of the displayObject as a rectangle object
 *
 * @method getLocalBounds
 * @return {Rectangle} the rectangular bounding area
 */
PIXI.DisplayObject.prototype.getLocalBounds = function()
{
    return this.getBounds(PIXI.identityMatrix);///PIXI.EmptyRectangle();
};


/**
 * Sets the object's stage reference, the stage this object is connected to
 *
 * @method setStageReference
 * @param stage {Stage} the stage that the object will have as its current stage reference
 */
PIXI.DisplayObject.prototype.setStageReference = function(stage)
{
    this.stage = stage;
    if(this._interactive)this.stage.dirty = true;
};

PIXI.DisplayObject.prototype.generateTexture = function(renderer)
{
    var bounds = this.getLocalBounds();

    var renderTexture = new PIXI.RenderTexture(bounds.width | 0, bounds.height | 0, renderer);
    renderTexture.render(this, new PIXI.Point(-bounds.x, -bounds.y) );

    return renderTexture;
};

PIXI.DisplayObject.prototype.updateCache = function()
{
    this._generateCachedSprite();
};

PIXI.DisplayObject.prototype._renderCachedSprite = function(renderSession)
{
    this._cachedSprite.worldAlpha = this.worldAlpha;
   
    if(renderSession.gl)
    {
        PIXI.Sprite.prototype._renderWebGL.call(this._cachedSprite, renderSession);
    }
    else
    {
        PIXI.Sprite.prototype._renderCanvas.call(this._cachedSprite, renderSession);
    }
};

PIXI.DisplayObject.prototype._generateCachedSprite = function()//renderSession)
{
    this._cacheAsBitmap = false;
    var bounds = this.getLocalBounds();
   
    if(!this._cachedSprite)
    {
        var renderTexture = new PIXI.RenderTexture(bounds.width | 0, bounds.height | 0);//, renderSession.renderer);
        
        this._cachedSprite = new PIXI.Sprite(renderTexture);
        this._cachedSprite.worldTransform = this.worldTransform;
    }
    else
    {
        this._cachedSprite.texture.resize(bounds.width | 0, bounds.height | 0);
    }

    //REMOVE filter!
    var tempFilters = this._filters;
    this._filters = null;

    this._cachedSprite.filters = tempFilters;
    this._cachedSprite.texture.render(this, new PIXI.Point(-bounds.x, -bounds.y) );

    this._cachedSprite.anchor.x = -( bounds.x / bounds.width );
    this._cachedSprite.anchor.y = -( bounds.y / bounds.height );

    this._filters = tempFilters;

    this._cacheAsBitmap = true;
};

/**
* Renders the object using the WebGL renderer
*
* @method _renderWebGL
* @param renderSession {RenderSession} 
* @private
*/
PIXI.DisplayObject.prototype._destroyCachedSprite = function()
{
    if(!this._cachedSprite)return;

    this._cachedSprite.texture.destroy(true);
  //  console.log("DESTROY")
    // let the gc collect the unused sprite
    // TODO could be object pooled!
    this._cachedSprite = null;
};


PIXI.DisplayObject.prototype._renderWebGL = function(renderSession)
{
    // OVERWRITE;
    // this line is just here to pass jshinting :)
    renderSession = renderSession;
};

/**
* Renders the object using the Canvas renderer
*
* @method _renderCanvas
* @param renderSession {RenderSession} 
* @private
*/
PIXI.DisplayObject.prototype._renderCanvas = function(renderSession)
{
    // OVERWRITE;
    // this line is just here to pass jshinting :)
    renderSession = renderSession;
};

/**
 * The position of the displayObject on the x axis relative to the local coordinates of the parent.
 *
 * @property x
 * @type Number
 */
Object.defineProperty(PIXI.DisplayObject.prototype, 'x', {
    get: function() {
        return  this.position.x;
    },
    set: function(value) {
        this.position.x = value;
    }
});

/**
 * The position of the displayObject on the y axis relative to the local coordinates of the parent.
 *
 * @property y
 * @type Number
 */
Object.defineProperty(PIXI.DisplayObject.prototype, 'y', {
    get: function() {
        return  this.position.y;
    },
    set: function(value) {
        this.position.y = value;
    }
});

/**
 * @author Mat Groves http://matgroves.com/ @Doormat23
 */


/**
 * A DisplayObjectContainer represents a collection of display objects.
 * It is the base class of all display objects that act as a container for other objects.
 *
 * @class DisplayObjectContainer
 * @extends DisplayObject
 * @constructor
 */
PIXI.DisplayObjectContainer = function()
{
    PIXI.DisplayObject.call( this );

    /**
     * [read-only] The array of children of this container.
     *
     * @property children
     * @type Array<DisplayObject>
     * @readOnly
     */
    this.children = [];
};

// constructor
PIXI.DisplayObjectContainer.prototype = Object.create( PIXI.DisplayObject.prototype );
PIXI.DisplayObjectContainer.prototype.constructor = PIXI.DisplayObjectContainer;

/**
 * The width of the displayObjectContainer, setting this will actually modify the scale to achieve the value set
 *
 * @property width
 * @type Number
 */

 
Object.defineProperty(PIXI.DisplayObjectContainer.prototype, 'width', {
    get: function() {
        return this.scale.x * this.getLocalBounds().width;
    },
    set: function(value) {
        this.scale.x = value / (this.getLocalBounds().width/this.scale.x);
        this._width = value;
    }
});


/**
 * The height of the displayObjectContainer, setting this will actually modify the scale to achieve the value set
 *
 * @property height
 * @type Number
 */

Object.defineProperty(PIXI.DisplayObjectContainer.prototype, 'height', {
    get: function() {
        return  this.scale.y * this.getLocalBounds().height;
    },
    set: function(value) {
        this.scale.y = value / (this.getLocalBounds().height/this.scale.y);
        this._height = value;
    }
});


/**
 * Adds a child to the container.
 *
 * @method addChild
 * @param child {DisplayObject} The DisplayObject to add to the container
 */
PIXI.DisplayObjectContainer.prototype.addChild = function(child)
{
    this.addChildAt(child, this.children.length);
};

/**
 * Adds a child to the container at a specified index. If the index is out of bounds an error will be thrown
 *
 * @method addChildAt
 * @param child {DisplayObject} The child to add
 * @param index {Number} The index to place the child in
 */
PIXI.DisplayObjectContainer.prototype.addChildAt = function(child, index)
{
    if(index >= 0 && index <= this.children.length)
    {
        if(child.parent)
        {
            child.parent.removeChild(child);
        }

        child.parent = this;

        this.children.splice(index, 0, child);

        if(this.stage)child.setStageReference(this.stage);
    }
    else
    {
        throw new Error(child + ' The index '+ index +' supplied is out of bounds ' + this.children.length);
    }
};

/**
 * [NYI] Swaps the depth of 2 displayObjects
 *
 * @method swapChildren
 * @param child {DisplayObject}
 * @param child2 {DisplayObject}
 * @private
 */
PIXI.DisplayObjectContainer.prototype.swapChildren = function(child, child2)
{
    if(child === child2) {
        return;
    }

    var index1 = this.children.indexOf(child);
    var index2 = this.children.indexOf(child2);

    if(index1 < 0 || index2 < 0) {
        throw new Error('swapChildren: Both the supplied DisplayObjects must be a child of the caller.');
    }

    this.children[index1] = child2;
    this.children[index2] = child;
    
};

/**
 * Returns the child at the specified index
 *
 * @method getChildAt
 * @param index {Number} The index to get the child from
 */
PIXI.DisplayObjectContainer.prototype.getChildAt = function(index)
{
    if(index >= 0 && index < this.children.length)
    {
        return this.children[index];
    }
    else
    {
        throw new Error('Supplied index does not exist in the child list, or the supplied DisplayObject must be a child of the caller');
    }
};

/**
 * Removes a child from the container.
 *
 * @method removeChild
 * @param child {DisplayObject} The DisplayObject to remove
 */
PIXI.DisplayObjectContainer.prototype.removeChild = function(child)
{
    return this.removeChildAt( this.children.indexOf( child ) );
};

/**
 * Removes a child from the specified index position in the child list of the container.
 *
 * @method removeChildAt
 * @param index {Number} The index to get the child from
 */
PIXI.DisplayObjectContainer.prototype.removeChildAt = function(index)
{
    var child = this.getChildAt( index );
    if(this.stage)
        child.removeStageReference();

    child.parent = undefined;
    this.children.splice( index, 1 );
    return child;
};

/**
* Removes all child instances from the child list of the container.
*
* @method removeChildren
* @param beginIndex {Number} The beginning position. Predefined value is 0.
* @param endIndex {Number} The ending position. Predefined value is children's array length.
*/
PIXI.DisplayObjectContainer.prototype.removeChildren = function(beginIndex, endIndex)
{
    var begin = beginIndex || 0;
    var end = typeof endIndex === 'number' ? endIndex : this.children.length;
    var range = end - begin;

    if (range > 0 && range <= end)
    {
        var removed = this.children.splice(begin, range);
        for (var i = 0; i < removed.length; i++) {
            var child = removed[i];
            if(this.stage)
                child.removeStageReference();
            child.parent = undefined;
        }
        return removed;
    }
    else
    {
        throw new Error( 'Range Error, numeric values are outside the acceptable range' );
    }
};

/*
 * Updates the container's childrens transform for rendering
 *
 * @method updateTransform
 * @private
 */
PIXI.DisplayObjectContainer.prototype.updateTransform = function()
{
    //this._currentBounds = null;

    if(!this.visible)return;

    PIXI.DisplayObject.prototype.updateTransform.call( this );

    if(this._cacheAsBitmap)return;

    for(var i=0,j=this.children.length; i<j; i++)
    {
        this.children[i].updateTransform();
    }
};

/**
 * Retrieves the bounds of the displayObjectContainer as a rectangle object
 *
 * @method getBounds
 * @return {Rectangle} the rectangular bounding area
 */
PIXI.DisplayObjectContainer.prototype.getBounds = function(matrix)
{
    if(this.children.length === 0)return PIXI.EmptyRectangle;

    // TODO the bounds have already been calculated this render session so return what we have
    if(matrix)
    {
        var matrixCache = this.worldTransform;
        this.worldTransform = matrix;
        this.updateTransform();
        this.worldTransform = matrixCache;
    }

    var minX = Infinity;
    var minY = Infinity;

    var maxX = -Infinity;
    var maxY = -Infinity;

    var childBounds;
    var childMaxX;
    var childMaxY;

    var childVisible = false;

    for(var i=0,j=this.children.length; i<j; i++)
    {
        var child = this.children[i];
        
        if(!child.visible)continue;

        childVisible = true;

        childBounds = this.children[i].getBounds( matrix );
     
        minX = minX < childBounds.x ? minX : childBounds.x;
        minY = minY < childBounds.y ? minY : childBounds.y;

        childMaxX = childBounds.width + childBounds.x;
        childMaxY = childBounds.height + childBounds.y;

        maxX = maxX > childMaxX ? maxX : childMaxX;
        maxY = maxY > childMaxY ? maxY : childMaxY;
    }

    if(!childVisible)
        return PIXI.EmptyRectangle;

    var bounds = this._bounds;

    bounds.x = minX;
    bounds.y = minY;
    bounds.width = maxX - minX;
    bounds.height = maxY - minY;

    // TODO: store a reference so that if this function gets called again in the render cycle we do not have to recalculate
    //this._currentBounds = bounds;
   
    return bounds;
};

PIXI.DisplayObjectContainer.prototype.getLocalBounds = function()
{
    var matrixCache = this.worldTransform;

    this.worldTransform = PIXI.identityMatrix;

    for(var i=0,j=this.children.length; i<j; i++)
    {
        this.children[i].updateTransform();
    }

    var bounds = this.getBounds();

    this.worldTransform = matrixCache;

    return bounds;
};

/**
 * Sets the container's stage reference, the stage this object is connected to
 *
 * @method setStageReference
 * @param stage {Stage} the stage that the container will have as its current stage reference
 */
PIXI.DisplayObjectContainer.prototype.setStageReference = function(stage)
{
    this.stage = stage;
    if(this._interactive)this.stage.dirty = true;

    for(var i=0,j=this.children.length; i<j; i++)
    {
        var child = this.children[i];
        child.setStageReference(stage);
    }
};

/**
 * removes the current stage reference of the container
 *
 * @method removeStageReference
 */
PIXI.DisplayObjectContainer.prototype.removeStageReference = function()
{

    for(var i=0,j=this.children.length; i<j; i++)
    {
        var child = this.children[i];
        child.removeStageReference();
    }

    if(this._interactive)this.stage.dirty = true;
    
    this.stage = null;
};

/**
* Renders the object using the WebGL renderer
*
* @method _renderWebGL
* @param renderSession {RenderSession} 
* @private
*/
PIXI.DisplayObjectContainer.prototype._renderWebGL = function(renderSession)
{
    if(!this.visible || this.alpha <= 0)return;
    
    if(this._cacheAsBitmap)
    {
        this._renderCachedSprite(renderSession);
        return;
    }
    
    var i,j;

    if(this._mask || this._filters)
    {
        
        // push filter first as we need to ensure the stencil buffer is correct for any masking
        if(this._filters)
        {
            renderSession.spriteBatch.flush();
            renderSession.filterManager.pushFilter(this._filterBlock);
        }

        if(this._mask)
        {
            renderSession.spriteBatch.stop();
            renderSession.maskManager.pushMask(this.mask, renderSession);
            renderSession.spriteBatch.start();
        }

        // simple render children!
        for(i=0,j=this.children.length; i<j; i++)
        {
            this.children[i]._renderWebGL(renderSession);
        }

        renderSession.spriteBatch.stop();

        if(this._mask)renderSession.maskManager.popMask(this._mask, renderSession);
        if(this._filters)renderSession.filterManager.popFilter();
        
        renderSession.spriteBatch.start();
    }
    else
    {
        // simple render children!
        for(i=0,j=this.children.length; i<j; i++)
        {
            this.children[i]._renderWebGL(renderSession);
        }
    }
};

/**
* Renders the object using the Canvas renderer
*
* @method _renderCanvas
* @param renderSession {RenderSession} 
* @private
*/
PIXI.DisplayObjectContainer.prototype._renderCanvas = function(renderSession)
{
    if(this.visible === false || this.alpha === 0)return;

    if(this._cacheAsBitmap)
    {

        this._renderCachedSprite(renderSession);
        return;
    }

    if(this._mask)
    {
        renderSession.maskManager.pushMask(this._mask, renderSession.context);
    }

    for(var i=0,j=this.children.length; i<j; i++)
    {
        var child = this.children[i];
        child._renderCanvas(renderSession);
    }

    if(this._mask)
    {
        renderSession.maskManager.popMask(renderSession.context);
    }
};

/**
 * @author Mat Groves http://matgroves.com/ @Doormat23
 */

/**
 * The Sprite object is the base for all textured objects that are rendered to the screen
 *
 * @class Sprite
 * @extends DisplayObjectContainer
 * @constructor
 * @param texture {Texture} The texture for this sprite
 * 
 * A sprite can be created directly from an image like this : 
 * var sprite = new PIXI.Sprite.fromImage('assets/image.png');
 * yourStage.addChild(sprite);
 * then obviously don't forget to add it to the stage you have already created
 */
PIXI.Sprite = function(texture)
{
    PIXI.DisplayObjectContainer.call( this );

    /**
     * The anchor sets the origin point of the texture.
     * The default is 0,0 this means the texture's origin is the top left
     * Setting than anchor to 0.5,0.5 means the textures origin is centred
     * Setting the anchor to 1,1 would mean the textures origin points will be the bottom right corner
     *
     * @property anchor
     * @type Point
     */
    this.anchor = new PIXI.Point();

    /**
     * The texture that the sprite is using
     *
     * @property texture
     * @type Texture
     */
    this.texture = texture;

    /**
     * The width of the sprite (this is initially set by the texture)
     *
     * @property _width
     * @type Number
     * @private
     */
    this._width = 0;

    /**
     * The height of the sprite (this is initially set by the texture)
     *
     * @property _height
     * @type Number
     * @private
     */
    this._height = 0;


    /**
     * The tint applied to the sprite. This is a hex value
     *
     * @property tint
     * @type Number
     * @default 0xFFFFFF
     */
    this.tint = 0xFFFFFF;// * Math.random();
    
    /**
     * The blend mode to be applied to the sprite
     *
     * @property blendMode
     * @type Number
     * @default PIXI.blendModes.NORMAL;
     */
    this.blendMode = PIXI.blendModes.NORMAL;

    if(texture.baseTexture.hasLoaded)
    {
        this.onTextureUpdate();
    }
    else
    {
        this.onTextureUpdateBind = this.onTextureUpdate.bind(this);
        this.texture.addEventListener( 'update', this.onTextureUpdateBind );
    }

    this.renderable = true;
};

// constructor
PIXI.Sprite.prototype = Object.create( PIXI.DisplayObjectContainer.prototype );
PIXI.Sprite.prototype.constructor = PIXI.Sprite;

/**
 * The width of the sprite, setting this will actually modify the scale to achieve the value set
 *
 * @property width
 * @type Number
 */
Object.defineProperty(PIXI.Sprite.prototype, 'width', {
    get: function() {
        return this.scale.x * this.texture.frame.width;
    },
    set: function(value) {
        this.scale.x = value / this.texture.frame.width;
        this._width = value;
    }
});

/**
 * The height of the sprite, setting this will actually modify the scale to achieve the value set
 *
 * @property height
 * @type Number
 */
Object.defineProperty(PIXI.Sprite.prototype, 'height', {
    get: function() {
        return  this.scale.y * this.texture.frame.height;
    },
    set: function(value) {
        this.scale.y = value / this.texture.frame.height;
        this._height = value;
    }
});

/**
 * Sets the texture of the sprite
 *
 * @method setTexture
 * @param texture {Texture} The PIXI texture that is displayed by the sprite
 */
PIXI.Sprite.prototype.setTexture = function(texture)
{
    // stop current texture;
    if(this.texture.baseTexture !== texture.baseTexture)
    {
        this.textureChange = true;
        this.texture = texture;
    }
    else
    {
        this.texture = texture;
    }

    this.cachedTint = 0xFFFFFF;
};

/**
 * When the texture is updated, this event will fire to update the scale and frame
 *
 * @method onTextureUpdate
 * @param event
 * @private
 */
PIXI.Sprite.prototype.onTextureUpdate = function()
{
    // so if _width is 0 then width was not set..
    if(this._width)this.scale.x = this._width / this.texture.frame.width;
    if(this._height)this.scale.y = this._height / this.texture.frame.height;


    this.updateFrame = true;
};

/**
* Returns the framing rectangle of the sprite as a PIXI.Rectangle object
*
* @method getBounds
* @param matrix {Matrix} the transformation matrix of the sprite
* @return {Rectangle} the framing rectangle
*/
PIXI.Sprite.prototype.getBounds = function(matrix)
{

    var width = this.texture.frame.width;
    var height = this.texture.frame.height;

    var w0 = width * (1-this.anchor.x);
    var w1 = width * -this.anchor.x;

    var h0 = height * (1-this.anchor.y);
    var h1 = height * -this.anchor.y;

    var worldTransform = matrix || this.worldTransform ;

    var a = worldTransform.a;
    var b = worldTransform.c;
    var c = worldTransform.b;
    var d = worldTransform.d;
    var tx = worldTransform.tx;
    var ty = worldTransform.ty;

    var x1 = a * w1 + c * h1 + tx;
    var y1 = d * h1 + b * w1 + ty;

    var x2 = a * w0 + c * h1 + tx;
    var y2 = d * h1 + b * w0 + ty;

    var x3 = a * w0 + c * h0 + tx;
    var y3 = d * h0 + b * w0 + ty;

    var x4 =  a * w1 + c * h0 + tx;
    var y4 =  d * h0 + b * w1 + ty;

    var maxX = -Infinity;
    var maxY = -Infinity;

    var minX = Infinity;
    var minY = Infinity;

    minX = x1 < minX ? x1 : minX;
    minX = x2 < minX ? x2 : minX;
    minX = x3 < minX ? x3 : minX;
    minX = x4 < minX ? x4 : minX;

    minY = y1 < minY ? y1 : minY;
    minY = y2 < minY ? y2 : minY;
    minY = y3 < minY ? y3 : minY;
    minY = y4 < minY ? y4 : minY;

    maxX = x1 > maxX ? x1 : maxX;
    maxX = x2 > maxX ? x2 : maxX;
    maxX = x3 > maxX ? x3 : maxX;
    maxX = x4 > maxX ? x4 : maxX;

    maxY = y1 > maxY ? y1 : maxY;
    maxY = y2 > maxY ? y2 : maxY;
    maxY = y3 > maxY ? y3 : maxY;
    maxY = y4 > maxY ? y4 : maxY;

    var bounds = this._bounds;

    bounds.x = minX;
    bounds.width = maxX - minX;

    bounds.y = minY;
    bounds.height = maxY - minY;

    // store a reference so that if this function gets called again in the render cycle we do not have to recalculate
    this._currentBounds = bounds;

    return bounds;
};

/**
* Renders the object using the WebGL renderer
*
* @method _renderWebGL
* @param renderSession {RenderSession} 
* @private
*/
PIXI.Sprite.prototype._renderWebGL = function(renderSession)
{
    // if the sprite is not visible or the alpha is 0 then no need to render this element
    if(!this.visible || this.alpha <= 0)return;
    
    var i,j;

    // do a quick check to see if this element has a mask or a filter.
    if(this._mask || this._filters)
    {
        var spriteBatch =  renderSession.spriteBatch;

        // push filter first as we need to ensure the stencil buffer is correct for any masking
        if(this._filters)
        {
            spriteBatch.flush();
            renderSession.filterManager.pushFilter(this._filterBlock);
        }

        if(this._mask)
        {
            spriteBatch.stop();
            renderSession.maskManager.pushMask(this.mask, renderSession);
            spriteBatch.start();
        }

        // add this sprite to the batch
        spriteBatch.render(this);

        // now loop through the children and make sure they get rendered
        for(i=0,j=this.children.length; i<j; i++)
        {
            this.children[i]._renderWebGL(renderSession);
        }

        // time to stop the sprite batch as either a mask element or a filter draw will happen next
        spriteBatch.stop();

        if(this._mask)renderSession.maskManager.popMask(this._mask, renderSession);
        if(this._filters)renderSession.filterManager.popFilter();
        
        spriteBatch.start();
    }
    else
    {
        renderSession.spriteBatch.render(this);

        // simple render children!
        for(i=0,j=this.children.length; i<j; i++)
        {
            this.children[i]._renderWebGL(renderSession);
        }
    }

   
    //TODO check culling  
};

/**
* Renders the object using the Canvas renderer
*
* @method _renderCanvas
* @param renderSession {RenderSession} 
* @private
*/
PIXI.Sprite.prototype._renderCanvas = function(renderSession)
{
    // if the sprite is not visible or the alpha is 0 then no need to render this element
    if(this.visible === false || this.alpha === 0)return;
    
    var frame = this.texture.frame;
    var context = renderSession.context;
    var texture = this.texture;

    if(this.blendMode !== renderSession.currentBlendMode)
    {
        renderSession.currentBlendMode = this.blendMode;
        context.globalCompositeOperation = PIXI.blendModesCanvas[renderSession.currentBlendMode];
    }

    if(this._mask)
    {
        renderSession.maskManager.pushMask(this._mask, renderSession.context);
    }

    

    //ignore null sources
    if(frame && frame.width && frame.height && texture.baseTexture.source)
    {
        context.globalAlpha = this.worldAlpha;

        var transform = this.worldTransform;

        // allow for trimming
        if (renderSession.roundPixels)
        {
            context.setTransform(transform.a, transform.c, transform.b, transform.d, transform.tx | 0, transform.ty | 0);
        }
        else
        {
            context.setTransform(transform.a, transform.c, transform.b, transform.d, transform.tx, transform.ty);
        }

        //if smoothingEnabled is supported and we need to change the smoothing property for this texture
        if(renderSession.smoothProperty && renderSession.scaleMode !== this.texture.baseTexture.scaleMode) {
            renderSession.scaleMode = this.texture.baseTexture.scaleMode;
            context[renderSession.smoothProperty] = (renderSession.scaleMode === PIXI.scaleModes.LINEAR);
        }

        if(this.tint !== 0xFFFFFF)
        {
            
            if(this.cachedTint !== this.tint)
            {
                // no point tinting an image that has not loaded yet!
                if(!texture.baseTexture.hasLoaded)return;

                this.cachedTint = this.tint;
                
                //TODO clean up caching - how to clean up the caches?
                this.tintedTexture = PIXI.CanvasTinter.getTintedTexture(this, this.tint);
                
            }

            context.drawImage(this.tintedTexture,
                               0,
                               0,
                               frame.width,
                               frame.height,
                               (this.anchor.x) * -frame.width,
                               (this.anchor.y) * -frame.height,
                               frame.width,
                               frame.height);
        }
        else
        {

           

            if(texture.trim)
            {
                var trim =  texture.trim;

                context.drawImage(this.texture.baseTexture.source,
                               frame.x,
                               frame.y,
                               frame.width,
                               frame.height,
                               trim.x - this.anchor.x * trim.width,
                               trim.y - this.anchor.y * trim.height,
                               frame.width,
                               frame.height);
            }
            else
            {
               
                context.drawImage(this.texture.baseTexture.source,
                               frame.x,
                               frame.y,
                               frame.width,
                               frame.height,
                               (this.anchor.x) * -frame.width,
                               (this.anchor.y) * -frame.height,
                               frame.width,
                               frame.height);
            }
            
        }
    }

    // OVERWRITE
    for(var i=0,j=this.children.length; i<j; i++)
    {
        var child = this.children[i];
        child._renderCanvas(renderSession);
    }

    if(this._mask)
    {
        renderSession.maskManager.popMask(renderSession.context);
    }
};


// some helper functions..

/**
 *
 * Helper function that creates a sprite that will contain a texture from the TextureCache based on the frameId
 * The frame ids are created when a Texture packer file has been loaded
 *
 * @method fromFrame
 * @static
 * @param frameId {String} The frame Id of the texture in the cache
 * @return {Sprite} A new Sprite using a texture from the texture cache matching the frameId
 */
PIXI.Sprite.fromFrame = function(frameId)
{
    var texture = PIXI.TextureCache[frameId];
    if(!texture) throw new Error('The frameId "' + frameId + '" does not exist in the texture cache' + this);
    return new PIXI.Sprite(texture);
};

/**
 *
 * Helper function that creates a sprite that will contain a texture based on an image url
 * If the image is not in the texture cache it will be loaded
 *
 * @method fromImage
 * @static
 * @param imageId {String} The image url of the texture
 * @return {Sprite} A new Sprite using a texture from the texture cache matching the image id
 */
PIXI.Sprite.fromImage = function(imageId, crossorigin, scaleMode)
{
    var texture = PIXI.Texture.fromImage(imageId, crossorigin, scaleMode);
    return new PIXI.Sprite(texture);
};

/**
 * @author Mat Groves http://matgroves.com/
 */

/**
 * The SpriteBatch class is a really fast version of the DisplayObjectContainer 
 * built solely for speed, so use when you need a lot of sprites or particles.
 * And it's extremely easy to use : 

    var container = new PIXI.SpriteBatch();
 
    stage.addChild(container);
 
    for(var i  = 0; i < 100; i++)
    {
        var sprite = new PIXI.Sprite.fromImage("myImage.png");
        container.addChild(sprite);
    }
 * And here you have a hundred sprites that will be renderer at the speed of light
 *
 * @class SpriteBatch
 * @constructor
 * @param texture {Texture}
 */
PIXI.SpriteBatch = function(texture)
{
    PIXI.DisplayObjectContainer.call( this);

    this.textureThing = texture;

    this.ready = false;
};

PIXI.SpriteBatch.prototype = Object.create(PIXI.DisplayObjectContainer.prototype);
PIXI.SpriteBatch.constructor = PIXI.SpriteBatch;

/*
 * Initialises the spriteBatch
 *
 * @method initWebGL
 * @param gl {WebGLContext} the current WebGL drawing context
 */
PIXI.SpriteBatch.prototype.initWebGL = function(gl)
{
    // TODO only one needed for the whole engine really?
    this.fastSpriteBatch = new PIXI.WebGLFastSpriteBatch(gl);

    this.ready = true;
};

/*
 * Updates the object transform for rendering
 *
 * @method updateTransform
 * @private
 */
PIXI.SpriteBatch.prototype.updateTransform = function()
{
   // TODO dont need to!
    PIXI.DisplayObject.prototype.updateTransform.call( this );
  //  PIXI.DisplayObjectContainer.prototype.updateTransform.call( this );
};

/**
* Renders the object using the WebGL renderer
*
* @method _renderWebGL
* @param renderSession {RenderSession} 
* @private
*/
PIXI.SpriteBatch.prototype._renderWebGL = function(renderSession)
{
    if(!this.visible || this.alpha <= 0 || !this.children.length)return;

    if(!this.ready)this.initWebGL( renderSession.gl );
    
    renderSession.spriteBatch.stop();
    
    renderSession.shaderManager.setShader(renderSession.shaderManager.fastShader);
    
    this.fastSpriteBatch.begin(this, renderSession);
    this.fastSpriteBatch.render(this);

    renderSession.spriteBatch.start();
 
};

/**
* Renders the object using the Canvas renderer
*
* @method _renderCanvas
* @param renderSession {RenderSession} 
* @private
*/
PIXI.SpriteBatch.prototype._renderCanvas = function(renderSession)
{
    var context = renderSession.context;
    context.globalAlpha = this.worldAlpha;

    PIXI.DisplayObject.prototype.updateTransform.call(this);

    var transform = this.worldTransform;
    // alow for trimming
       
    var isRotated = true;

    for (var i = 0; i < this.children.length; i++) {
       
        var child = this.children[i];

        if(!child.visible)continue;

        var texture = child.texture;
        var frame = texture.frame;

        context.globalAlpha = this.worldAlpha * child.alpha;

        if(child.rotation % (Math.PI * 2) === 0)
        {
            if(isRotated)
            {
                context.setTransform(transform.a, transform.c, transform.b, transform.d, transform.tx, transform.ty);
                isRotated = false;
            }

            // this is the fastest  way to optimise! - if rotation is 0 then we can avoid any kind of setTransform call
            context.drawImage(texture.baseTexture.source,
                                 frame.x,
                                 frame.y,
                                 frame.width,
                                 frame.height,
                                 ((child.anchor.x) * (-frame.width * child.scale.x) + child.position.x  + 0.5) | 0,
                                 ((child.anchor.y) * (-frame.height * child.scale.y) + child.position.y  + 0.5) | 0,
                                 frame.width * child.scale.x,
                                 frame.height * child.scale.y);
        }
        else
        {
            if(!isRotated)isRotated = true;
    
            PIXI.DisplayObject.prototype.updateTransform.call(child);
           
            var childTransform = child.worldTransform;

            // allow for trimming
           
            if (renderSession.roundPixels)
            {
                context.setTransform(childTransform.a, childTransform.c, childTransform.b, childTransform.d, childTransform.tx | 0, childTransform.ty | 0);
            }
            else
            {
                context.setTransform(childTransform.a, childTransform.c, childTransform.b, childTransform.d, childTransform.tx, childTransform.ty);
            }

            context.drawImage(texture.baseTexture.source,
                                 frame.x,
                                 frame.y,
                                 frame.width,
                                 frame.height,
                                 ((child.anchor.x) * (-frame.width) + 0.5) | 0,
                                 ((child.anchor.y) * (-frame.height) + 0.5) | 0,
                                 frame.width,
                                 frame.height);
           

        }

       // context.restore();
    }

//    context.restore();
};


/**
 * @author Mat Groves http://matgroves.com/ @Doormat23
 */

/**
 * A MovieClip is a simple way to display an animation depicted by a list of textures.
 *
 * @class MovieClip
 * @extends Sprite
 * @constructor
 * @param textures {Array<Texture>} an array of {Texture} objects that make up the animation
 */
PIXI.MovieClip = function(textures)
{
    PIXI.Sprite.call(this, textures[0]);

    /**
     * The array of textures that make up the animation
     *
     * @property textures
     * @type Array
     */
    this.textures = textures;

    /**
     * The speed that the MovieClip will play at. Higher is faster, lower is slower
     *
     * @property animationSpeed
     * @type Number
     * @default 1
     */
    this.animationSpeed = 1;

    /**
     * Whether or not the movie clip repeats after playing.
     *
     * @property loop
     * @type Boolean
     * @default true
     */
    this.loop = true;

    /**
     * Function to call when a MovieClip finishes playing
     *
     * @property onComplete
     * @type Function
     */
    this.onComplete = null;

    /**
     * [read-only] The MovieClips current frame index (this may not have to be a whole number)
     *
     * @property currentFrame
     * @type Number
     * @default 0
     * @readOnly
     */
    this.currentFrame = 0;

    /**
     * [read-only] Indicates if the MovieClip is currently playing
     *
     * @property playing
     * @type Boolean
     * @readOnly
     */
    this.playing = false;
};

// constructor
PIXI.MovieClip.prototype = Object.create( PIXI.Sprite.prototype );
PIXI.MovieClip.prototype.constructor = PIXI.MovieClip;

/**
* [read-only] totalFrames is the total number of frames in the MovieClip. This is the same as number of textures
* assigned to the MovieClip.
*
* @property totalFrames
* @type Number
* @default 0
* @readOnly
*/
Object.defineProperty( PIXI.MovieClip.prototype, 'totalFrames', {
	get: function() {

		return this.textures.length;
	}
});


/**
 * Stops the MovieClip
 *
 * @method stop
 */
PIXI.MovieClip.prototype.stop = function()
{
    this.playing = false;
};

/**
 * Plays the MovieClip
 *
 * @method play
 */
PIXI.MovieClip.prototype.play = function()
{
    this.playing = true;
};

/**
 * Stops the MovieClip and goes to a specific frame
 *
 * @method gotoAndStop
 * @param frameNumber {Number} frame index to stop at
 */
PIXI.MovieClip.prototype.gotoAndStop = function(frameNumber)
{
    this.playing = false;
    this.currentFrame = frameNumber;
    var round = (this.currentFrame + 0.5) | 0;
    this.setTexture(this.textures[round % this.textures.length]);
};

/**
 * Goes to a specific frame and begins playing the MovieClip
 *
 * @method gotoAndPlay
 * @param frameNumber {Number} frame index to start at
 */
PIXI.MovieClip.prototype.gotoAndPlay = function(frameNumber)
{
    this.currentFrame = frameNumber;
    this.playing = true;
};

/*
 * Updates the object transform for rendering
 *
 * @method updateTransform
 * @private
 */
PIXI.MovieClip.prototype.updateTransform = function()
{
    PIXI.Sprite.prototype.updateTransform.call(this);

    if(!this.playing)return;

    this.currentFrame += this.animationSpeed;

    var round = (this.currentFrame + 0.5) | 0;

    this.currentFrame = this.currentFrame % this.textures.length;

    if(this.loop || round < this.textures.length)
    {
        this.setTexture(this.textures[round % this.textures.length]);
    }
    else if(round >= this.textures.length)
    {
        this.gotoAndStop(this.textures.length - 1);
        if(this.onComplete)
        {
            this.onComplete();
        }
    }
};

/**
 * A short hand way of creating a movieclip from an array of frame ids
 *
 * @static
 * @method fromFrames
 * @param frames {Array} the array of frames ids the movieclip will use as its texture frames
 */
PIXI.MovieClip.fromFrames = function(frames)
{
    var textures = [];

    for (var i = 0; i < frames.length; i++)
    {
        textures.push(new PIXI.Texture.fromFrame(frames[i]));
    }

    return new PIXI.MovieClip(textures);
};

/**
 * A short hand way of creating a movieclip from an array of image ids
 *
 * @static
 * @method fromFrames
 * @param frames {Array} the array of image ids the movieclip will use as its texture frames
 */
PIXI.MovieClip.fromImages = function(images)
{
    var textures = [];

    for (var i = 0; i < images.length; i++)
    {
        textures.push(new PIXI.Texture.fromImage(images[i]));
    }

    return new PIXI.MovieClip(textures);
};
/**
 * @author Mat Groves http://matgroves.com/ @Doormat23
 */


PIXI.FilterBlock = function()
{
    this.visible = true;
    this.renderable = true;
};

/**
 * @author Mat Groves http://matgroves.com/ @Doormat23
 * - Modified by Tom Slezakowski http://www.tomslezakowski.com @TomSlezakowski (24/03/2014) - Added dropShadowColor.
 */

/**
 * A Text Object will create a line(s) of text. To split a line you can use '\n' 
 * or add a wordWrap property set to true and and wordWrapWidth property with a value
 * in the style object
 *
 * @class Text
 * @extends Sprite
 * @constructor
 * @param text {String} The copy that you would like the text to display
 * @param [style] {Object} The style parameters
 * @param [style.font] {String} default 'bold 20px Arial' The style and size of the font
 * @param [style.fill='black'] {String|Number} A canvas fillstyle that will be used on the text e.g 'red', '#00FF00'
 * @param [style.align='left'] {String} Alignment for multiline text ('left', 'center' or 'right'), does not affect single line text
 * @param [style.stroke] {String|Number} A canvas fillstyle that will be used on the text stroke e.g 'blue', '#FCFF00'
 * @param [style.strokeThickness=0] {Number} A number that represents the thickness of the stroke. Default is 0 (no stroke)
 * @param [style.wordWrap=false] {Boolean} Indicates if word wrap should be used
 * @param [style.wordWrapWidth=100] {Number} The width at which text will wrap, it needs wordWrap to be set to true
 * @param [style.dropShadow=false] {Boolean} Set a drop shadow for the text
 * @param [style.dropShadowColor='#000000'] {String} A fill style to be used on the dropshadow e.g 'red', '#00FF00'
 * @param [style.dropShadowAngle=Math.PI/4] {Number} Set a angle of the drop shadow
 * @param [style.dropShadowDistance=5] {Number} Set a distance of the drop shadow
 */
PIXI.Text = function(text, style)
{
    /**
     * The canvas element that everything is drawn to
     *
     * @property canvas
     * @type HTMLCanvasElement
     */
    this.canvas = document.createElement('canvas');

    /**
     * The canvas 2d context that everything is drawn with
     * @property context
     * @type HTMLCanvasElement 2d Context
     */
    this.context = this.canvas.getContext('2d');

    PIXI.Sprite.call(this, PIXI.Texture.fromCanvas(this.canvas));

    this.setText(text);
    this.setStyle(style);

    this.updateText();
    this.dirty = false;
};

// constructor
PIXI.Text.prototype = Object.create(PIXI.Sprite.prototype);
PIXI.Text.prototype.constructor = PIXI.Text;

/**
 * Set the style of the text
 *
 * @method setStyle
 * @param [style] {Object} The style parameters
 * @param [style.font='bold 20pt Arial'] {String} The style and size of the font
 * @param [style.fill='black'] {Object} A canvas fillstyle that will be used on the text eg 'red', '#00FF00'
 * @param [style.align='left'] {String} Alignment for multiline text ('left', 'center' or 'right'), does not affect single line text
 * @param [style.stroke='black'] {String} A canvas fillstyle that will be used on the text stroke eg 'blue', '#FCFF00'
 * @param [style.strokeThickness=0] {Number} A number that represents the thickness of the stroke. Default is 0 (no stroke)
 * @param [style.wordWrap=false] {Boolean} Indicates if word wrap should be used
 * @param [style.wordWrapWidth=100] {Number} The width at which text will wrap
 * @param [style.dropShadow=false] {Boolean} Set a drop shadow for the text
 * @param [style.dropShadowColor='#000000'] {String} A fill style to be used on the dropshadow e.g 'red', '#00FF00'
 * @param [style.dropShadowAngle=Math.PI/4] {Number} Set a angle of the drop shadow
 * @param [style.dropShadowDistance=5] {Number} Set a distance of the drop shadow
 */
PIXI.Text.prototype.setStyle = function(style)
{
    style = style || {};
    style.font = style.font || 'bold 20pt Arial';
    style.fill = style.fill || 'black';
    style.align = style.align || 'left';
    style.stroke = style.stroke || 'black'; //provide a default, see: https://github.com/GoodBoyDigital/pixi.js/issues/136
    style.strokeThickness = style.strokeThickness || 0;
    style.wordWrap = style.wordWrap || false;
    style.wordWrapWidth = style.wordWrapWidth || 100;
    style.wordWrapWidth = style.wordWrapWidth || 100;
    
    style.dropShadow = style.dropShadow || false;
    style.dropShadowAngle = style.dropShadowAngle || Math.PI / 6;
    style.dropShadowDistance = style.dropShadowDistance || 4;
    style.dropShadowColor = style.dropShadowColor || 'black';

    this.style = style;
    this.dirty = true;
};

/**
 * Set the copy for the text object. To split a line you can use '\n'
 *
 * @method setText
 * @param {String} text The copy that you would like the text to display
 */
PIXI.Text.prototype.setText = function(text)
{
    this.text = text.toString() || ' ';
    this.dirty = true;

};

/**
 * Renders text and updates it when needed
 *
 * @method updateText
 * @private
 */
PIXI.Text.prototype.updateText = function()
{
    this.context.font = this.style.font;

    var outputText = this.text;

    // word wrap
    // preserve original text
    if(this.style.wordWrap)outputText = this.wordWrap(this.text);

    //split text into lines
    var lines = outputText.split(/(?:\r\n|\r|\n)/);

    //calculate text width
    var lineWidths = [];
    var maxLineWidth = 0;
    for (var i = 0; i < lines.length; i++)
    {
        var lineWidth = this.context.measureText(lines[i]).width;
        lineWidths[i] = lineWidth;
        maxLineWidth = Math.max(maxLineWidth, lineWidth);
    }

    var width = maxLineWidth + this.style.strokeThickness;
    if(this.style.dropShadow)width += this.style.dropShadowDistance;

    this.canvas.width = width + this.context.lineWidth;
    //calculate text height
    var lineHeight = this.determineFontHeight('font: ' + this.style.font  + ';') + this.style.strokeThickness;
    
    var height = lineHeight * lines.length;
    if(this.style.dropShadow)height += this.style.dropShadowDistance;

    this.canvas.height = height;

    if(navigator.isCocoonJS) this.context.clearRect(0,0,this.canvas.width,this.canvas.height);
    
    this.context.font = this.style.font;
    this.context.strokeStyle = this.style.stroke;
    this.context.lineWidth = this.style.strokeThickness;
    this.context.textBaseline = 'top';

    var linePositionX;
    var linePositionY;

    if(this.style.dropShadow)
    {
        this.context.fillStyle = this.style.dropShadowColor;

        var xShadowOffset = Math.sin(this.style.dropShadowAngle) * this.style.dropShadowDistance;
        var yShadowOffset = Math.cos(this.style.dropShadowAngle) * this.style.dropShadowDistance;

        for (i = 0; i < lines.length; i++)
        {
            linePositionX = this.style.strokeThickness / 2;
            linePositionY = this.style.strokeThickness / 2 + i * lineHeight;

            if(this.style.align === 'right')
            {
                linePositionX += maxLineWidth - lineWidths[i];
            }
            else if(this.style.align === 'center')
            {
                linePositionX += (maxLineWidth - lineWidths[i]) / 2;
            }

            if(this.style.fill)
            {
                this.context.fillText(lines[i], linePositionX + xShadowOffset, linePositionY + yShadowOffset);
            }

          //  if(dropShadow)
        }
    }

    //set canvas text styles
    this.context.fillStyle = this.style.fill;
    
    //draw lines line by line
    for (i = 0; i < lines.length; i++)
    {
        linePositionX = this.style.strokeThickness / 2;
        linePositionY = this.style.strokeThickness / 2 + i * lineHeight;

        if(this.style.align === 'right')
        {
            linePositionX += maxLineWidth - lineWidths[i];
        }
        else if(this.style.align === 'center')
        {
            linePositionX += (maxLineWidth - lineWidths[i]) / 2;
        }

        if(this.style.stroke && this.style.strokeThickness)
        {
            this.context.strokeText(lines[i], linePositionX, linePositionY);
        }

        if(this.style.fill)
        {
            this.context.fillText(lines[i], linePositionX, linePositionY);
        }

      //  if(dropShadow)
    }


    this.updateTexture();
};

/**
 * Updates texture size based on canvas size
 *
 * @method updateTexture
 * @private
 */
PIXI.Text.prototype.updateTexture = function()
{
    this.texture.baseTexture.width = this.canvas.width;
    this.texture.baseTexture.height = this.canvas.height;
    this.texture.frame.width = this.canvas.width;
    this.texture.frame.height = this.canvas.height;

    this._width = this.canvas.width;
    this._height = this.canvas.height;

    this.requiresUpdate =  true;
};

/**
* Renders the object using the WebGL renderer
*
* @method _renderWebGL
* @param renderSession {RenderSession} 
* @private
*/
PIXI.Text.prototype._renderWebGL = function(renderSession)
{
    if(this.requiresUpdate)
    {
        this.requiresUpdate = false;
        PIXI.updateWebGLTexture(this.texture.baseTexture, renderSession.gl);
    }

    PIXI.Sprite.prototype._renderWebGL.call(this, renderSession);
};

/**
 * Updates the transform of this object
 *
 * @method updateTransform
 * @private
 */
PIXI.Text.prototype.updateTransform = function()
{
    if(this.dirty)
    {
        this.updateText();
        this.dirty = false;
    }

    PIXI.Sprite.prototype.updateTransform.call(this);
};

/*
 * http://stackoverflow.com/users/34441/ellisbben
 * great solution to the problem!
 * returns the height of the given font
 *
 * @method determineFontHeight
 * @param fontStyle {Object}
 * @private
 */
PIXI.Text.prototype.determineFontHeight = function(fontStyle)
{
    // build a little reference dictionary so if the font style has been used return a
    // cached version...
    var result = PIXI.Text.heightCache[fontStyle];

    if(!result)
    {
        var body = document.getElementsByTagName('body')[0];
        var dummy = document.createElement('div');
        var dummyText = document.createTextNode('M');
        dummy.appendChild(dummyText);
        dummy.setAttribute('style', fontStyle + ';position:absolute;top:0;left:0');
        body.appendChild(dummy);

        result = dummy.offsetHeight;
        PIXI.Text.heightCache[fontStyle] = result;

        body.removeChild(dummy);
    }

    return result;
};

/**
 * Applies newlines to a string to have it optimally fit into the horizontal
 * bounds set by the Text object's wordWrapWidth property.
 *
 * @method wordWrap
 * @param text {String}
 * @private
 */
PIXI.Text.prototype.wordWrap = function(text)
{
    // Greedy wrapping algorithm that will wrap words as the line grows longer
    // than its horizontal bounds.
    var result = '';
    var lines = text.split('\n');
    for (var i = 0; i < lines.length; i++)
    {
        var spaceLeft = this.style.wordWrapWidth;
        var words = lines[i].split(' ');
        for (var j = 0; j < words.length; j++)
        {
            var wordWidth = this.context.measureText(words[j]).width;
            var wordWidthWithSpace = wordWidth + this.context.measureText(' ').width;
            if(j === 0 || wordWidthWithSpace > spaceLeft)
            {
                // Skip printing the newline if it's the first word of the line that is
                // greater than the word wrap width.
                if(j > 0)
                {
                    result += '\n';
                }
                result += words[j];
                spaceLeft = this.style.wordWrapWidth - wordWidth;
            }
            else
            {
                spaceLeft -= wordWidthWithSpace;
                result += ' ' + words[j];
            }
        }

        if (i < lines.length-1)
        {
            result += '\n';
        }
    }
    return result;
};

/**
 * Destroys this text object
 *
 * @method destroy
 * @param destroyBaseTexture {Boolean} whether to destroy the base texture as well
 */
PIXI.Text.prototype.destroy = function(destroyBaseTexture)
{
    // make sure to reset the the context and canvas.. dont want this hanging around in memory!
    this.context = null;
    this.canvas = null;

    this.texture.destroy(destroyBaseTexture === undefined ? true : destroyBaseTexture);
};

PIXI.Text.heightCache = {};

/**
 * @author Mat Groves http://matgroves.com/ @Doormat23
 */

/**
 * A Text Object will create a line(s) of text using bitmap font. To split a line you can use '\n', '\r' or '\r\n'
 * You can generate the fnt files using
 * http://www.angelcode.com/products/bmfont/ for windows or
 * http://www.bmglyph.com/ for mac.
 *
 * @class BitmapText
 * @extends DisplayObjectContainer
 * @constructor
 * @param text {String} The copy that you would like the text to display
 * @param style {Object} The style parameters
 * @param style.font {String} The size (optional) and bitmap font id (required) eq 'Arial' or '20px Arial' (must have loaded previously)
 * @param [style.align='left'] {String} Alignment for multiline text ('left', 'center' or 'right'), does not affect single line text
 */
PIXI.BitmapText = function(text, style)
{
    PIXI.DisplayObjectContainer.call(this);

    this._pool = [];

    this.setText(text);
    this.setStyle(style);
    this.updateText();
    this.dirty = false;
};

// constructor
PIXI.BitmapText.prototype = Object.create(PIXI.DisplayObjectContainer.prototype);
PIXI.BitmapText.prototype.constructor = PIXI.BitmapText;

/**
 * Set the copy for the text object
 *
 * @method setText
 * @param text {String} The copy that you would like the text to display
 */
PIXI.BitmapText.prototype.setText = function(text)
{
    this.text = text || ' ';
    this.dirty = true;
};

/**
 * Set the style of the text
 * style.font {String} The size (optional) and bitmap font id (required) eq 'Arial' or '20px Arial' (must have loaded previously)
 * [style.align='left'] {String} Alignment for multiline text ('left', 'center' or 'right'), does not affect single line text
 *
 * @method setStyle
 * @param style {Object} The style parameters, contained as properties of an object
 */
PIXI.BitmapText.prototype.setStyle = function(style)
{
    style = style || {};
    style.align = style.align || 'left';
    this.style = style;

    var font = style.font.split(' ');
    this.fontName = font[font.length - 1];
    this.fontSize = font.length >= 2 ? parseInt(font[font.length - 2], 10) : PIXI.BitmapText.fonts[this.fontName].size;

    this.dirty = true;
    this.tint = style.tint;
};

/**
 * Renders text and updates it when needed
 *
 * @method updateText
 * @private
 */
PIXI.BitmapText.prototype.updateText = function()
{
    var data = PIXI.BitmapText.fonts[this.fontName];
    var pos = new PIXI.Point();
    var prevCharCode = null;
    var chars = [];
    var maxLineWidth = 0;
    var lineWidths = [];
    var line = 0;
    var scale = this.fontSize / data.size;
    

    for(var i = 0; i < this.text.length; i++)
    {
        var charCode = this.text.charCodeAt(i);
        if(/(?:\r\n|\r|\n)/.test(this.text.charAt(i)))
        {
            lineWidths.push(pos.x);
            maxLineWidth = Math.max(maxLineWidth, pos.x);
            line++;

            pos.x = 0;
            pos.y += data.lineHeight;
            prevCharCode = null;
            continue;
        }

        var charData = data.chars[charCode];
        if(!charData) continue;

        if(prevCharCode && charData[prevCharCode])
        {
            pos.x += charData.kerning[prevCharCode];
        }
        chars.push({texture:charData.texture, line: line, charCode: charCode, position: new PIXI.Point(pos.x + charData.xOffset, pos.y + charData.yOffset)});
        pos.x += charData.xAdvance;

        prevCharCode = charCode;
    }

    lineWidths.push(pos.x);
    maxLineWidth = Math.max(maxLineWidth, pos.x);

    var lineAlignOffsets = [];
    for(i = 0; i <= line; i++)
    {
        var alignOffset = 0;
        if(this.style.align === 'right')
        {
            alignOffset = maxLineWidth - lineWidths[i];
        }
        else if(this.style.align === 'center')
        {
            alignOffset = (maxLineWidth - lineWidths[i]) / 2;
        }
        lineAlignOffsets.push(alignOffset);
    }

    var lenChildren = this.children.length;
    var lenChars = chars.length;
    var tint = this.tint || 0xFFFFFF;
    for(i = 0; i < lenChars; i++)
    {
        var c = i < lenChildren ? this.children[i] : this._pool.pop(); // get old child if have. if not - take from pool.

        if (c) c.setTexture(chars[i].texture); // check if got one before.
        else c = new PIXI.Sprite(chars[i].texture); // if no create new one.

        c.position.x = (chars[i].position.x + lineAlignOffsets[chars[i].line]) * scale;
        c.position.y = chars[i].position.y * scale;
        c.scale.x = c.scale.y = scale;
        c.tint = tint;
        if (!c.parent) this.addChild(c);
    }

    // remove unnecessary children.
    // and put their into the pool.
    while(this.children.length > lenChars)
    {
        var child = this.getChildAt(this.children.length - 1);
        this._pool.push(child);
        this.removeChild(child);
    }


    /**
     * [read-only] The width of the overall text, different from fontSize,
     * which is defined in the style object
     *
     * @property textWidth
     * @type Number
     */
    this.textWidth = maxLineWidth * scale;

    /**
     * [read-only] The height of the overall text, different from fontSize,
     * which is defined in the style object
     *
     * @property textHeight
     * @type Number
     */
    this.textHeight = (pos.y + data.lineHeight) * scale;
};

/**
 * Updates the transform of this object
 *
 * @method updateTransform
 * @private
 */
PIXI.BitmapText.prototype.updateTransform = function()
{
    if(this.dirty)
    {
        this.updateText();
        this.dirty = false;
    }

    PIXI.DisplayObjectContainer.prototype.updateTransform.call(this);
};

PIXI.BitmapText.fonts = {};

/**
 * @author Mat Groves http://matgroves.com/ @Doormat23
 */
 
/**
 * Holds all information related to an Interaction event
 *
 * @class InteractionData
 * @constructor
 */
PIXI.InteractionData = function()
{
    /**
     * This point stores the global coords of where the touch/mouse event happened
     *
     * @property global
     * @type Point
     */
    this.global = new PIXI.Point();

   
    /**
     * The target Sprite that was interacted with
     *
     * @property target
     * @type Sprite
     */
    this.target = null;

    /**
     * When passed to an event handler, this will be the original DOM Event that was captured
     *
     * @property originalEvent
     * @type Event
     */
    this.originalEvent = null;
};

/**
 * This will return the local coordinates of the specified displayObject for this InteractionData
 *
 * @method getLocalPosition
 * @param displayObject {DisplayObject} The DisplayObject that you would like the local coords off
 * @return {Point} A point containing the coordinates of the InteractionData position relative to the DisplayObject
 */
PIXI.InteractionData.prototype.getLocalPosition = function(displayObject)
{
    var worldTransform = displayObject.worldTransform;
    var global = this.global;

    // do a cheeky transform to get the mouse coords;
    var a00 = worldTransform.a, a01 = worldTransform.b, a02 = worldTransform.tx,
        a10 = worldTransform.c, a11 = worldTransform.d, a12 = worldTransform.ty,
        id = 1 / (a00 * a11 + a01 * -a10);
    // set the mouse coords...
    return new PIXI.Point(a11 * id * global.x + -a01 * id * global.y + (a12 * a01 - a02 * a11) * id,
                               a00 * id * global.y + -a10 * id * global.x + (-a12 * a00 + a02 * a10) * id);
};

// constructor
PIXI.InteractionData.prototype.constructor = PIXI.InteractionData;
/**
 * @author Mat Groves http://matgroves.com/ @Doormat23
 */

 /**
 * The interaction manager deals with mouse and touch events. Any DisplayObject can be interactive
 * if its interactive parameter is set to true
 * This manager also supports multitouch.
 *
 * @class InteractionManager
 * @constructor
 * @param stage {Stage} The stage to handle interactions
 */
PIXI.InteractionManager = function(stage)
{
    /**
     * a reference to the stage
     *
     * @property stage
     * @type Stage
     */
    this.stage = stage;

    /**
     * the mouse data
     *
     * @property mouse
     * @type InteractionData
     */
    this.mouse = new PIXI.InteractionData();

    /**
     * an object that stores current touches (InteractionData) by id reference
     *
     * @property touchs
     * @type Object
     */
    this.touchs = {};

    // helpers
    this.tempPoint = new PIXI.Point();

    /**
     * 
     * @property mouseoverEnabled
     * @type Boolean
     * @default
     */
    this.mouseoverEnabled = true;

    /**
     * tiny little interactiveData pool !
     * 
     * @property pool
     * @type Array
     */
    this.pool = [];

    /**
     * An array containing all the iterative items from the our interactive tree
     * @property interactiveItems
     * @type Array
     * @private
     *
     */
    this.interactiveItems = [];

    /**
     * Our canvas
     * @property interactionDOMElement
     * @type HTMLCanvasElement
     * @private
     */
    this.interactionDOMElement = null;

    //this will make it so that you dont have to call bind all the time
    this.onMouseMove = this.onMouseMove.bind( this );
    this.onMouseDown = this.onMouseDown.bind(this);
    this.onMouseOut = this.onMouseOut.bind(this);
    this.onMouseUp = this.onMouseUp.bind(this);

    this.onTouchStart = this.onTouchStart.bind(this);
    this.onTouchEnd = this.onTouchEnd.bind(this);
    this.onTouchMove = this.onTouchMove.bind(this);

    this.last = 0;

    /**
     * The css style of the cursor that is being used
     * @property currentCursorStyle
     * @type String
     *
     */
    this.currentCursorStyle = 'inherit';

    /**
     * Is set to true when the mouse is moved out of the canvas
     * @property mouseOut
     * @type Boolean
     *
     */
    this.mouseOut = false;
};

// constructor
PIXI.InteractionManager.prototype.constructor = PIXI.InteractionManager;

/**
 * Collects an interactive sprite recursively to have their interactions managed
 *
 * @method collectInteractiveSprite
 * @param displayObject {DisplayObject} the displayObject to collect
 * @param iParent {DisplayObject} the display object's parent
 * @private
 */
PIXI.InteractionManager.prototype.collectInteractiveSprite = function(displayObject, iParent)
{
    var children = displayObject.children;
    var length = children.length;

    // make an interaction tree... {item.__interactiveParent}
    for (var i = length-1; i >= 0; i--)
    {
        var child = children[i];

        // push all interactive bits
        if(child._interactive)
        {
            iParent.interactiveChildren = true;
            //child.__iParent = iParent;
            this.interactiveItems.push(child);

            if(child.children.length > 0)
            {
                this.collectInteractiveSprite(child, child);
            }
        }
        else
        {
            child.__iParent = null;

            if(child.children.length > 0)
            {
                this.collectInteractiveSprite(child, iParent);
            }
        }

    }
};

/**
 * Sets the target for event delegation
 *
 * @method setTarget
 * @param target {WebGLRenderer|CanvasRenderer} the renderer to bind events to
 * @private
 */
PIXI.InteractionManager.prototype.setTarget = function(target)
{
    this.target = target;

    //check if the dom element has been set. If it has don't do anything
    if( this.interactionDOMElement === null ) {

        this.setTargetDomElement( target.view );
    }

    
};


/**
 * Sets the DOM element which will receive mouse/touch events. This is useful for when you have other DOM
 * elements on top of the renderers Canvas element. With this you'll be able to delegate another DOM element
 * to receive those events
 *
 * @method setTargetDomElement
 * @param domElement {DOMElement} the DOM element which will receive mouse and touch events
 * @private
 */
PIXI.InteractionManager.prototype.setTargetDomElement = function(domElement)
{

    this.removeEvents();


    if (window.navigator.msPointerEnabled)
    {
        // time to remove some of that zoom in ja..
        domElement.style['-ms-content-zooming'] = 'none';
        domElement.style['-ms-touch-action'] = 'none';

        // DO some window specific touch!
    }

    this.interactionDOMElement = domElement;

    domElement.addEventListener('mousemove',  this.onMouseMove, true);
    domElement.addEventListener('mousedown',  this.onMouseDown, true);
    domElement.addEventListener('mouseout',   this.onMouseOut, true);

    // aint no multi touch just yet!
    domElement.addEventListener('touchstart', this.onTouchStart, true);
    domElement.addEventListener('touchend', this.onTouchEnd, true);
    domElement.addEventListener('touchmove', this.onTouchMove, true);

    window.addEventListener('mouseup',  this.onMouseUp, true);
};


PIXI.InteractionManager.prototype.removeEvents = function()
{
    if(!this.interactionDOMElement)return;

    this.interactionDOMElement.style['-ms-content-zooming'] = '';
    this.interactionDOMElement.style['-ms-touch-action'] = '';

    this.interactionDOMElement.removeEventListener('mousemove',  this.onMouseMove, true);
    this.interactionDOMElement.removeEventListener('mousedown',  this.onMouseDown, true);
    this.interactionDOMElement.removeEventListener('mouseout',   this.onMouseOut, true);

    // aint no multi touch just yet!
    this.interactionDOMElement.removeEventListener('touchstart', this.onTouchStart, true);
    this.interactionDOMElement.removeEventListener('touchend', this.onTouchEnd, true);
    this.interactionDOMElement.removeEventListener('touchmove', this.onTouchMove, true);

    this.interactionDOMElement = null;

    window.removeEventListener('mouseup',  this.onMouseUp, true);
};

/**
 * updates the state of interactive objects
 *
 * @method update
 * @private
 */
PIXI.InteractionManager.prototype.update = function()
{
    if(!this.target)return;

    // frequency of 30fps??
    var now = Date.now();
    var diff = now - this.last;
    diff = (diff * PIXI.INTERACTION_FREQUENCY ) / 1000;
    if(diff < 1)return;
    this.last = now;

    var i = 0;

    // ok.. so mouse events??
    // yes for now :)
    // OPTIMISE - how often to check??
    if(this.dirty)
    {
        this.dirty = false;

        var len = this.interactiveItems.length;

        for (i = 0; i < len; i++) {
            this.interactiveItems[i].interactiveChildren = false;
        }

        this.interactiveItems = [];

        if(this.stage.interactive)this.interactiveItems.push(this.stage);
        // go through and collect all the objects that are interactive..
        this.collectInteractiveSprite(this.stage, this.stage);
    }

    // loop through interactive objects!
    var length = this.interactiveItems.length;
    var cursor = 'inherit';
    var over = false;

    for (i = 0; i < length; i++)
    {
        var item = this.interactiveItems[i];

        // OPTIMISATION - only calculate every time if the mousemove function exists..
        // OK so.. does the object have any other interactive functions?
        // hit-test the clip!
       // if(item.mouseover || item.mouseout || item.buttonMode)
       // {
        // ok so there are some functions so lets hit test it..
        item.__hit = this.hitTest(item, this.mouse);
        this.mouse.target = item;
        // ok so deal with interactions..
        // looks like there was a hit!
        if(item.__hit && !over)
        {
            if(item.buttonMode) cursor = item.defaultCursor;

            if(!item.interactiveChildren)over = true;

            if(!item.__isOver)
            {
                if(item.mouseover)item.mouseover(this.mouse);
                item.__isOver = true;
            }
        }
        else
        {
            if(item.__isOver)
            {
                // roll out!
                if(item.mouseout)item.mouseout(this.mouse);
                item.__isOver = false;
            }
        }
    }

    if( this.currentCursorStyle !== cursor )
    {
        this.currentCursorStyle = cursor;
        this.interactionDOMElement.style.cursor = cursor;
    }
};

/**
 * Is called when the mouse moves across the renderer element
 *
 * @method onMouseMove
 * @param event {Event} The DOM event of the mouse moving
 * @private
 */
PIXI.InteractionManager.prototype.onMouseMove = function(event)
{
    this.mouse.originalEvent = event || window.event; //IE uses window.event
    // TODO optimize by not check EVERY TIME! maybe half as often? //
    var rect = this.interactionDOMElement.getBoundingClientRect();

    this.mouse.global.x = (event.clientX - rect.left) * (this.target.width / rect.width);
    this.mouse.global.y = (event.clientY - rect.top) * ( this.target.height / rect.height);

    var length = this.interactiveItems.length;

    for (var i = 0; i < length; i++)
    {
        var item = this.interactiveItems[i];

        if(item.mousemove)
        {
            //call the function!
            item.mousemove(this.mouse);
        }
    }
};

/**
 * Is called when the mouse button is pressed down on the renderer element
 *
 * @method onMouseDown
 * @param event {Event} The DOM event of a mouse button being pressed down
 * @private
 */
PIXI.InteractionManager.prototype.onMouseDown = function(event)
{
    this.mouse.originalEvent = event || window.event; //IE uses window.event

    if(PIXI.AUTO_PREVENT_DEFAULT)this.mouse.originalEvent.preventDefault();

    // loop through interaction tree...
    // hit test each item! ->
    // get interactive items under point??
    //stage.__i
    var length = this.interactiveItems.length;

    // while
    // hit test
    for (var i = 0; i < length; i++)
    {
        var item = this.interactiveItems[i];

        if(item.mousedown || item.click)
        {
            item.__mouseIsDown = true;
            item.__hit = this.hitTest(item, this.mouse);

            if(item.__hit)
            {
                //call the function!
                if(item.mousedown)item.mousedown(this.mouse);
                item.__isDown = true;

                // just the one!
                if(!item.interactiveChildren)break;
            }
        }
    }
};

/**
 * Is called when the mouse button is moved out of the renderer element
 *
 * @method onMouseOut
 * @param event {Event} The DOM event of a mouse button being moved out
 * @private 
 */
PIXI.InteractionManager.prototype.onMouseOut = function()
{
    var length = this.interactiveItems.length;

    this.interactionDOMElement.style.cursor = 'inherit';

    for (var i = 0; i < length; i++)
    {
        var item = this.interactiveItems[i];
        if(item.__isOver)
        {
            this.mouse.target = item;
            if(item.mouseout)item.mouseout(this.mouse);
            item.__isOver = false;
        }
    }

    this.mouseOut = true;

    // move the mouse to an impossible position
    this.mouse.global.x = -10000;
    this.mouse.global.y = -10000;
};

/**
 * Is called when the mouse button is released on the renderer element
 *
 * @method onMouseUp
 * @param event {Event} The DOM event of a mouse button being released
 * @private
 */
PIXI.InteractionManager.prototype.onMouseUp = function(event)
{

    this.mouse.originalEvent = event || window.event; //IE uses window.event

    var length = this.interactiveItems.length;
    var up = false;

    for (var i = 0; i < length; i++)
    {
        var item = this.interactiveItems[i];

        item.__hit = this.hitTest(item, this.mouse);

        if(item.__hit && !up)
        {
            //call the function!
            if(item.mouseup)
            {
                item.mouseup(this.mouse);
            }
            if(item.__isDown)
            {
                if(item.click)item.click(this.mouse);
            }

            if(!item.interactiveChildren)up = true;
        }
        else
        {
            if(item.__isDown)
            {
                if(item.mouseupoutside)item.mouseupoutside(this.mouse);
            }
        }

        item.__isDown = false;
        //}
    }
};

/**
 * Tests if the current mouse coordinates hit a sprite
 *
 * @method hitTest
 * @param item {DisplayObject} The displayObject to test for a hit
 * @param interactionData {InteractionData} The interactionData object to update in the case there is a hit
 * @private
 */
PIXI.InteractionManager.prototype.hitTest = function(item, interactionData)
{
    var global = interactionData.global;

    if( !item.worldVisible )return false;

    // temp fix for if the element is in a non visible
   
    var isSprite = (item instanceof PIXI.Sprite),
        worldTransform = item.worldTransform,
        a00 = worldTransform.a, a01 = worldTransform.b, a02 = worldTransform.tx,
        a10 = worldTransform.c, a11 = worldTransform.d, a12 = worldTransform.ty,
        id = 1 / (a00 * a11 + a01 * -a10),
        x = a11 * id * global.x + -a01 * id * global.y + (a12 * a01 - a02 * a11) * id,
        y = a00 * id * global.y + -a10 * id * global.x + (-a12 * a00 + a02 * a10) * id;

    interactionData.target = item;

    //a sprite or display object with a hit area defined
    if(item.hitArea && item.hitArea.contains) {
        if(item.hitArea.contains(x, y)) {
            //if(isSprite)
            interactionData.target = item;

            return true;
        }

        return false;
    }
    // a sprite with no hitarea defined
    else if(isSprite)
    {
        var width = item.texture.frame.width,
            height = item.texture.frame.height,
            x1 = -width * item.anchor.x,
            y1;

        if(x > x1 && x < x1 + width)
        {
            y1 = -height * item.anchor.y;

            if(y > y1 && y < y1 + height)
            {
                // set the target property if a hit is true!
                interactionData.target = item;
                return true;
            }
        }
    }

    var length = item.children.length;

    for (var i = 0; i < length; i++)
    {
        var tempItem = item.children[i];
        var hit = this.hitTest(tempItem, interactionData);
        if(hit)
        {
            // hmm.. TODO SET CORRECT TARGET?
            interactionData.target = item;
            return true;
        }
    }

    return false;
};

/**
 * Is called when a touch is moved across the renderer element
 *
 * @method onTouchMove
 * @param event {Event} The DOM event of a touch moving across the renderer view
 * @private
 */
PIXI.InteractionManager.prototype.onTouchMove = function(event)
{
    var rect = this.interactionDOMElement.getBoundingClientRect();
    var changedTouches = event.changedTouches;
    var touchData;
    var i = 0;

    for (i = 0; i < changedTouches.length; i++)
    {
        var touchEvent = changedTouches[i];
        touchData = this.touchs[touchEvent.identifier];
        touchData.originalEvent =  event || window.event;

        // update the touch position
        touchData.global.x = (touchEvent.clientX - rect.left) * (this.target.width / rect.width);
        touchData.global.y = (touchEvent.clientY - rect.top)  * (this.target.height / rect.height);
        if(navigator.isCocoonJS) {
            touchData.global.x = touchEvent.clientX;
            touchData.global.y = touchEvent.clientY;
        }

        for (var j = 0; j < this.interactiveItems.length; j++)
        {
            var item = this.interactiveItems[j];
            if(item.touchmove && item.__touchData[touchEvent.identifier]) item.touchmove(touchData);
        }
    }
};

/**
 * Is called when a touch is started on the renderer element
 *
 * @method onTouchStart
 * @param event {Event} The DOM event of a touch starting on the renderer view
 * @private
 */
PIXI.InteractionManager.prototype.onTouchStart = function(event)
{
    var rect = this.interactionDOMElement.getBoundingClientRect();

    if(PIXI.AUTO_PREVENT_DEFAULT)event.preventDefault();
    
    var changedTouches = event.changedTouches;
    for (var i=0; i < changedTouches.length; i++)
    {
        var touchEvent = changedTouches[i];

        var touchData = this.pool.pop();
        if(!touchData)touchData = new PIXI.InteractionData();

        touchData.originalEvent =  event || window.event;

        this.touchs[touchEvent.identifier] = touchData;
        touchData.global.x = (touchEvent.clientX - rect.left) * (this.target.width / rect.width);
        touchData.global.y = (touchEvent.clientY - rect.top)  * (this.target.height / rect.height);
        if(navigator.isCocoonJS) {
            touchData.global.x = touchEvent.clientX;
            touchData.global.y = touchEvent.clientY;
        }

        var length = this.interactiveItems.length;

        for (var j = 0; j < length; j++)
        {
            var item = this.interactiveItems[j];

            if(item.touchstart || item.tap)
            {
                item.__hit = this.hitTest(item, touchData);

                if(item.__hit)
                {
                    //call the function!
                    if(item.touchstart)item.touchstart(touchData);
                    item.__isDown = true;
                    item.__touchData = item.__touchData || {};
                    item.__touchData[touchEvent.identifier] = touchData;

                    if(!item.interactiveChildren)break;
                }
            }
        }
    }
};

/**
 * Is called when a touch is ended on the renderer element
 *
 * @method onTouchEnd
 * @param event {Event} The DOM event of a touch ending on the renderer view
 * @private
 */
PIXI.InteractionManager.prototype.onTouchEnd = function(event)
{
    //this.mouse.originalEvent = event || window.event; //IE uses window.event
    var rect = this.interactionDOMElement.getBoundingClientRect();
    var changedTouches = event.changedTouches;

    for (var i=0; i < changedTouches.length; i++)
    {
        var touchEvent = changedTouches[i];
        var touchData = this.touchs[touchEvent.identifier];
        var up = false;
        touchData.global.x = (touchEvent.clientX - rect.left) * (this.target.width / rect.width);
        touchData.global.y = (touchEvent.clientY - rect.top)  * (this.target.height / rect.height);
        if(navigator.isCocoonJS) {
            touchData.global.x = touchEvent.clientX;
            touchData.global.y = touchEvent.clientY;
        }

        var length = this.interactiveItems.length;
        for (var j = 0; j < length; j++)
        {
            var item = this.interactiveItems[j];

            if(item.__touchData && item.__touchData[touchEvent.identifier]) {

                item.__hit = this.hitTest(item, item.__touchData[touchEvent.identifier]);

                // so this one WAS down...
                touchData.originalEvent = event || window.event;
                // hitTest??

                if(item.touchend || item.tap)
                {
                    if(item.__hit && !up)
                    {
                        if(item.touchend)item.touchend(touchData);
                        if(item.__isDown)
                        {
                            if(item.tap)item.tap(touchData);
                        }

                        if(!item.interactiveChildren)up = true;
                    }
                    else
                    {
                        if(item.__isDown)
                        {
                            if(item.touchendoutside)item.touchendoutside(touchData);
                        }
                    }

                    item.__isDown = false;
                }

                item.__touchData[touchEvent.identifier] = null;
            }
        }
        // remove the touch..
        this.pool.push(touchData);
        this.touchs[touchEvent.identifier] = null;
    }
};

/**
 * @author Mat Groves http://matgroves.com/ @Doormat23
 */

/**
 * A Stage represents the root of the display tree. Everything connected to the stage is rendered
 *
 * @class Stage
 * @extends DisplayObjectContainer
 * @constructor
 * @param backgroundColor {Number} the background color of the stage, you have to pass this in is in hex format
 *      like: 0xFFFFFF for white
 * 
 * Creating a stage is a mandatory process when you use Pixi, which is as simple as this : 
 * var stage = new PIXI.Stage(0xFFFFFF);
 * where the parameter given is the background colour of the stage, in hex
 * you will use this stage instance to add your sprites to it and therefore to the renderer
 * Here is how to add a sprite to the stage : 
 * stage.addChild(sprite);
 */
PIXI.Stage = function(backgroundColor)
{
    PIXI.DisplayObjectContainer.call( this );

    /**
     * [read-only] Current transform of the object based on world (parent) factors
     *
     * @property worldTransform
     * @type Mat3
     * @readOnly
     * @private
     */
    this.worldTransform = new PIXI.Matrix();

    /**
     * Whether or not the stage is interactive
     *
     * @property interactive
     * @type Boolean
     */
    this.interactive = true;

    /**
     * The interaction manage for this stage, manages all interactive activity on the stage
     *
     * @property interactive
     * @type InteractionManager
     */
    this.interactionManager = new PIXI.InteractionManager(this);

    /**
     * Whether the stage is dirty and needs to have interactions updated
     *
     * @property dirty
     * @type Boolean
     * @private
     */
    this.dirty = true;

    //the stage is its own stage
    this.stage = this;

    //optimize hit detection a bit
    this.stage.hitArea = new PIXI.Rectangle(0,0,100000, 100000);

    this.setBackgroundColor(backgroundColor);
};

// constructor
PIXI.Stage.prototype = Object.create( PIXI.DisplayObjectContainer.prototype );
PIXI.Stage.prototype.constructor = PIXI.Stage;

/**
 * Sets another DOM element which can receive mouse/touch interactions instead of the default Canvas element.
 * This is useful for when you have other DOM elements on top of the Canvas element.
 *
 * @method setInteractionDelegate
 * @param domElement {DOMElement} This new domElement which will receive mouse/touch events
 */
PIXI.Stage.prototype.setInteractionDelegate = function(domElement)
{
    this.interactionManager.setTargetDomElement( domElement );
};

/*
 * Updates the object transform for rendering
 *
 * @method updateTransform
 * @private
 */
PIXI.Stage.prototype.updateTransform = function()
{
    this.worldAlpha = 1;

    for(var i=0,j=this.children.length; i<j; i++)
    {
        this.children[i].updateTransform();
    }

    if(this.dirty)
    {
        this.dirty = false;
        // update interactive!
        this.interactionManager.dirty = true;
    }

    if(this.interactive)this.interactionManager.update();
};

/**
 * Sets the background color for the stage
 *
 * @method setBackgroundColor
 * @param backgroundColor {Number} the color of the background, easiest way to pass this in is in hex format
 *      like: 0xFFFFFF for white
 */
PIXI.Stage.prototype.setBackgroundColor = function(backgroundColor)
{
    this.backgroundColor = backgroundColor || 0x000000;
    this.backgroundColorSplit = PIXI.hex2rgb(this.backgroundColor);
    var hex = this.backgroundColor.toString(16);
    hex = '000000'.substr(0, 6 - hex.length) + hex;
    this.backgroundColorString = '#' + hex;
};

/**
 * This will return the point containing global coords of the mouse.
 *
 * @method getMousePosition
 * @return {Point} The point containing the coords of the global InteractionData position.
 */
PIXI.Stage.prototype.getMousePosition = function()
{
    return this.interactionManager.mouse.global;
};

/**
 * @author Mat Groves http://matgroves.com/ @Doormat23
 */
 
// http://paulirish.com/2011/requestanimationframe-for-smart-animating/
// http://my.opera.com/emoller/blog/2011/12/20/requestanimationframe-for-smart-er-animating

// requestAnimationFrame polyfill by Erik Möller. fixes from Paul Irish and Tino Zijdel

// MIT license

/**
 * A polyfill for requestAnimationFrame
 * You can actually use both requestAnimationFrame and requestAnimFrame, 
 * you will still benefit from the polyfill
 *
 * @method requestAnimationFrame
 */
/**
 * A polyfill for cancelAnimationFrame
 *
 * @method cancelAnimationFrame
 */
var lastTime = 0;
var vendors = ['ms', 'moz', 'webkit', 'o'];
for(var x = 0; x < vendors.length && !window.requestAnimationFrame; ++x) {
    window.requestAnimationFrame = window[vendors[x] + 'RequestAnimationFrame'];
    window.cancelAnimationFrame = window[vendors[x] + 'CancelAnimationFrame'] ||
        window[vendors[x] + 'CancelRequestAnimationFrame'];
}

if (!window.requestAnimationFrame) {
    window.requestAnimationFrame = function(callback) {
        var currTime = new Date().getTime();
        var timeToCall = Math.max(0, 16 - (currTime - lastTime));
        var id = window.setTimeout(function() { callback(currTime + timeToCall); },
          timeToCall);
        lastTime = currTime + timeToCall;
        return id;
    };
}

if (!window.cancelAnimationFrame) {
    window.cancelAnimationFrame = function(id) {
        clearTimeout(id);
    };
}

window.requestAnimFrame = window.requestAnimationFrame;

/**
 * Converts a hex color number to an [R, G, B] array
 *
 * @method hex2rgb
 * @param hex {Number}
 */
PIXI.hex2rgb = function(hex) {
    return [(hex >> 16 & 0xFF) / 255, ( hex >> 8 & 0xFF) / 255, (hex & 0xFF)/ 255];
};

/**
 * Converts a color as an [R, G, B] array to a hex number
 *
 * @method rgb2hex
 * @param rgb {Array}
 */
PIXI.rgb2hex = function(rgb) {
    return ((rgb[0]*255 << 16) + (rgb[1]*255 << 8) + rgb[2]*255);
};

/**
 * A polyfill for Function.prototype.bind
 *
 * @method bind
 */
if (typeof Function.prototype.bind !== 'function') {
    Function.prototype.bind = (function () {
        var slice = Array.prototype.slice;
        return function (thisArg) {
            var target = this, boundArgs = slice.call(arguments, 1);

            if (typeof target !== 'function') throw new TypeError();

            function bound() {
                var args = boundArgs.concat(slice.call(arguments));
                target.apply(this instanceof bound ? this : thisArg, args);
            }

            bound.prototype = (function F(proto) {
                if (proto) F.prototype = proto;
                if (!(this instanceof F)) return new F();
            })(target.prototype);

            return bound;
        };
    })();
}

/**
 * A wrapper for ajax requests to be handled cross browser
 *
 * @class AjaxRequest
 * @constructor
 */
PIXI.AjaxRequest = function()
{
    var activexmodes = ['Msxml2.XMLHTTP.6.0', 'Msxml2.XMLHTTP.3.0', 'Microsoft.XMLHTTP']; //activeX versions to check for in IE

    if (window.ActiveXObject)
    { //Test for support for ActiveXObject in IE first (as XMLHttpRequest in IE7 is broken)
        for (var i=0; i<activexmodes.length; i++)
        {
            try{
                return new window.ActiveXObject(activexmodes[i]);
            }
            catch(e) {
                //suppress error
            }
        }
    }
    else if (window.XMLHttpRequest) // if Mozilla, Safari etc
    {
        return new window.XMLHttpRequest();
    }
    else
    {
        return false;
    }
};
/*
PIXI.packColorRGBA = function(r, g, b, a)//r, g, b, a)
{
  //  console.log(r, b, c, d)
  return (Math.floor((r)*63) << 18) | (Math.floor((g)*63) << 12) | (Math.floor((b)*63) << 6);// | (Math.floor((a)*63))
  //  i = i | (Math.floor((a)*63));
   // return i;
   // var r = (i / 262144.0 ) / 64;
   // var g = (i / 4096.0)%64 / 64;
  //  var b = (i / 64.0)%64 / 64;
  //  var a = (i)%64 / 64;
     
  //  console.log(r, g, b, a);
  //  return i;

};
*/
/*
PIXI.packColorRGB = function(r, g, b)//r, g, b, a)
{
    return (Math.floor((r)*255) << 16) | (Math.floor((g)*255) << 8) | (Math.floor((b)*255));
};

PIXI.unpackColorRGB = function(r, g, b)//r, g, b, a)
{
    return (Math.floor((r)*255) << 16) | (Math.floor((g)*255) << 8) | (Math.floor((b)*255));
};
*/

/**
 * Checks whether the Canvas BlendModes are supported by the current browser
 *
 * @method canUseNewCanvasBlendModes
 * @return {Boolean} whether they are supported
 */
PIXI.canUseNewCanvasBlendModes = function()
{
    var canvas = document.createElement('canvas');
    canvas.width = 1;
    canvas.height = 1;
    var context = canvas.getContext('2d');
    context.fillStyle = '#000';
    context.fillRect(0,0,1,1);
    context.globalCompositeOperation = 'multiply';
    context.fillStyle = '#fff';
    context.fillRect(0,0,1,1);
    return context.getImageData(0,0,1,1).data[0] === 0;
};

/**
 * Given a number, this function returns the closest number that is a power of two
 * this function is taken from Starling Framework as its pretty neat ;)
 *
 * @method getNextPowerOfTwo
 * @param number {Number}
 * @return {Number} the closest number that is a power of two
 */
PIXI.getNextPowerOfTwo = function(number)
{
    if (number > 0 && (number & (number - 1)) === 0) // see: http://goo.gl/D9kPj
        return number;
    else
    {
        var result = 1;
        while (result < number) result <<= 1;
        return result;
    }
};

/**
 * @author Mat Groves http://matgroves.com/ @Doormat23
 */
 
/**
 * https://github.com/mrdoob/eventtarget.js/
 * THankS mr DOob!
 */

/**
 * Adds event emitter functionality to a class
 *
 * @class EventTarget
 * @example
 *      function MyEmitter() {
 *          PIXI.EventTarget.call(this); //mixes in event target stuff
 *      }
 *
 *      var em = new MyEmitter();
 *      em.emit({ type: 'eventName', data: 'some data' });
 */
PIXI.EventTarget = function () {

    /**
     * Holds all the listeners
     *
     * @property listeners
     * @type Object
     */
    var listeners = {};

    /**
     * Adds a listener for a specific event
     *
     * @method addEventListener
     * @param type {string} A string representing the event type to listen for.
     * @param listener {function} The callback function that will be fired when the event occurs
     */
    this.addEventListener = this.on = function ( type, listener ) {


        if ( listeners[ type ] === undefined ) {

            listeners[ type ] = [];

        }

        if ( listeners[ type ].indexOf( listener ) === - 1 ) {

            listeners[ type ].unshift( listener );
        }

    };

    /**
     * Fires the event, ie pretends that the event has happened
     *
     * @method dispatchEvent
     * @param event {Event} the event object
     */
    this.dispatchEvent = this.emit = function ( event ) {

        if ( !listeners[ event.type ] || !listeners[ event.type ].length ) {

            return;

        }


        for(var i = listeners[ event.type ].length-1; i >= 0; i--) {
//        for(var i = 0, l=listeners[ event.type ].length; i < l; i++) {


            listeners[ event.type ][ i ]( event );

        }

    };

    /**
     * Removes the specified listener that was assigned to the specified event type
     *
     * @method removeEventListener
     * @param type {string} A string representing the event type which will have its listener removed
     * @param listener {function} The callback function that was be fired when the event occured
     */
    this.removeEventListener = this.off = function ( type, listener ) {

        var index = listeners[ type ].indexOf( listener );

        if ( index !== - 1 ) {

            listeners[ type ].splice( index, 1 );

        }

    };

    /**
     * Removes all the listeners that were active for the specified event type
     *
     * @method removeAllEventListeners
     * @param type {string} A string representing the event type which will have all its listeners removed
     */
	this.removeAllEventListeners = function( type ) {
		var a = listeners[type];
		if (a)
			a.length = 0;
	};
};

/**
 * @author Mat Groves http://matgroves.com/ @Doormat23
 */

/**
 * This helper function will automatically detect which renderer you should be using.
 * WebGL is the preferred renderer as it is a lot faster. If webGL is not supported by
 * the browser then this function will return a canvas renderer
 * @class autoDetectRenderer
 * @static
 * @param width=800 {Number} the width of the renderers view
 * @param height=600 {Number} the height of the renderers view
 * @param [view] {Canvas} the canvas to use as a view, optional 
 * @param [transparent=false] {Boolean} the transparency of the render view, default false
 * @param [antialias=false] {Boolean} sets antialias (only applicable in webGL chrome at the moment)
 *
 */
PIXI.autoDetectRenderer = function(width, height, view, transparent, antialias)
{
    if(!width)width = 800;
    if(!height)height = 600;

    // BORROWED from Mr Doob (mrdoob.com)
    var webgl = ( function () { try {
                                    var canvas = document.createElement( 'canvas' );
                                    return !! window.WebGLRenderingContext && ( canvas.getContext( 'webgl' ) || canvas.getContext( 'experimental-webgl' ) );
                                } catch( e ) {
                                    return false;
                                }
                            } )();

    if( webgl )
    {
        return new PIXI.WebGLRenderer(width, height, view, transparent, antialias);
    }

    return  new PIXI.CanvasRenderer(width, height, view, transparent);
};

/**
 * This helper function will automatically detect which renderer you should be using.
 * This function is very similar to the autoDetectRenderer function except that is will return a canvas renderer for android.
 * Even thought both android chrome suports webGL the canvas implementation perform better at the time of writing. 
 * This function will likely change and update as webGL performance imporoves on thease devices.
 * @class getRecommendedRenderer
 * @static
 * @param width=800 {Number} the width of the renderers view
 * @param height=600 {Number} the height of the renderers view
 * @param [view] {Canvas} the canvas to use as a view, optional 
 * @param [transparent=false] {Boolean} the transparency of the render view, default false
 * @param [antialias=false] {Boolean} sets antialias (only applicable in webGL chrome at the moment)
 *
 */
PIXI.autoDetectRecommendedRenderer = function(width, height, view, transparent, antialias)
{
    if(!width)width = 800;
    if(!height)height = 600;

    // BORROWED from Mr Doob (mrdoob.com)
    var webgl = ( function () { try {
                                    var canvas = document.createElement( 'canvas' );
                                    return !! window.WebGLRenderingContext && ( canvas.getContext( 'webgl' ) || canvas.getContext( 'experimental-webgl' ) );
                                } catch( e ) {
                                    return false;
                                }
                            } )();

    var isAndroid = /Android/i.test(navigator.userAgent);

    if( webgl && !isAndroid)
    {
        return new PIXI.WebGLRenderer(width, height, view, transparent, antialias);
    }

    return  new PIXI.CanvasRenderer(width, height, view, transparent);
};

/*
    PolyK library
    url: http://polyk.ivank.net
    Released under MIT licence.

    Copyright (c) 2012 Ivan Kuckir

    Permission is hereby granted, free of charge, to any person
    obtaining a copy of this software and associated documentation
    files (the "Software"), to deal in the Software without
    restriction, including without limitation the rights to use,
    copy, modify, merge, publish, distribute, sublicense, and/or sell
    copies of the Software, and to permit persons to whom the
    Software is furnished to do so, subject to the following
    conditions:

    The above copyright notice and this permission notice shall be
    included in all copies or substantial portions of the Software.

    THE SOFTWARE IS PROVIDED "AS IS", WITHOUT WARRANTY OF ANY KIND,
    EXPRESS OR IMPLIED, INCLUDING BUT NOT LIMITED TO THE WARRANTIES
    OF MERCHANTABILITY, FITNESS FOR A PARTICULAR PURPOSE AND
    NONINFRINGEMENT. IN NO EVENT SHALL THE AUTHORS OR COPYRIGHT
    HOLDERS BE LIABLE FOR ANY CLAIM, DAMAGES OR OTHER LIABILITY,
    WHETHER IN AN ACTION OF CONTRACT, TORT OR OTHERWISE, ARISING
    FROM, OUT OF OR IN CONNECTION WITH THE SOFTWARE OR THE USE OR
    OTHER DEALINGS IN THE SOFTWARE.

    This is an amazing lib!

    slightly modified by Mat Groves (matgroves.com);
*/

/**
 * Based on the Polyk library http://polyk.ivank.net released under MIT licence.
 * This is an amazing lib!
 * slightly modified by Mat Groves (matgroves.com);
 * @class PolyK
 *
 */
PIXI.PolyK = {};

/**
 * Triangulates shapes for webGL graphic fills
 *
 * @method Triangulate
 * 
 */
PIXI.PolyK.Triangulate = function(p)
{
    var sign = true;

    var n = p.length >> 1;
    if(n < 3) return [];

    var tgs = [];
    var avl = [];
    for(var i = 0; i < n; i++) avl.push(i);

    i = 0;
    var al = n;
    while(al > 3)
    {
        var i0 = avl[(i+0)%al];
        var i1 = avl[(i+1)%al];
        var i2 = avl[(i+2)%al];

        var ax = p[2*i0],  ay = p[2*i0+1];
        var bx = p[2*i1],  by = p[2*i1+1];
        var cx = p[2*i2],  cy = p[2*i2+1];

        var earFound = false;
        if(PIXI.PolyK._convex(ax, ay, bx, by, cx, cy, sign))
        {
            earFound = true;
            for(var j = 0; j < al; j++)
            {
                var vi = avl[j];
                if(vi === i0 || vi === i1 || vi === i2) continue;

                if(PIXI.PolyK._PointInTriangle(p[2*vi], p[2*vi+1], ax, ay, bx, by, cx, cy)) {
                    earFound = false;
                    break;
                }
            }
        }

        if(earFound)
        {
            tgs.push(i0, i1, i2);
            avl.splice((i+1)%al, 1);
            al--;
            i = 0;
        }
        else if(i++ > 3*al)
        {
            // need to flip flip reverse it!
            // reset!
            if(sign)
            {
                tgs = [];
                avl = [];
                for(i = 0; i < n; i++) avl.push(i);

                i = 0;
                al = n;

                sign = false;
            }
            else
            {
                window.console.log("PIXI Warning: shape too complex to fill");
                return [];
            }
        }
    }

    tgs.push(avl[0], avl[1], avl[2]);
    return tgs;
};

/**
 * Checks whether a point is within a triangle
 *
 * @method _PointInTriangle
 * @param px {Number} x coordinate of the point to test
 * @param py {Number} y coordinate of the point to test
 * @param ax {Number} x coordinate of the a point of the triangle
 * @param ay {Number} y coordinate of the a point of the triangle
 * @param bx {Number} x coordinate of the b point of the triangle
 * @param by {Number} y coordinate of the b point of the triangle
 * @param cx {Number} x coordinate of the c point of the triangle
 * @param cy {Number} y coordinate of the c point of the triangle
 * @private
 */
PIXI.PolyK._PointInTriangle = function(px, py, ax, ay, bx, by, cx, cy)
{
    var v0x = cx-ax;
    var v0y = cy-ay;
    var v1x = bx-ax;
    var v1y = by-ay;
    var v2x = px-ax;
    var v2y = py-ay;

    var dot00 = v0x*v0x+v0y*v0y;
    var dot01 = v0x*v1x+v0y*v1y;
    var dot02 = v0x*v2x+v0y*v2y;
    var dot11 = v1x*v1x+v1y*v1y;
    var dot12 = v1x*v2x+v1y*v2y;

    var invDenom = 1 / (dot00 * dot11 - dot01 * dot01);
    var u = (dot11 * dot02 - dot01 * dot12) * invDenom;
    var v = (dot00 * dot12 - dot01 * dot02) * invDenom;

    // Check if point is in triangle
    return (u >= 0) && (v >= 0) && (u + v < 1);
};

/**
 * Checks whether a shape is convex
 *
 * @method _convex
 * 
 * @private
 */
PIXI.PolyK._convex = function(ax, ay, bx, by, cx, cy, sign)
{
    return ((ay-by)*(cx-bx) + (bx-ax)*(cy-by) >= 0) === sign;
};

/**
 * @author Mat Groves http://matgroves.com/ @Doormat23
 */

// TODO Alvin and Mat
// Should we eventually create a Utils class ? 
// Or just move this file to the pixi.js file ?
PIXI.initDefaultShaders = function()
{
   
  //  PIXI.stripShader = new PIXI.StripShader();
//    PIXI.stripShader.init();

};

PIXI.CompileVertexShader = function(gl, shaderSrc)
{
    return PIXI._CompileShader(gl, shaderSrc, gl.VERTEX_SHADER);
};

PIXI.CompileFragmentShader = function(gl, shaderSrc)
{
    return PIXI._CompileShader(gl, shaderSrc, gl.FRAGMENT_SHADER);
};

PIXI._CompileShader = function(gl, shaderSrc, shaderType)
{
    var src = shaderSrc.join("\n");
    var shader = gl.createShader(shaderType);
    gl.shaderSource(shader, src);
    gl.compileShader(shader);

    if (!gl.getShaderParameter(shader, gl.COMPILE_STATUS)) {
        window.console.log(gl.getShaderInfoLog(shader));
        return null;
    }

    return shader;
};

PIXI.compileProgram = function(gl, vertexSrc, fragmentSrc)
{
    var fragmentShader = PIXI.CompileFragmentShader(gl, fragmentSrc);
    var vertexShader = PIXI.CompileVertexShader(gl, vertexSrc);

    var shaderProgram = gl.createProgram();

    gl.attachShader(shaderProgram, vertexShader);
    gl.attachShader(shaderProgram, fragmentShader);
    gl.linkProgram(shaderProgram);

    if (!gl.getProgramParameter(shaderProgram, gl.LINK_STATUS)) {
        window.console.log("Could not initialise shaders");
    }

    return shaderProgram;
};

/**
 * @author Mat Groves http://matgroves.com/ @Doormat23
 * @author Richard Davey http://www.photonstorm.com @photonstorm
 */

/**
* @class PixiShader
* @constructor
*/
PIXI.PixiShader = function(gl)
{
    this._UID = PIXI._UID++;
    
    /**
     * @property gl
     * @type WebGLContext
     */
    this.gl = gl;

    /**
    * @property {any} program - The WebGL program.
    */
    this.program = null;

    /**
    * @property {array} fragmentSrc - The fragment shader.
    */
    this.fragmentSrc = [
        'precision lowp float;',
        'varying vec2 vTextureCoord;',
        'varying vec4 vColor;',
        'uniform sampler2D uSampler;',
        'void main(void) {',
        '   gl_FragColor = texture2D(uSampler, vTextureCoord) * vColor ;',
        '}'
    ];

    /**
    * @property {number} textureCount - A local texture counter for multi-texture shaders.
    */
    this.textureCount = 0;

    this.attributes = [];

    this.init();
};

/**
* Initialises the shader
* @method init
*
*/
PIXI.PixiShader.prototype.init = function()
{
    var gl = this.gl;

    var program = PIXI.compileProgram(gl, this.vertexSrc || PIXI.PixiShader.defaultVertexSrc, this.fragmentSrc);
    
    gl.useProgram(program);

    // get and store the uniforms for the shader
    this.uSampler = gl.getUniformLocation(program, 'uSampler');
    this.projectionVector = gl.getUniformLocation(program, 'projectionVector');
    this.offsetVector = gl.getUniformLocation(program, 'offsetVector');
    this.dimensions = gl.getUniformLocation(program, 'dimensions');

    // get and store the attributes
    this.aVertexPosition = gl.getAttribLocation(program, 'aVertexPosition');
    this.aTextureCoord = gl.getAttribLocation(program, 'aTextureCoord');
    this.colorAttribute = gl.getAttribLocation(program, 'aColor');


    // Begin worst hack eva //

    // WHY??? ONLY on my chrome pixel the line above returns -1 when using filters?
    // maybe its something to do with the current state of the gl context.
    // Im convinced this is a bug in the chrome browser as there is NO reason why this should be returning -1 especially as it only manifests on my chrome pixel
    // If theres any webGL people that know why could happen please help :)
    if(this.colorAttribute === -1)
    {
        this.colorAttribute = 2;
    }

    this.attributes = [this.aVertexPosition, this.aTextureCoord, this.colorAttribute];

    // End worst hack eva //

    // add those custom shaders!
    for (var key in this.uniforms)
    {
        // get the uniform locations..
        this.uniforms[key].uniformLocation = gl.getUniformLocation(program, key);
    }

    this.initUniforms();

    this.program = program;
};

/**
* Initialises the shader uniform values.
* Uniforms are specified in the GLSL_ES Specification: http://www.khronos.org/registry/webgl/specs/latest/1.0/
* http://www.khronos.org/registry/gles/specs/2.0/GLSL_ES_Specification_1.0.17.pdf
*
* @method initUniforms
*/
PIXI.PixiShader.prototype.initUniforms = function()
{
    this.textureCount = 1;
    var gl = this.gl;
    var uniform;

    for (var key in this.uniforms)
    {
        uniform = this.uniforms[key];

        var type = uniform.type;

        if (type === 'sampler2D')
        {
            uniform._init = false;

            if (uniform.value !== null)
            {
                this.initSampler2D(uniform);
            }
        }
        else if (type === 'mat2' || type === 'mat3' || type === 'mat4')
        {
            //  These require special handling
            uniform.glMatrix = true;
            uniform.glValueLength = 1;

            if (type === 'mat2')
            {
                uniform.glFunc = gl.uniformMatrix2fv;
            }
            else if (type === 'mat3')
            {
                uniform.glFunc = gl.uniformMatrix3fv;
            }
            else if (type === 'mat4')
            {
                uniform.glFunc = gl.uniformMatrix4fv;
            }
        }
        else
        {
            //  GL function reference
            uniform.glFunc = gl['uniform' + type];

            if (type === '2f' || type === '2i')
            {
                uniform.glValueLength = 2;
            }
            else if (type === '3f' || type === '3i')
            {
                uniform.glValueLength = 3;
            }
            else if (type === '4f' || type === '4i')
            {
                uniform.glValueLength = 4;
            }
            else
            {
                uniform.glValueLength = 1;
            }
        }
    }

};

/**
* Initialises a Sampler2D uniform (which may only be available later on after initUniforms once the texture has loaded)
*
* @method initSampler2D
*/
PIXI.PixiShader.prototype.initSampler2D = function(uniform)
{
    if (!uniform.value || !uniform.value.baseTexture || !uniform.value.baseTexture.hasLoaded)
    {
        return;
    }

    var gl = this.gl;

    gl.activeTexture(gl['TEXTURE' + this.textureCount]);
    gl.bindTexture(gl.TEXTURE_2D, uniform.value.baseTexture._glTextures[gl.id]);

    //  Extended texture data
    if (uniform.textureData)
    {
        var data = uniform.textureData;

        // GLTexture = mag linear, min linear_mipmap_linear, wrap repeat + gl.generateMipmap(gl.TEXTURE_2D);
        // GLTextureLinear = mag/min linear, wrap clamp
        // GLTextureNearestRepeat = mag/min NEAREST, wrap repeat
        // GLTextureNearest = mag/min nearest, wrap clamp
        // AudioTexture = whatever + luminance + width 512, height 2, border 0
        // KeyTexture = whatever + luminance + width 256, height 2, border 0

        //  magFilter can be: gl.LINEAR, gl.LINEAR_MIPMAP_LINEAR or gl.NEAREST
        //  wrapS/T can be: gl.CLAMP_TO_EDGE or gl.REPEAT

        var magFilter = (data.magFilter) ? data.magFilter : gl.LINEAR;
        var minFilter = (data.minFilter) ? data.minFilter : gl.LINEAR;
        var wrapS = (data.wrapS) ? data.wrapS : gl.CLAMP_TO_EDGE;
        var wrapT = (data.wrapT) ? data.wrapT : gl.CLAMP_TO_EDGE;
        var format = (data.luminance) ? gl.LUMINANCE : gl.RGBA;

        if (data.repeat)
        {
            wrapS = gl.REPEAT;
            wrapT = gl.REPEAT;
        }

        gl.pixelStorei(gl.UNPACK_FLIP_Y_WEBGL, !!data.flipY);

        if (data.width)
        {
            var width = (data.width) ? data.width : 512;
            var height = (data.height) ? data.height : 2;
            var border = (data.border) ? data.border : 0;

            // void texImage2D(GLenum target, GLint level, GLenum internalformat, GLsizei width, GLsizei height, GLint border, GLenum format, GLenum type, ArrayBufferView? pixels);
            gl.texImage2D(gl.TEXTURE_2D, 0, format, width, height, border, format, gl.UNSIGNED_BYTE, null);
        }
        else
        {
            //  void texImage2D(GLenum target, GLint level, GLenum internalformat, GLenum format, GLenum type, ImageData? pixels);
            gl.texImage2D(gl.TEXTURE_2D, 0, format, gl.RGBA, gl.UNSIGNED_BYTE, uniform.value.baseTexture.source);
        }

        gl.texParameteri(gl.TEXTURE_2D, gl.TEXTURE_MAG_FILTER, magFilter);
        gl.texParameteri(gl.TEXTURE_2D, gl.TEXTURE_MIN_FILTER, minFilter);
        gl.texParameteri(gl.TEXTURE_2D, gl.TEXTURE_WRAP_S, wrapS);
        gl.texParameteri(gl.TEXTURE_2D, gl.TEXTURE_WRAP_T, wrapT);
    }

    gl.uniform1i(uniform.uniformLocation, this.textureCount);

    uniform._init = true;

    this.textureCount++;

};

/**
* Updates the shader uniform values.
*
* @method syncUniforms
*/
PIXI.PixiShader.prototype.syncUniforms = function()
{
    this.textureCount = 1;
    var uniform;
    var gl = this.gl;

    //  This would probably be faster in an array and it would guarantee key order
    for (var key in this.uniforms)
    {
        uniform = this.uniforms[key];

        if (uniform.glValueLength === 1)
        {
            if (uniform.glMatrix === true)
            {
                uniform.glFunc.call(gl, uniform.uniformLocation, uniform.transpose, uniform.value);
            }
            else
            {
                uniform.glFunc.call(gl, uniform.uniformLocation, uniform.value);
            }
        }
        else if (uniform.glValueLength === 2)
        {
            uniform.glFunc.call(gl, uniform.uniformLocation, uniform.value.x, uniform.value.y);
        }
        else if (uniform.glValueLength === 3)
        {
            uniform.glFunc.call(gl, uniform.uniformLocation, uniform.value.x, uniform.value.y, uniform.value.z);
        }
        else if (uniform.glValueLength === 4)
        {
            uniform.glFunc.call(gl, uniform.uniformLocation, uniform.value.x, uniform.value.y, uniform.value.z, uniform.value.w);
        }
        else if (uniform.type === 'sampler2D')
        {
            if (uniform._init)
            {
                gl.activeTexture(gl['TEXTURE' + this.textureCount]);
                gl.bindTexture(gl.TEXTURE_2D, uniform.value.baseTexture._glTextures[gl.id] || PIXI.createWebGLTexture( uniform.value.baseTexture, gl));
                gl.uniform1i(uniform.uniformLocation, this.textureCount);
                this.textureCount++;
            }
            else
            {
                this.initSampler2D(uniform);
            }
        }
    }

};

/**
* Destroys the shader
* @method destroy
*/
PIXI.PixiShader.prototype.destroy = function()
{
    this.gl.deleteProgram( this.program );
    this.uniforms = null;
    this.gl = null;

    this.attributes = null;
};

/**
* The Default Vertex shader source
* @property defaultVertexSrc
* @type String
*/
PIXI.PixiShader.defaultVertexSrc = [
    'attribute vec2 aVertexPosition;',
    'attribute vec2 aTextureCoord;',
    'attribute vec2 aColor;',

    'uniform vec2 projectionVector;',
    'uniform vec2 offsetVector;',

    'varying vec2 vTextureCoord;',
    'varying vec4 vColor;',

    'const vec2 center = vec2(-1.0, 1.0);',

    'void main(void) {',
    '   gl_Position = vec4( ((aVertexPosition + offsetVector) / projectionVector) + center , 0.0, 1.0);',
    '   vTextureCoord = aTextureCoord;',
    '   vec3 color = mod(vec3(aColor.y/65536.0, aColor.y/256.0, aColor.y), 256.0) / 256.0;',
    '   vColor = vec4(color * aColor.x, aColor.x);',
    '}'
];

/**
 * @author Mat Groves http://matgroves.com/ @Doormat23
 * @author Richard Davey http://www.photonstorm.com @photonstorm
 */

/**
* @class PixiFastShader
* @constructor
* @param gl {WebGLContext} the current WebGL drawing context
*/
PIXI.PixiFastShader = function(gl)
{
    this._UID = PIXI._UID++;
    
    /**
     * @property gl
     * @type WebGLContext
     */
    this.gl = gl;

    /**
     * @property {any} program - The WebGL program.
     */
    this.program = null;

    /**
     * @property {array} fragmentSrc - The fragment shader.
     */
    this.fragmentSrc = [
        'precision lowp float;',
        'varying vec2 vTextureCoord;',
        'varying float vColor;',
        'uniform sampler2D uSampler;',
        'void main(void) {',
        '   gl_FragColor = texture2D(uSampler, vTextureCoord) * vColor ;',
        '}'
    ];

    /**
    * @property {array} vertexSrc - The vertex shader
    */
    this.vertexSrc = [
        'attribute vec2 aVertexPosition;',
        'attribute vec2 aPositionCoord;',
        'attribute vec2 aScale;',
        'attribute float aRotation;',
        'attribute vec2 aTextureCoord;',
        'attribute float aColor;',

        'uniform vec2 projectionVector;',
        'uniform vec2 offsetVector;',
        'uniform mat3 uMatrix;',

        'varying vec2 vTextureCoord;',
        'varying float vColor;',

        'const vec2 center = vec2(-1.0, 1.0);',

        'void main(void) {',
        '   vec2 v;',
        '   vec2 sv = aVertexPosition * aScale;',
        '   v.x = (sv.x) * cos(aRotation) - (sv.y) * sin(aRotation);',
        '   v.y = (sv.x) * sin(aRotation) + (sv.y) * cos(aRotation);',
        '   v = ( uMatrix * vec3(v + aPositionCoord , 1.0) ).xy ;',
        '   gl_Position = vec4( ( v / projectionVector) + center , 0.0, 1.0);',
        '   vTextureCoord = aTextureCoord;',
      //  '   vec3 color = mod(vec3(aColor.y/65536.0, aColor.y/256.0, aColor.y), 256.0) / 256.0;',
        '   vColor = aColor;',
        '}'
    ];


    /**
    * @property {number} textureCount - A local texture counter for multi-texture shaders.
    */
    this.textureCount = 0;

    
    this.init();
};

/**
* Initialises the shader
* @method init
*
*/
PIXI.PixiFastShader.prototype.init = function()
{

    var gl = this.gl;

    var program = PIXI.compileProgram(gl, this.vertexSrc, this.fragmentSrc);
    
    gl.useProgram(program);

    // get and store the uniforms for the shader
    this.uSampler = gl.getUniformLocation(program, 'uSampler');

    this.projectionVector = gl.getUniformLocation(program, 'projectionVector');
    this.offsetVector = gl.getUniformLocation(program, 'offsetVector');
    this.dimensions = gl.getUniformLocation(program, 'dimensions');
    this.uMatrix = gl.getUniformLocation(program, 'uMatrix');

    // get and store the attributes
    this.aVertexPosition = gl.getAttribLocation(program, 'aVertexPosition');
    this.aPositionCoord = gl.getAttribLocation(program, 'aPositionCoord');

    this.aScale = gl.getAttribLocation(program, 'aScale');
    this.aRotation = gl.getAttribLocation(program, 'aRotation');

    this.aTextureCoord = gl.getAttribLocation(program, 'aTextureCoord');
    this.colorAttribute = gl.getAttribLocation(program, 'aColor');
   

   
    // Begin worst hack eva //

    // WHY??? ONLY on my chrome pixel the line above returns -1 when using filters?
    // maybe its somthing to do with the current state of the gl context.
    // Im convinced this is a bug in the chrome browser as there is NO reason why this should be returning -1 especially as it only manifests on my chrome pixel
    // If theres any webGL people that know why could happen please help :)
    if(this.colorAttribute === -1)
    {
        this.colorAttribute = 2;
    }

    this.attributes = [this.aVertexPosition, this.aPositionCoord,  this.aScale, this.aRotation, this.aTextureCoord, this.colorAttribute];
    
    // End worst hack eva //


    this.program = program;
};

/**
* Destroys the shader
* @method destroy
*
*/
PIXI.PixiFastShader.prototype.destroy = function()
{
    this.gl.deleteProgram( this.program );
    this.uniforms = null;
    this.gl = null;

    this.attributes = null;
};

/**
 * @author Mat Groves http://matgroves.com/ @Doormat23
 */


PIXI.StripShader = function(gl)
{
    this._UID = PIXI._UID++;
    
    this.gl = gl;

    /**
    * @property {any} program - The WebGL program.
    */
    this.program = null;

    /**
     * @property {array} fragmentSrc - The fragment shader.
     */
    this.fragmentSrc = [
        'precision mediump float;',
        'varying vec2 vTextureCoord;',
     //   'varying float vColor;',
        'uniform float alpha;',
        'uniform sampler2D uSampler;',

        'void main(void) {',
        '   gl_FragColor = texture2D(uSampler, vec2(vTextureCoord.x, vTextureCoord.y));',
      //  '   gl_FragColor = vec4(1.0, 0.0, 0.0, 1.0);',//gl_FragColor * alpha;',
        '}'
    ];

     /**
    * @property {array} fragmentSrc - The fragment shader.
    */
    this.vertexSrc  = [
        'attribute vec2 aVertexPosition;',
        'attribute vec2 aTextureCoord;',
        'uniform mat3 translationMatrix;',
        'uniform vec2 projectionVector;',
        'uniform vec2 offsetVector;',
      //  'uniform float alpha;',
       // 'uniform vec3 tint;',
        'varying vec2 vTextureCoord;',
      //  'varying vec4 vColor;',

        'void main(void) {',
        '   vec3 v = translationMatrix * vec3(aVertexPosition , 1.0);',
        '   v -= offsetVector.xyx;',
        '   gl_Position = vec4( v.x / projectionVector.x -1.0, v.y / -projectionVector.y + 1.0 , 0.0, 1.0);',
        '   vTextureCoord = aTextureCoord;',
       // '   vColor = aColor * vec4(tint * alpha, alpha);',
        '}'
    ];

    this.init();
};

/**
* Initialises the shader
* @method init
*
*/
PIXI.StripShader.prototype.init = function()
{
    var gl = this.gl;

    var program = PIXI.compileProgram(gl, this.vertexSrc, this.fragmentSrc);
    gl.useProgram(program);

    // get and store the uniforms for the shader
    this.uSampler = gl.getUniformLocation(program, 'uSampler');
    this.projectionVector = gl.getUniformLocation(program, 'projectionVector');
    this.offsetVector = gl.getUniformLocation(program, 'offsetVector');
    this.colorAttribute = gl.getAttribLocation(program, 'aColor');
    //this.dimensions = gl.getUniformLocation(this.program, 'dimensions');

    // get and store the attributes
    this.aVertexPosition = gl.getAttribLocation(program, 'aVertexPosition');
    this.aTextureCoord = gl.getAttribLocation(program, 'aTextureCoord');

    this.attributes = [this.aVertexPosition, this.aTextureCoord];

    this.translationMatrix = gl.getUniformLocation(program, 'translationMatrix');
    this.alpha = gl.getUniformLocation(program, 'alpha');

    this.program = program;
};

/**
 * @author Mat Groves http://matgroves.com/ @Doormat23
 */

/**
* @class PrimitiveShader
* @constructor
* @param gl {WebGLContext} the current WebGL drawing context
*/
PIXI.PrimitiveShader = function(gl)
{
    this._UID = PIXI._UID++;
 
    /**
     * @property gl
     * @type WebGLContext
     */
    this.gl = gl;

    /**
    * @property {any} program - The WebGL program.
    */
    this.program = null;

    /**
     * @property fragmentSrc
     * @type Array
     */
    this.fragmentSrc = [
        'precision mediump float;',
        'varying vec4 vColor;',

        'void main(void) {',
        '   gl_FragColor = vColor;',
        '}'
    ];

    /**
     * @property vertexSrc
     * @type Array
     */
    this.vertexSrc  = [
        'attribute vec2 aVertexPosition;',
        'attribute vec4 aColor;',
        'uniform mat3 translationMatrix;',
        'uniform vec2 projectionVector;',
        'uniform vec2 offsetVector;',
        'uniform float alpha;',
        'uniform vec3 tint;',
        'varying vec4 vColor;',

        'void main(void) {',
        '   vec3 v = translationMatrix * vec3(aVertexPosition , 1.0);',
        '   v -= offsetVector.xyx;',
        '   gl_Position = vec4( v.x / projectionVector.x -1.0, v.y / -projectionVector.y + 1.0 , 0.0, 1.0);',
        '   vColor = aColor * vec4(tint * alpha, alpha);',
        '}'
    ];

    this.init();
};

/**
* Initialises the shader
* @method init
*
*/
PIXI.PrimitiveShader.prototype.init = function()
{

    var gl = this.gl;

    var program = PIXI.compileProgram(gl, this.vertexSrc, this.fragmentSrc);
    gl.useProgram(program);

    // get and store the uniforms for the shader
    this.projectionVector = gl.getUniformLocation(program, 'projectionVector');
    this.offsetVector = gl.getUniformLocation(program, 'offsetVector');
    this.tintColor = gl.getUniformLocation(program, 'tint');


    // get and store the attributes
    this.aVertexPosition = gl.getAttribLocation(program, 'aVertexPosition');
    this.colorAttribute = gl.getAttribLocation(program, 'aColor');

    this.attributes = [this.aVertexPosition, this.colorAttribute];

    this.translationMatrix = gl.getUniformLocation(program, 'translationMatrix');
    this.alpha = gl.getUniformLocation(program, 'alpha');

    this.program = program;
};

/**
* Destroys the shader
* @method destroy
*
*/
PIXI.PrimitiveShader.prototype.destroy = function()
{
    this.gl.deleteProgram( this.program );
    this.uniforms = null;
    this.gl = null;

    this.attribute = null;
};

/**
 * @author Mat Groves http://matgroves.com/ @Doormat23
 */

/**
* @class ComplexPrimitiveShader
* @constructor
* @param gl {WebGLContext} the current WebGL drawing context
*/
PIXI.ComplexPrimitiveShader = function(gl)
{
    this._UID = PIXI._UID++;
    /**
     * @property gl
     * @type WebGLContext
     */
    this.gl = gl;

    /**
    * @property {any} program - The WebGL program.
    */
    this.program = null;

    /**
     * @property fragmentSrc
     * @type Array
     */
    this.fragmentSrc = [
        'precision mediump float;',
        


        'varying vec4 vColor;',

        'void main(void) {',
        '   gl_FragColor = vColor;',
        '}'
    ];

    /**
     * @property vertexSrc
     * @type Array
     */
    this.vertexSrc  = [
        'attribute vec2 aVertexPosition;',
        //'attribute vec4 aColor;',
        'uniform mat3 translationMatrix;',
        'uniform vec2 projectionVector;',
        'uniform vec2 offsetVector;',
        
        'uniform vec3 tint;',
        'uniform float alpha;',
        'uniform vec3 color;',

        'varying vec4 vColor;',

        'void main(void) {',
        '   vec3 v = translationMatrix * vec3(aVertexPosition , 1.0);',
        '   v -= offsetVector.xyx;',
        '   gl_Position = vec4( v.x / projectionVector.x -1.0, v.y / -projectionVector.y + 1.0 , 0.0, 1.0);',
        '   vColor = vec4(color * alpha * tint, alpha);',//" * vec4(tint * alpha, alpha);',
        '}'
    ];

    this.init();
};

/**
* Initialises the shader
* @method init
*
*/
PIXI.ComplexPrimitiveShader.prototype.init = function()
{

    var gl = this.gl;

    var program = PIXI.compileProgram(gl, this.vertexSrc, this.fragmentSrc);
    gl.useProgram(program);

    // get and store the uniforms for the shader
    this.projectionVector = gl.getUniformLocation(program, 'projectionVector');
    this.offsetVector = gl.getUniformLocation(program, 'offsetVector');
    this.tintColor = gl.getUniformLocation(program, 'tint');
    this.color = gl.getUniformLocation(program, 'color');


    // get and store the attributes
    this.aVertexPosition = gl.getAttribLocation(program, 'aVertexPosition');
   // this.colorAttribute = gl.getAttribLocation(program, 'aColor');

    this.attributes = [this.aVertexPosition, this.colorAttribute];

    this.translationMatrix = gl.getUniformLocation(program, 'translationMatrix');
    this.alpha = gl.getUniformLocation(program, 'alpha');

    this.program = program;
};

/**
* Destroys the shader
* @method destroy
*
*/
PIXI.ComplexPrimitiveShader.prototype.destroy = function()
{
    this.gl.deleteProgram( this.program );
    this.uniforms = null;
    this.gl = null;

    this.attribute = null;
};

/**
 * @author Mat Groves http://matgroves.com/ @Doormat23
 */

/**
 * A set of functions used by the webGL renderer to draw the primitive graphics data
 *
 * @class WebGLGraphics
 * @private
 * @static
 */
PIXI.WebGLGraphics = function()
{

};

/**
 * Renders the graphics object
 *
 * @static
 * @private
 * @method renderGraphics
 * @param graphics {Graphics}
 * @param renderSession {Object}
 */
PIXI.WebGLGraphics.renderGraphics = function(graphics, renderSession)//projection, offset)
{
    var gl = renderSession.gl;
    var projection = renderSession.projection,
        offset = renderSession.offset,
        shader = renderSession.shaderManager.primitiveShader,
        webGLData;

    if(graphics.dirty)
    {
        PIXI.WebGLGraphics.updateGraphics(graphics, gl);
    }

    var webGL = graphics._webGL[gl.id];

    // This  could be speeded up for sure!

    // TODO blend mode needs to be broken out into its own manager..
    if(graphics.blendMode !== renderSession.spriteBatch.currentBlendMode)
    {
        renderSession.spriteBatch.setBlendMode(graphics.blendMode);
    }
    
    for (var i = 0; i < webGL.data.length; i++)
    {
        if(webGL.data[i].mode === 1)
        {
            webGLData = webGL.data[i];

            renderSession.stencilManager.pushStencil(graphics, webGLData, renderSession);

            // render quad..
            gl.drawElements(gl.TRIANGLE_FAN, 4, gl.UNSIGNED_SHORT, ( webGLData.indices.length - 4 ) * 2 );
            
            renderSession.stencilManager.popStencil(graphics, webGLData, renderSession);
        }
        else
        {
            renderSession.shaderManager.setShader( shader );//activatePrimitiveShader();
            shader = renderSession.shaderManager.primitiveShader;
            gl.uniformMatrix3fv(shader.translationMatrix, false, graphics.worldTransform.toArray(true));

            gl.uniform2f(shader.projectionVector, projection.x, -projection.y);
            gl.uniform2f(shader.offsetVector, -offset.x, -offset.y);

            gl.uniform3fv(shader.tintColor, PIXI.hex2rgb(graphics.tint));

            gl.uniform1f(shader.alpha, graphics.worldAlpha);
            
            webGLData = webGL.data[i];

            gl.bindBuffer(gl.ARRAY_BUFFER, webGLData.buffer);

            gl.vertexAttribPointer(shader.aVertexPosition, 2, gl.FLOAT, false, 4 * 6, 0);
            gl.vertexAttribPointer(shader.colorAttribute, 4, gl.FLOAT, false,4 * 6, 2 * 4);

            // set the index buffer!
            gl.bindBuffer(gl.ELEMENT_ARRAY_BUFFER, webGLData.indexBuffer);
            gl.drawElements(gl.TRIANGLE_STRIP,  webGLData.indices.length, gl.UNSIGNED_SHORT, 0 );

         //   renderSession.shaderManager.deactivatePrimitiveShader();
        }
    }

    // return to default shader...
    //  PIXI.activateShader(PIXI.defaultShader);
};

/**
 * Updates the graphics object
 *
 * @static
 * @private
 * @method updateGraphics
 * @param graphicsData {Graphics} The graphics object to update
 * @param gl {WebGLContext} the current WebGL drawing context
 */
PIXI.WebGLGraphics.updateGraphics = function(graphics, gl)
{
    // get the contexts graphics object
    var webGL = graphics._webGL[gl.id];
    // if the graphics object does not exist in the webGL context time to create it!
    if(!webGL)webGL = graphics._webGL[gl.id] = {lastIndex:0, data:[], gl:gl};

    // flag the graphics as not dirty as we are about to update it...
    graphics.dirty = false;

    var i;

    // if the user cleared the graphics object we will need to clear every object
    if(graphics.clearDirty)
    {
        graphics.clearDirty = false;

        // lop through and return all the webGLDatas to the object pool so than can be reused later on
        for (i = 0; i < webGL.data.length; i++)
        {
            var graphicsData = webGL.data[i];
            graphicsData.reset();
            PIXI.WebGLGraphics.graphicsDataPool.push( graphicsData );
        }

        // clear the array and reset the index.. 
        webGL.data = [];
        webGL.lastIndex = 0;
    }

    
    var webGLData;
    
    // loop through the graphics datas and construct each one..
    // if the object is a complex fill then the new stencil buffer technique will be used
    // other wise graphics objects will be pushed into a batch..
    for (i = webGL.lastIndex; i < graphics.graphicsData.length; i++)
    {
        var data = graphics.graphicsData[i];

        if(data.type === PIXI.Graphics.POLY)
        {
            // MAKE SURE WE HAVE THE CORRECT TYPE..
            if(data.fill)
            {
                if(data.points.length > 6)
                {
                    if(data.points.length > 5 * 2)
                    {
                        webGLData = PIXI.WebGLGraphics.switchMode(webGL, 1);
                        PIXI.WebGLGraphics.buildComplexPoly(data, webGLData);
                    }
                    else
                    {
                        webGLData = PIXI.WebGLGraphics.switchMode(webGL, 0);
                        PIXI.WebGLGraphics.buildPoly(data, webGLData);
                    }
                }
            }

            if(data.lineWidth > 0)
            {
                webGLData = PIXI.WebGLGraphics.switchMode(webGL, 0);
                PIXI.WebGLGraphics.buildLine(data, webGLData);

            }
        }
        else
        {
            webGLData = PIXI.WebGLGraphics.switchMode(webGL, 0);
            
            if(data.type === PIXI.Graphics.RECT)
            {
                PIXI.WebGLGraphics.buildRectangle(data, webGLData);
            }
            else if(data.type === PIXI.Graphics.CIRC || data.type === PIXI.Graphics.ELIP)
            {
                PIXI.WebGLGraphics.buildCircle(data, webGLData);
            }
            else if(data.type === PIXI.Graphics.RREC)
            {
                PIXI.WebGLGraphics.buildRoundedRectangle(data, webGL);
            }
        }


        webGL.lastIndex++;
    }

    // upload all the dirty data...
    for (i = 0; i < webGL.data.length; i++)
    {
        webGLData = webGL.data[i];
        if(webGLData.dirty)webGLData.upload();
    }
};


PIXI.WebGLGraphics.switchMode = function(webGL, type)
{
    var webGLData;

    if(!webGL.data.length)
    {
        webGLData = PIXI.WebGLGraphics.graphicsDataPool.pop() || new PIXI.WebGLGraphicsData(webGL.gl);
        webGLData.mode = type;
        webGL.data.push(webGLData);
    }
    else
    {
        webGLData = webGL.data[webGL.data.length-1];

        if(webGLData.mode !== type || type === 1)
        {
            webGLData = PIXI.WebGLGraphics.graphicsDataPool.pop() || new PIXI.WebGLGraphicsData(webGL.gl);
            webGLData.mode = type;
            webGL.data.push(webGLData);
        }
    }

    webGLData.dirty = true;

    return webGLData;
};

/**
 * Builds a rectangle to draw
 *
 * @static
 * @private
 * @method buildRectangle
 * @param graphicsData {Graphics} The graphics object containing all the necessary properties
 * @param webGLData {Object}
 */
PIXI.WebGLGraphics.buildRectangle = function(graphicsData, webGLData)
{
    // --- //
    // need to convert points to a nice regular data
    //
    var rectData = graphicsData.points;
    var x = rectData[0];
    var y = rectData[1];
    var width = rectData[2];
    var height = rectData[3];


    if(graphicsData.fill)
    {
        var color = PIXI.hex2rgb(graphicsData.fillColor);
        var alpha = graphicsData.fillAlpha;

        var r = color[0] * alpha;
        var g = color[1] * alpha;
        var b = color[2] * alpha;

        var verts = webGLData.points;
        var indices = webGLData.indices;

        var vertPos = verts.length/6;

        // start
        verts.push(x, y);
        verts.push(r, g, b, alpha);

        verts.push(x + width, y);
        verts.push(r, g, b, alpha);

        verts.push(x , y + height);
        verts.push(r, g, b, alpha);

        verts.push(x + width, y + height);
        verts.push(r, g, b, alpha);

        // insert 2 dead triangles..
        indices.push(vertPos, vertPos, vertPos+1, vertPos+2, vertPos+3, vertPos+3);
    }

    if(graphicsData.lineWidth)
    {
        var tempPoints = graphicsData.points;

        graphicsData.points = [x, y,
                  x + width, y,
                  x + width, y + height,
                  x, y + height,
                  x, y];


        PIXI.WebGLGraphics.buildLine(graphicsData, webGLData);

        graphicsData.points = tempPoints;
    }
};

/**
 * Builds a rounded rectangle to draw
 *
 * @static
 * @private
 * @method buildRoundedRectangle
 * @param graphicsData {Graphics} The graphics object containing all the necessary properties
 * @param webGLData {Object}
 */
PIXI.WebGLGraphics.buildRoundedRectangle = function(graphicsData, webGLData)
{
    /**
     * Calcul the points for a quadratic bezier curve.
     * Based on : https://stackoverflow.com/questions/785097/how-do-i-implement-a-bezier-curve-in-c
     *
     * @param  {number}   fromX Origin point x
     * @param  {number}   fromY Origin point x
     * @param  {number}   cpX   Control point x
     * @param  {number}   cpY   Control point y
     * @param  {number}   toX   Destination point x
     * @param  {number}   toY   Destination point y
     * @return {number[]}
     */
    function quadraticBezierCurve(fromX, fromY, cpX, cpY, toX, toY) {
        var xa,
            ya,
            xb,
            yb,
            x,
            y,
            n = 20,
            points = [];

        function getPt(n1 , n2, perc) {
            var diff = n2 - n1;

            return n1 + ( diff * perc );
        }

        var j = 0;
        for (var i = 0; i <= n; i++ )
        {
            j = i / n;

            // The Green Line
            xa = getPt( fromX , cpX , j );
            ya = getPt( fromY , cpY , j );
            xb = getPt( cpX , toX , j );
            yb = getPt( cpY , toY , j );

            // The Black Dot
            x = getPt( xa , xb , j );
            y = getPt( ya , yb , j );

            points.push(x, y);
        }
        return points;
    }

    var points = graphicsData.points;
    var x = points[0];
    var y = points[1];
    var width = points[2];
    var height = points[3];
    var radius = points[4];


    var recPoints = [];
    recPoints.push(x, y + radius);
    recPoints = recPoints.concat(quadraticBezierCurve(x, y + height - radius, x, y + height, x + radius, y + height));
    recPoints = recPoints.concat(quadraticBezierCurve(x + width - radius, y + height, x + width, y + height, x + width, y + height - radius));
    recPoints = recPoints.concat(quadraticBezierCurve(x + width, y + radius, x + width, y, x + width - radius, y));
    recPoints = recPoints.concat(quadraticBezierCurve(x + radius, y, x, y, x, y + radius));


    if (graphicsData.fill) {
        var color = PIXI.hex2rgb(graphicsData.fillColor);
        var alpha = graphicsData.fillAlpha;

        var r = color[0] * alpha;
        var g = color[1] * alpha;
        var b = color[2] * alpha;

        var verts = webGLData.points;
        var indices = webGLData.indices;

        var vecPos = verts.length/6;

        var triangles = PIXI.PolyK.Triangulate(recPoints);

        var i = 0;
        for (i = 0; i < triangles.length; i+=3)
        {
            indices.push(triangles[i] + vecPos);
            indices.push(triangles[i] + vecPos);
            indices.push(triangles[i+1] + vecPos);
            indices.push(triangles[i+2] + vecPos);
            indices.push(triangles[i+2] + vecPos);
        }

        for (i = 0; i < recPoints.length; i++)
        {
            verts.push(recPoints[i], recPoints[++i], r, g, b, alpha);
        }
    }

    if (graphicsData.lineWidth) {
        var tempPoints = graphicsData.points;

        graphicsData.points = recPoints;

        PIXI.WebGLGraphics.buildLine(graphicsData, webGLData);

        graphicsData.points = tempPoints;
    }
};


/**
 * Builds a circle to draw
 *
 * @static
 * @private
 * @method buildCircle
 * @param graphicsData {Graphics} The graphics object to draw
 * @param webGLData {Object}
 */
PIXI.WebGLGraphics.buildCircle = function(graphicsData, webGLData)
{
    
    // need to convert points to a nice regular data
    var rectData = graphicsData.points;
    var x = rectData[0];
    var y = rectData[1];
    var width = rectData[2];
    var height = rectData[3];

    var totalSegs = 40;
    var seg = (Math.PI * 2) / totalSegs ;

    var i = 0;

    if(graphicsData.fill)
    {
        var color = PIXI.hex2rgb(graphicsData.fillColor);
        var alpha = graphicsData.fillAlpha;

        var r = color[0] * alpha;
        var g = color[1] * alpha;
        var b = color[2] * alpha;

        var verts = webGLData.points;
        var indices = webGLData.indices;

        var vecPos = verts.length/6;

        indices.push(vecPos);

        for (i = 0; i < totalSegs + 1 ; i++)
        {
            verts.push(x,y, r, g, b, alpha);

            verts.push(x + Math.sin(seg * i) * width,
                       y + Math.cos(seg * i) * height,
                       r, g, b, alpha);

            indices.push(vecPos++, vecPos++);
        }

        indices.push(vecPos-1);
    }

    if(graphicsData.lineWidth)
    {
        var tempPoints = graphicsData.points;

        graphicsData.points = [];

        for (i = 0; i < totalSegs + 1; i++)
        {
            graphicsData.points.push(x + Math.sin(seg * i) * width,
                                     y + Math.cos(seg * i) * height);
        }

        PIXI.WebGLGraphics.buildLine(graphicsData, webGLData);

        graphicsData.points = tempPoints;
    }
};

/**
 * Builds a line to draw
 *
 * @static
 * @private
 * @method buildLine
 * @param graphicsData {Graphics} The graphics object containing all the necessary properties
 * @param webGLData {Object}
 */
PIXI.WebGLGraphics.buildLine = function(graphicsData, webGLData)
{
    // TODO OPTIMISE!
    var i = 0;

    var points = graphicsData.points;
    if(points.length === 0)return;

    // if the line width is an odd number add 0.5 to align to a whole pixel
    // TODO Line is rendered at a wrong place when lineWidth is not an integer with this tweak
    /*if(graphicsData.lineWidth%2)
    {
        for (i = 0; i < points.length; i++) {
            points[i] += 0.5;
        }
    }*/

    // get first and last point.. figure out the middle!
    var firstPoint = new PIXI.Point( points[0], points[1] );
    var lastPoint = new PIXI.Point( points[points.length - 2], points[points.length - 1] );

    // if the first point is the last point - gonna have issues :)
    if(firstPoint.x === lastPoint.x && firstPoint.y === lastPoint.y)
    {
        // need to clone as we are going to slightly modify the shape..
        points = points.slice();

        points.pop();
        points.pop();

        lastPoint = new PIXI.Point( points[points.length - 2], points[points.length - 1] );

        var midPointX = lastPoint.x + (firstPoint.x - lastPoint.x) *0.5;
        var midPointY = lastPoint.y + (firstPoint.y - lastPoint.y) *0.5;

        points.unshift(midPointX, midPointY);
        points.push(midPointX, midPointY);
    }

    var verts = webGLData.points;
    var indices = webGLData.indices;
    var length = points.length / 2;
    var indexCount = points.length;
    var indexStart = verts.length/6;

    // DRAW the Line
    var width = graphicsData.lineWidth / 2;

    // sort color
    var color = PIXI.hex2rgb(graphicsData.lineColor);
    var alpha = graphicsData.lineAlpha;
    var r = color[0] * alpha;
    var g = color[1] * alpha;
    var b = color[2] * alpha;

    var px, py, p1x, p1y, p2x, p2y, p3x, p3y;
    var perpx, perpy, perp2x, perp2y, perp3x, perp3y;
    var a1, b1, c1, a2, b2, c2;
    var denom, pdist, dist;

    p1x = points[0];
    p1y = points[1];

    p2x = points[2];
    p2y = points[3];

    perpx = -(p1y - p2y);
    perpy =  p1x - p2x;

    dist = Math.sqrt(perpx*perpx + perpy*perpy);

    perpx /= dist;
    perpy /= dist;
    perpx *= width;
    perpy *= width;

    // start
    verts.push(p1x - perpx , p1y - perpy,
                r, g, b, alpha);

    verts.push(p1x + perpx , p1y + perpy,
                r, g, b, alpha);

    for (i = 1; i < length-1; i++)
    {
        p1x = points[(i-1)*2];
        p1y = points[(i-1)*2 + 1];

        p2x = points[(i)*2];
        p2y = points[(i)*2 + 1];

        p3x = points[(i+1)*2];
        p3y = points[(i+1)*2 + 1];

        perpx = -(p1y - p2y);
        perpy = p1x - p2x;

        dist = Math.sqrt(perpx*perpx + perpy*perpy);
        perpx /= dist;
        perpy /= dist;
        perpx *= width;
        perpy *= width;

        perp2x = -(p2y - p3y);
        perp2y = p2x - p3x;

        dist = Math.sqrt(perp2x*perp2x + perp2y*perp2y);
        perp2x /= dist;
        perp2y /= dist;
        perp2x *= width;
        perp2y *= width;

        a1 = (-perpy + p1y) - (-perpy + p2y);
        b1 = (-perpx + p2x) - (-perpx + p1x);
        c1 = (-perpx + p1x) * (-perpy + p2y) - (-perpx + p2x) * (-perpy + p1y);
        a2 = (-perp2y + p3y) - (-perp2y + p2y);
        b2 = (-perp2x + p2x) - (-perp2x + p3x);
        c2 = (-perp2x + p3x) * (-perp2y + p2y) - (-perp2x + p2x) * (-perp2y + p3y);

        denom = a1*b2 - a2*b1;

        if(Math.abs(denom) < 0.1 )
        {

            denom+=10.1;
            verts.push(p2x - perpx , p2y - perpy,
                r, g, b, alpha);

            verts.push(p2x + perpx , p2y + perpy,
                r, g, b, alpha);

            continue;
        }

        px = (b1*c2 - b2*c1)/denom;
        py = (a2*c1 - a1*c2)/denom;


        pdist = (px -p2x) * (px -p2x) + (py -p2y) + (py -p2y);


        if(pdist > 140 * 140)
        {
            perp3x = perpx - perp2x;
            perp3y = perpy - perp2y;

            dist = Math.sqrt(perp3x*perp3x + perp3y*perp3y);
            perp3x /= dist;
            perp3y /= dist;
            perp3x *= width;
            perp3y *= width;

            verts.push(p2x - perp3x, p2y -perp3y);
            verts.push(r, g, b, alpha);

            verts.push(p2x + perp3x, p2y +perp3y);
            verts.push(r, g, b, alpha);

            verts.push(p2x - perp3x, p2y -perp3y);
            verts.push(r, g, b, alpha);

            indexCount++;
        }
        else
        {

            verts.push(px , py);
            verts.push(r, g, b, alpha);

            verts.push(p2x - (px-p2x), p2y - (py - p2y));
            verts.push(r, g, b, alpha);
        }
    }

    p1x = points[(length-2)*2];
    p1y = points[(length-2)*2 + 1];

    p2x = points[(length-1)*2];
    p2y = points[(length-1)*2 + 1];

    perpx = -(p1y - p2y);
    perpy = p1x - p2x;

    dist = Math.sqrt(perpx*perpx + perpy*perpy);
    perpx /= dist;
    perpy /= dist;
    perpx *= width;
    perpy *= width;

    verts.push(p2x - perpx , p2y - perpy);
    verts.push(r, g, b, alpha);

    verts.push(p2x + perpx , p2y + perpy);
    verts.push(r, g, b, alpha);

    indices.push(indexStart);

    for (i = 0; i < indexCount; i++)
    {
        indices.push(indexStart++);
    }

    indices.push(indexStart-1);
};

/**
 * Builds a complex polygon to draw
 *
 * @static
 * @private
 * @method buildPoly
 * @param graphicsData {Graphics} The graphics object containing all the necessary properties
 * @param webGLData {Object}
 */
PIXI.WebGLGraphics.buildComplexPoly = function(graphicsData, webGLData)
{

    //TODO - no need to copy this as it gets turned into a FLoat32Array anyways..
    var points = graphicsData.points.slice();
    if(points.length < 6)return;

    // get first and last point.. figure out the middle!
    var indices = webGLData.indices;
    webGLData.points = points;
    
    webGLData.color = PIXI.hex2rgb(graphicsData.fillColor);

    /*
        calclate the bounds..
    */
    var minX = Infinity;
    var maxX = -Infinity;

    var minY = Infinity;
    var maxY = -Infinity;

    var x,y;

    // get size..
    for (var i = 0; i < points.length; i+=2)
    {
        x = points[i];
        y = points[i+1];

        minX = x < minX ? x : minX;
        maxX = x > maxX ? x : maxX;

        minY = y < minY ? y : minY;
        maxY = y > maxY ? y : maxY;
    }

    // add a quad to the end cos there is no point making another buffer!
    points.push(minX, minY,
                maxX, minY,
                maxX, maxY,
                minX, maxY);

    // push a quad onto the end.. 
    
    //TODO - this aint needed!
    var length = points.length / 2;
    for (i = 0; i < length; i++)
    {
        indices.push( i );
    }

};

PIXI.WebGLGraphics.buildPoly = function(graphicsData, webGLData)
{
    var points = graphicsData.points;
    if(points.length < 6)return;

    // get first and last point.. figure out the middle!
    var verts = webGLData.points;
    var indices = webGLData.indices;

    var length = points.length / 2;

    // sort color
    var color = PIXI.hex2rgb(graphicsData.fillColor);
    var alpha = graphicsData.fillAlpha;
    var r = color[0] * alpha;
    var g = color[1] * alpha;
    var b = color[2] * alpha;

    var triangles = PIXI.PolyK.Triangulate(points);
    var vertPos = verts.length / 6;

    var i = 0;

    for (i = 0; i < triangles.length; i+=3)
    {
        indices.push(triangles[i] + vertPos);
        indices.push(triangles[i] + vertPos);
        indices.push(triangles[i+1] + vertPos);
        indices.push(triangles[i+2] +vertPos);
        indices.push(triangles[i+2] + vertPos);
    }

    for (i = 0; i < length; i++)
    {
        verts.push(points[i * 2], points[i * 2 + 1],
                   r, g, b, alpha);
    }

};

PIXI.WebGLGraphics.graphicsDataPool = [];

PIXI.WebGLGraphicsData = function(gl)
{
    this.gl = gl;

    //TODO does this need to be split before uploding??
    this.color = [0,0,0]; // color split!
    this.points = [];
    this.indices = [];
    this.lastIndex = 0;
    this.buffer = gl.createBuffer();
    this.indexBuffer = gl.createBuffer();
    this.mode = 1;
    this.dirty = true;
};

PIXI.WebGLGraphicsData.prototype.reset = function()
{
    this.points = [];
    this.indices = [];
    this.lastIndex = 0;
};

PIXI.WebGLGraphicsData.prototype.upload = function()
{
    var gl = this.gl;

//    this.lastIndex = graphics.graphicsData.length;
    this.glPoints = new Float32Array(this.points);

    gl.bindBuffer(gl.ARRAY_BUFFER, this.buffer);
    gl.bufferData(gl.ARRAY_BUFFER, this.glPoints, gl.STATIC_DRAW);

    this.glIndicies = new Uint16Array(this.indices);

    gl.bindBuffer(gl.ELEMENT_ARRAY_BUFFER, this.indexBuffer);
    gl.bufferData(gl.ELEMENT_ARRAY_BUFFER, this.glIndicies, gl.STATIC_DRAW);

    this.dirty = false;
};

/**
 * @author Mat Groves http://matgroves.com/ @Doormat23
 */

PIXI.glContexts = []; // this is where we store the webGL contexts for easy access.

/**
 * the WebGLRenderer draws the stage and all its content onto a webGL enabled canvas. This renderer
 * should be used for browsers that support webGL. This Render works by automatically managing webGLBatch's.
 * So no need for Sprite Batch's or Sprite Cloud's
 * Dont forget to add the view to your DOM or you will not see anything :)
 *
 * @class WebGLRenderer
 * @constructor
 * @param width=0 {Number} the width of the canvas view
 * @param height=0 {Number} the height of the canvas view
 * @param view {HTMLCanvasElement} the canvas to use as a view, optional
 * @param transparent=false {Boolean} If the render view is transparent, default false
 * @param antialias=false {Boolean} sets antialias (only applicable in chrome at the moment)
 *
 */
PIXI.WebGLRenderer = function(width, height, view, transparent, antialias)
{
    if(!PIXI.defaultRenderer)PIXI.defaultRenderer = this;

    this.type = PIXI.WEBGL_RENDERER;

    // do a catch.. only 1 webGL renderer..
    /**
     * Whether the render view is transparent
     *
     * @property transparent
     * @type Boolean
     */
    this.transparent = !!transparent;

    /**
     * The width of the canvas view
     *
     * @property width
     * @type Number
     * @default 800
     */
    this.width = width || 800;

    /**
     * The height of the canvas view
     *
     * @property height
     * @type Number
     * @default 600
     */
    this.height = height || 600;

    /**
     * The canvas element that everything is drawn to
     *
     * @property view
     * @type HTMLCanvasElement
     */
    this.view = view || document.createElement( 'canvas' );
    this.view.width = this.width;
    this.view.height = this.height;

    // deal with losing context..
    this.contextLost = this.handleContextLost.bind(this);
    this.contextRestoredLost = this.handleContextRestored.bind(this);
    
    this.view.addEventListener('webglcontextlost', this.contextLost, false);
    this.view.addEventListener('webglcontextrestored', this.contextRestoredLost, false);

    this.options = {
        alpha: this.transparent,
        antialias:!!antialias, // SPEED UP??
        premultipliedAlpha:!!transparent,
        stencil:true
    };

    var gl = null;

    ['experimental-webgl', 'webgl'].forEach(function(name) {
        try {
            gl = gl || this.view.getContext(name,  this.options);
        } catch(e) {}
    }, this);

    if (!gl) {
        // fail, not able to get a context
        throw new Error('This browser does not support webGL. Try using the canvas renderer' + this);
    }

    this.gl = gl;
    this.glContextId = gl.id = PIXI.WebGLRenderer.glContextId ++;

    PIXI.glContexts[this.glContextId] = gl;

    if(!PIXI.blendModesWebGL)
    {
        PIXI.blendModesWebGL = [];

        PIXI.blendModesWebGL[PIXI.blendModes.NORMAL]        = [gl.ONE,       gl.ONE_MINUS_SRC_ALPHA];
        PIXI.blendModesWebGL[PIXI.blendModes.ADD]           = [gl.SRC_ALPHA, gl.DST_ALPHA];
        PIXI.blendModesWebGL[PIXI.blendModes.MULTIPLY]      = [gl.DST_COLOR, gl.ONE_MINUS_SRC_ALPHA];
        PIXI.blendModesWebGL[PIXI.blendModes.SCREEN]        = [gl.SRC_ALPHA, gl.ONE];
        PIXI.blendModesWebGL[PIXI.blendModes.OVERLAY]       = [gl.ONE,       gl.ONE_MINUS_SRC_ALPHA];
        PIXI.blendModesWebGL[PIXI.blendModes.DARKEN]        = [gl.ONE,       gl.ONE_MINUS_SRC_ALPHA];
        PIXI.blendModesWebGL[PIXI.blendModes.LIGHTEN]       = [gl.ONE,       gl.ONE_MINUS_SRC_ALPHA];
        PIXI.blendModesWebGL[PIXI.blendModes.COLOR_DODGE]   = [gl.ONE,       gl.ONE_MINUS_SRC_ALPHA];
        PIXI.blendModesWebGL[PIXI.blendModes.COLOR_BURN]    = [gl.ONE,       gl.ONE_MINUS_SRC_ALPHA];
        PIXI.blendModesWebGL[PIXI.blendModes.HARD_LIGHT]    = [gl.ONE,       gl.ONE_MINUS_SRC_ALPHA];
        PIXI.blendModesWebGL[PIXI.blendModes.SOFT_LIGHT]    = [gl.ONE,       gl.ONE_MINUS_SRC_ALPHA];
        PIXI.blendModesWebGL[PIXI.blendModes.DIFFERENCE]    = [gl.ONE,       gl.ONE_MINUS_SRC_ALPHA];
        PIXI.blendModesWebGL[PIXI.blendModes.EXCLUSION]     = [gl.ONE,       gl.ONE_MINUS_SRC_ALPHA];
        PIXI.blendModesWebGL[PIXI.blendModes.HUE]           = [gl.ONE,       gl.ONE_MINUS_SRC_ALPHA];
        PIXI.blendModesWebGL[PIXI.blendModes.SATURATION]    = [gl.ONE,       gl.ONE_MINUS_SRC_ALPHA];
        PIXI.blendModesWebGL[PIXI.blendModes.COLOR]         = [gl.ONE,       gl.ONE_MINUS_SRC_ALPHA];
        PIXI.blendModesWebGL[PIXI.blendModes.LUMINOSITY]    = [gl.ONE,       gl.ONE_MINUS_SRC_ALPHA];
    }




    this.projection = new PIXI.Point();
    this.projection.x =  this.width/2;
    this.projection.y =  -this.height/2;

    this.offset = new PIXI.Point(0, 0);

    this.resize(this.width, this.height);
    this.contextLost = false;

    // time to create the render managers! each one focuses on managine a state in webGL
    this.shaderManager = new PIXI.WebGLShaderManager(gl);                   // deals with managing the shader programs and their attribs
    this.spriteBatch = new PIXI.WebGLSpriteBatch(gl);                       // manages the rendering of sprites
    //this.primitiveBatch = new PIXI.WebGLPrimitiveBatch(gl);               // primitive batch renderer
    this.maskManager = new PIXI.WebGLMaskManager(gl);                       // manages the masks using the stencil buffer
    this.filterManager = new PIXI.WebGLFilterManager(gl, this.transparent); // manages the filters
    this.stencilManager = new PIXI.WebGLStencilManager(gl);

    this.renderSession = {};
    this.renderSession.gl = this.gl;
    this.renderSession.drawCount = 0;
    this.renderSession.shaderManager = this.shaderManager;
    this.renderSession.maskManager = this.maskManager;
    this.renderSession.filterManager = this.filterManager;
   // this.renderSession.primitiveBatch = this.primitiveBatch;
    this.renderSession.spriteBatch = this.spriteBatch;
    this.renderSession.stencilManager = this.stencilManager;
    this.renderSession.renderer = this;

    gl.useProgram(this.shaderManager.defaultShader.program);

    gl.disable(gl.DEPTH_TEST);
    gl.disable(gl.CULL_FACE);

    gl.enable(gl.BLEND);
    gl.colorMask(true, true, true, this.transparent);
};

// constructor
PIXI.WebGLRenderer.prototype.constructor = PIXI.WebGLRenderer;

/**
 * Renders the stage to its webGL view
 *
 * @method render
 * @param stage {Stage} the Stage element to be rendered
 */
PIXI.WebGLRenderer.prototype.render = function(stage)
{
    if(this.contextLost)return;


    // if rendering a new stage clear the batches..
    if(this.__stage !== stage)
    {
        if(stage.interactive)stage.interactionManager.removeEvents();

        // TODO make this work
        // dont think this is needed any more?
        this.__stage = stage;
    }

    // update any textures this includes uvs and uploading them to the gpu
    PIXI.WebGLRenderer.updateTextures();

    // update the scene graph
    stage.updateTransform();


    // interaction
    if(stage._interactive)
    {
        //need to add some events!
        if(!stage._interactiveEventsAdded)
        {
            stage._interactiveEventsAdded = true;
            stage.interactionManager.setTarget(this);
        }
    }
    
    var gl = this.gl;

    // -- Does this need to be set every frame? -- //
    //gl.colorMask(true, true, true, this.transparent);
    gl.viewport(0, 0, this.width, this.height);

    // make sure we are bound to the main frame buffer
    gl.bindFramebuffer(gl.FRAMEBUFFER, null);

    if(this.transparent)
    {
        gl.clearColor(0, 0, 0, 0);
    }
    else
    {
        gl.clearColor(stage.backgroundColorSplit[0],stage.backgroundColorSplit[1],stage.backgroundColorSplit[2], 1);
    }


    gl.clear(gl.COLOR_BUFFER_BIT);

    this.renderDisplayObject( stage, this.projection );

    // interaction
    if(stage.interactive)
    {
        //need to add some events!
        if(!stage._interactiveEventsAdded)
        {
            stage._interactiveEventsAdded = true;
            stage.interactionManager.setTarget(this);
        }
    }
    else
    {
        if(stage._interactiveEventsAdded)
        {
            stage._interactiveEventsAdded = false;
            stage.interactionManager.setTarget(this);
        }
    }

    /*
    //can simulate context loss in Chrome like so:
     this.view.onmousedown = function(ev) {
     console.dir(this.gl.getSupportedExtensions());
        var ext = (
            gl.getExtension("WEBGL_scompressed_texture_s3tc")
       // gl.getExtension("WEBGL_compressed_texture_s3tc") ||
       // gl.getExtension("MOZ_WEBGL_compressed_texture_s3tc") ||
       // gl.getExtension("WEBKIT_WEBGL_compressed_texture_s3tc")
     );
     console.dir(ext);
     var loseCtx = this.gl.getExtension("WEBGL_lose_context");
      console.log("killing context");
      loseCtx.loseContext();
     setTimeout(function() {
          console.log("restoring context...");
          loseCtx.restoreContext();
      }.bind(this), 1000);
     }.bind(this);
     */
};

/**
 * Renders a display Object
 *
 * @method renderDIsplayObject
 * @param displayObject {DisplayObject} The DisplayObject to render
 * @param projection {Point} The projection
 * @param buffer {Array} a standard WebGL buffer 
 */
PIXI.WebGLRenderer.prototype.renderDisplayObject = function(displayObject, projection, buffer)
{
    // reset the render session data..
    this.renderSession.drawCount = 0;
    this.renderSession.currentBlendMode = 9999;

    this.renderSession.projection = projection;
    this.renderSession.offset = this.offset;

    // start the sprite batch
    this.spriteBatch.begin(this.renderSession);

//    this.primitiveBatch.begin(this.renderSession);

    // start the filter manager
    this.filterManager.begin(this.renderSession, buffer);

    // render the scene!
    displayObject._renderWebGL(this.renderSession);

    // finish the sprite batch
    this.spriteBatch.end();

//    this.primitiveBatch.end();
};

/**
 * Updates the textures loaded into this webgl renderer
 *
 * @static
 * @method updateTextures
 * @private
 */
PIXI.WebGLRenderer.updateTextures = function()
{
    var i = 0;

    //TODO break this out into a texture manager...
  //  for (i = 0; i < PIXI.texturesToUpdate.length; i++)
  //      PIXI..updateWebGLTexture(PIXI.texturesToUpdate[i], this.gl);


    for (i=0; i < PIXI.Texture.frameUpdates.length; i++)
        PIXI.WebGLRenderer.updateTextureFrame(PIXI.Texture.frameUpdates[i]);

    for (i = 0; i < PIXI.texturesToDestroy.length; i++)
        PIXI.WebGLRenderer.destroyTexture(PIXI.texturesToDestroy[i]);

    PIXI.texturesToUpdate.length = 0;
    PIXI.texturesToDestroy.length = 0;
    PIXI.Texture.frameUpdates.length = 0;
};

/**
 * Destroys a loaded webgl texture
 *
 * @method destroyTexture
 * @param texture {Texture} The texture to update
 * @private
 */
PIXI.WebGLRenderer.destroyTexture = function(texture)
{
    //TODO break this out into a texture manager...

    for (var i = texture._glTextures.length - 1; i >= 0; i--)
    {
        var glTexture = texture._glTextures[i];
        var gl = PIXI.glContexts[i];

        if(gl && glTexture)
        {
            gl.deleteTexture(glTexture);
        }
    }

    texture._glTextures.length = 0;
};

/**
 *
 * @method updateTextureFrame
 * @param texture {Texture} The texture to update the frame from
 * @private
 */
PIXI.WebGLRenderer.updateTextureFrame = function(texture)
{
    texture.updateFrame = false;

    // now set the uvs. Figured that the uv data sits with a texture rather than a sprite.
    // so uv data is stored on the texture itself
    texture._updateWebGLuvs();
};

/**
 * resizes the webGL view to the specified width and height
 *
 * @method resize
 * @param width {Number} the new width of the webGL view
 * @param height {Number} the new height of the webGL view
 */
PIXI.WebGLRenderer.prototype.resize = function(width, height)
{
    this.width = width;
    this.height = height;

    this.view.width = width;
    this.view.height = height;

    this.gl.viewport(0, 0, this.width, this.height);

    this.projection.x =  this.width/2;
    this.projection.y =  -this.height/2;
};

/**
 * Creates a WebGL texture
 *
 * @method createWebGLTexture
 * @param texture {Texture} the texture to render
 * @param gl {webglContext} the WebGL context
 * @static
 */
PIXI.createWebGLTexture = function(texture, gl)
{


    if(texture.hasLoaded)
    {
        texture._glTextures[gl.id] = gl.createTexture();

        gl.bindTexture(gl.TEXTURE_2D, texture._glTextures[gl.id]);
        gl.pixelStorei(gl.UNPACK_PREMULTIPLY_ALPHA_WEBGL, true);

        gl.texImage2D(gl.TEXTURE_2D, 0, gl.RGBA, gl.RGBA, gl.UNSIGNED_BYTE, texture.source);
        gl.texParameteri(gl.TEXTURE_2D, gl.TEXTURE_MAG_FILTER, texture.scaleMode === PIXI.scaleModes.LINEAR ? gl.LINEAR : gl.NEAREST);
        gl.texParameteri(gl.TEXTURE_2D, gl.TEXTURE_MIN_FILTER, texture.scaleMode === PIXI.scaleModes.LINEAR ? gl.LINEAR : gl.NEAREST);

        // reguler...

        if(!texture._powerOf2)
        {
            gl.texParameteri(gl.TEXTURE_2D, gl.TEXTURE_WRAP_S, gl.CLAMP_TO_EDGE);
            gl.texParameteri(gl.TEXTURE_2D, gl.TEXTURE_WRAP_T, gl.CLAMP_TO_EDGE);
        }
        else
        {
            gl.texParameteri(gl.TEXTURE_2D, gl.TEXTURE_WRAP_S, gl.REPEAT);
            gl.texParameteri(gl.TEXTURE_2D, gl.TEXTURE_WRAP_T, gl.REPEAT);
        }

        gl.bindTexture(gl.TEXTURE_2D, null);

        texture._dirty[gl.id] = false;
    }

    return  texture._glTextures[gl.id];
};

/**
 * Updates a WebGL texture
 *
 * @method updateWebGLTexture
 * @param texture {Texture} the texture to update
 * @param gl {webglContext} the WebGL context
 * @private
 */
PIXI.updateWebGLTexture = function(texture, gl)
{
    if( texture._glTextures[gl.id] )
    {
        gl.bindTexture(gl.TEXTURE_2D, texture._glTextures[gl.id]);
        gl.pixelStorei(gl.UNPACK_PREMULTIPLY_ALPHA_WEBGL, true);

        gl.texImage2D(gl.TEXTURE_2D, 0, gl.RGBA, gl.RGBA, gl.UNSIGNED_BYTE, texture.source);
        gl.texParameteri(gl.TEXTURE_2D, gl.TEXTURE_MAG_FILTER, texture.scaleMode === PIXI.scaleModes.LINEAR ? gl.LINEAR : gl.NEAREST);
        gl.texParameteri(gl.TEXTURE_2D, gl.TEXTURE_MIN_FILTER, texture.scaleMode === PIXI.scaleModes.LINEAR ? gl.LINEAR : gl.NEAREST);

        // reguler...

        if(!texture._powerOf2)
        {
            gl.texParameteri(gl.TEXTURE_2D, gl.TEXTURE_WRAP_S, gl.CLAMP_TO_EDGE);
            gl.texParameteri(gl.TEXTURE_2D, gl.TEXTURE_WRAP_T, gl.CLAMP_TO_EDGE);
        }
        else
        {
            gl.texParameteri(gl.TEXTURE_2D, gl.TEXTURE_WRAP_S, gl.REPEAT);
            gl.texParameteri(gl.TEXTURE_2D, gl.TEXTURE_WRAP_T, gl.REPEAT);
        }

        texture._dirty[gl.id] = false;
    }
    
};

/**
 * Handles a lost webgl context
 *
 * @method handleContextLost
 * @param event {Event}
 * @private
 */
PIXI.WebGLRenderer.prototype.handleContextLost = function(event)
{
    event.preventDefault();
    this.contextLost = true;
};

/**
 * Handles a restored webgl context
 *
 * @method handleContextRestored
 * @param event {Event}
 * @private
 */
PIXI.WebGLRenderer.prototype.handleContextRestored = function()
{

    //try 'experimental-webgl'
    try {
        this.gl = this.view.getContext('experimental-webgl',  this.options);
    } catch (e) {
        //try 'webgl'
        try {
            this.gl = this.view.getContext('webgl',  this.options);
        } catch (e2) {
            // fail, not able to get a context
            throw new Error(' This browser does not support webGL. Try using the canvas renderer' + this);
        }
    }

    var gl = this.gl;
    gl.id = PIXI.WebGLRenderer.glContextId ++;



    // need to set the context...
    this.shaderManager.setContext(gl);
    this.spriteBatch.setContext(gl);
    this.primitiveBatch.setContext(gl);
    this.maskManager.setContext(gl);
    this.filterManager.setContext(gl);


    this.renderSession.gl = this.gl;

    gl.disable(gl.DEPTH_TEST);
    gl.disable(gl.CULL_FACE);

    gl.enable(gl.BLEND);
    gl.colorMask(true, true, true, this.transparent);

    this.gl.viewport(0, 0, this.width, this.height);

    for(var key in PIXI.TextureCache)
    {
        var texture = PIXI.TextureCache[key].baseTexture;
        texture._glTextures = [];
    }

    /**
     * Whether the context was lost 
     * @property contextLost
     * @type Boolean
     */
    this.contextLost = false;

};

/**
 * Removes everything from the renderer (event listeners, spritebatch, etc...)
 *
 * @method destroy
 */
PIXI.WebGLRenderer.prototype.destroy = function()
{

    // deal with losing context..
    
    // remove listeners
    this.view.removeEventListener('webglcontextlost', this.contextLost);
    this.view.removeEventListener('webglcontextrestored', this.contextRestoredLost);

    PIXI.glContexts[this.glContextId] = null;

    this.projection = null;
    this.offset = null;

    // time to create the render managers! each one focuses on managine a state in webGL
    this.shaderManager.destroy();
    this.spriteBatch.destroy();
    this.primitiveBatch.destroy();
    this.maskManager.destroy();
    this.filterManager.destroy();

    this.shaderManager = null;
    this.spriteBatch = null;
    this.maskManager = null;
    this.filterManager = null;
    
    this.gl = null;
    //
    this.renderSession = null;
};


PIXI.WebGLRenderer.glContextId = 0;

/**
 * @author Mat Groves http://matgroves.com/ @Doormat23
 */

/**
* @class WebGLMaskManager
* @constructor
* @param gl {WebGLContext} the current WebGL drawing context
* @private
*/
PIXI.WebGLMaskManager = function(gl)
{
    this.maskStack = [];
    this.maskPosition = 0;

    this.setContext(gl);

    this.reverse = false;
    this.count = 0;
};

/**
* Sets the drawing context to the one given in parameter
* @method setContext 
* @param gl {WebGLContext} the current WebGL drawing context
*/
PIXI.WebGLMaskManager.prototype.setContext = function(gl)
{
    this.gl = gl;
};

/**
* Applies the Mask and adds it to the current filter stack
* @method pushMask
* @param maskData {Array}
* @param renderSession {RenderSession}
*/
PIXI.WebGLMaskManager.prototype.pushMask = function(maskData, renderSession)
{
    var gl = renderSession.gl;

    if(maskData.dirty)
    {
        PIXI.WebGLGraphics.updateGraphics(maskData, gl);
    }

    if(!maskData._webGL[gl.id].data.length)return;

    renderSession.stencilManager.pushStencil(maskData, maskData._webGL[gl.id].data[0], renderSession);
};

/**
* Removes the last filter from the filter stack and doesn't return it
* @method popMask
*
* @param renderSession {RenderSession} an object containing all the useful parameters
*/
PIXI.WebGLMaskManager.prototype.popMask = function(maskData, renderSession)
{
    var gl = this.gl;
    renderSession.stencilManager.popStencil(maskData, maskData._webGL[gl.id].data[0], renderSession);
};


/**
* Destroys the mask stack
* @method destroy
*/
PIXI.WebGLMaskManager.prototype.destroy = function()
{
    this.maskStack = null;
    this.gl = null;
};
/**
 * @author Mat Groves http://matgroves.com/ @Doormat23
 */
 
//BA0285
//Intercontinental Hotel, 888 Howard Street
//San Francisco

/**
* @class WebGLStencilManager
* @constructor
* @param gl {WebGLContext} the current WebGL drawing context
* @private
*/
PIXI.WebGLStencilManager = function(gl)
{
   
    this.stencilStack = [];
    this.setContext(gl);
    this.reverse = true;
    this.count = 0;

};

/**
* Sets the drawing context to the one given in parameter
* @method setContext 
* @param gl {WebGLContext} the current WebGL drawing context
*/
PIXI.WebGLStencilManager.prototype.setContext = function(gl)
{
    this.gl = gl;
};

/**
* Applies the Mask and adds it to the current filter stack
* @method pushMask
* @param maskData {Array}
* @param renderSession {RenderSession}
*/
PIXI.WebGLStencilManager.prototype.pushStencil = function(graphics, webGLData, renderSession)
{
    var gl = this.gl;
    this.bindGraphics(graphics, webGLData, renderSession);

    if(this.stencilStack.length === 0)
    {
        gl.enable(gl.STENCIL_TEST);
        gl.clear(gl.STENCIL_BUFFER_BIT);
        this.reverse = true;
        this.count = 0;
    }

    this.stencilStack.push(webGLData);

    var level = this.count;

    gl.colorMask(false, false, false, false);

    gl.stencilFunc(gl.ALWAYS,0,0xFF);
    gl.stencilOp(gl.KEEP,gl.KEEP,gl.INVERT);

    // draw the triangle strip!

    if(webGLData.mode === 1)
    {

        gl.drawElements(gl.TRIANGLE_FAN,  webGLData.indices.length - 4, gl.UNSIGNED_SHORT, 0 );
       
        if(this.reverse)
        {
            gl.stencilFunc(gl.EQUAL, 0xFF - level, 0xFF);
            gl.stencilOp(gl.KEEP,gl.KEEP,gl.DECR);
        }
        else
        {
            gl.stencilFunc(gl.EQUAL,level, 0xFF);
            gl.stencilOp(gl.KEEP,gl.KEEP,gl.INCR);
        }

        // draw a quad to increment..
        gl.drawElements(gl.TRIANGLE_FAN, 4, gl.UNSIGNED_SHORT, ( webGLData.indices.length - 4 ) * 2 );
               
        if(this.reverse)
        {
            gl.stencilFunc(gl.EQUAL,0xFF-(level+1), 0xFF);
        }
        else
        {
            gl.stencilFunc(gl.EQUAL,level+1, 0xFF);
        }

        this.reverse = !this.reverse;
    }
    else
    {
        if(!this.reverse)
        {
            gl.stencilFunc(gl.EQUAL, 0xFF - level, 0xFF);
            gl.stencilOp(gl.KEEP,gl.KEEP,gl.DECR);
        }
        else
        {
            gl.stencilFunc(gl.EQUAL,level, 0xFF);
            gl.stencilOp(gl.KEEP,gl.KEEP,gl.INCR);
        }

        gl.drawElements(gl.TRIANGLE_STRIP,  webGLData.indices.length, gl.UNSIGNED_SHORT, 0 );

        if(!this.reverse)
        {
            gl.stencilFunc(gl.EQUAL,0xFF-(level+1), 0xFF);
        }
        else
        {
            gl.stencilFunc(gl.EQUAL,level+1, 0xFF);
        }
    }

    gl.colorMask(true, true, true, true);
    gl.stencilOp(gl.KEEP,gl.KEEP,gl.KEEP);

    this.count++;
};

//TODO this does not belong here!
PIXI.WebGLStencilManager.prototype.bindGraphics = function(graphics, webGLData, renderSession)
{
    //if(this._currentGraphics === graphics)return;
    this._currentGraphics = graphics;

    var gl = this.gl;

     // bind the graphics object..
    var projection = renderSession.projection,
        offset = renderSession.offset,
        shader;// = renderSession.shaderManager.primitiveShader;

    if(webGLData.mode === 1)
    {
        shader = renderSession.shaderManager.complexPrimativeShader;

        renderSession.shaderManager.setShader( shader );

        gl.uniformMatrix3fv(shader.translationMatrix, false, graphics.worldTransform.toArray(true));

        gl.uniform2f(shader.projectionVector, projection.x, -projection.y);
        gl.uniform2f(shader.offsetVector, -offset.x, -offset.y);

        gl.uniform3fv(shader.tintColor, PIXI.hex2rgb(graphics.tint));
        gl.uniform3fv(shader.color, webGLData.color);

        gl.uniform1f(shader.alpha, graphics.worldAlpha * graphics.fillAlpha);

        gl.bindBuffer(gl.ARRAY_BUFFER, webGLData.buffer);

        gl.vertexAttribPointer(shader.aVertexPosition, 2, gl.FLOAT, false, 4 * 2, 0);


        // now do the rest..
        // set the index buffer!
        gl.bindBuffer(gl.ELEMENT_ARRAY_BUFFER, webGLData.indexBuffer);
    }
    else
    {
        //renderSession.shaderManager.activatePrimitiveShader();
        shader = renderSession.shaderManager.primitiveShader;
        renderSession.shaderManager.setShader( shader );

        gl.uniformMatrix3fv(shader.translationMatrix, false, graphics.worldTransform.toArray(true));

        gl.uniform2f(shader.projectionVector, projection.x, -projection.y);
        gl.uniform2f(shader.offsetVector, -offset.x, -offset.y);

        gl.uniform3fv(shader.tintColor, PIXI.hex2rgb(graphics.tint));

        gl.uniform1f(shader.alpha, graphics.worldAlpha);
        
        gl.bindBuffer(gl.ARRAY_BUFFER, webGLData.buffer);

        gl.vertexAttribPointer(shader.aVertexPosition, 2, gl.FLOAT, false, 4 * 6, 0);
        gl.vertexAttribPointer(shader.colorAttribute, 4, gl.FLOAT, false,4 * 6, 2 * 4);

        // set the index buffer!
        gl.bindBuffer(gl.ELEMENT_ARRAY_BUFFER, webGLData.indexBuffer);
    }
};

PIXI.WebGLStencilManager.prototype.popStencil = function(graphics, webGLData, renderSession)
{
	var gl = this.gl;
    this.stencilStack.pop();
   
    this.count--;

    if(this.stencilStack.length === 0)
    {
        // the stack is empty!
        gl.disable(gl.STENCIL_TEST);

    }
    else
    {

        var level = this.count;

        this.bindGraphics(graphics, webGLData, renderSession);

        gl.colorMask(false, false, false, false);
    
        if(webGLData.mode === 1)
        {
            this.reverse = !this.reverse;

            if(this.reverse)
            {
                gl.stencilFunc(gl.EQUAL, 0xFF - (level+1), 0xFF);
                gl.stencilOp(gl.KEEP,gl.KEEP,gl.INCR);
            }
            else
            {
                gl.stencilFunc(gl.EQUAL,level+1, 0xFF);
                gl.stencilOp(gl.KEEP,gl.KEEP,gl.DECR);
            }

            // draw a quad to increment..
            gl.drawElements(gl.TRIANGLE_FAN, 4, gl.UNSIGNED_SHORT, ( webGLData.indices.length - 4 ) * 2 );
            
            gl.stencilFunc(gl.ALWAYS,0,0xFF);
            gl.stencilOp(gl.KEEP,gl.KEEP,gl.INVERT);

            // draw the triangle strip!
            gl.drawElements(gl.TRIANGLE_FAN,  webGLData.indices.length - 4, gl.UNSIGNED_SHORT, 0 );
           
            if(!this.reverse)
            {
                gl.stencilFunc(gl.EQUAL,0xFF-(level), 0xFF);
            }
            else
            {
                gl.stencilFunc(gl.EQUAL,level, 0xFF);
            }

        }
        else
        {
            if(!this.reverse)
            {
                gl.stencilFunc(gl.EQUAL, 0xFF - level, 0xFF);
                gl.stencilOp(gl.KEEP,gl.KEEP,gl.INCR);
            }
            else
            {
                gl.stencilFunc(gl.EQUAL,level, 0xFF);
                gl.stencilOp(gl.KEEP,gl.KEEP,gl.DECR);
            }

            gl.drawElements(gl.TRIANGLE_STRIP,  webGLData.indices.length, gl.UNSIGNED_SHORT, 0 );

            if(!this.reverse)
            {
                gl.stencilFunc(gl.EQUAL,0xFF-(level), 0xFF);
            }
            else
            {
                gl.stencilFunc(gl.EQUAL,level, 0xFF);
            }
        }

        gl.colorMask(true, true, true, true);
        gl.stencilOp(gl.KEEP,gl.KEEP,gl.KEEP);


    }

    //renderSession.shaderManager.deactivatePrimitiveShader();
};

/**
* Destroys the mask stack
* @method destroy
*/
PIXI.WebGLStencilManager.prototype.destroy = function()
{
    this.maskStack = null;
    this.gl = null;
};
/**
 * @author Mat Groves http://matgroves.com/ @Doormat23
 */

/**
* @class WebGLShaderManager
* @constructor
* @param gl {WebGLContext} the current WebGL drawing context
* @private
*/
PIXI.WebGLShaderManager = function(gl)
{

    this.maxAttibs = 10;
    this.attribState = [];
    this.tempAttribState = [];
    this.shaderMap = [];

    for (var i = 0; i < this.maxAttibs; i++) {
        this.attribState[i] = false;
    }

    this.setContext(gl);
    // the final one is used for the rendering strips
};


/**
* Initialises the context and the properties
* @method setContext 
* @param gl {WebGLContext} the current WebGL drawing context
* @param transparent {Boolean} Whether or not the drawing context should be transparent
*/
PIXI.WebGLShaderManager.prototype.setContext = function(gl)
{
    this.gl = gl;
    
    // the next one is used for rendering primatives
    this.primitiveShader = new PIXI.PrimitiveShader(gl);

    // the next one is used for rendering triangle strips
    this.complexPrimativeShader = new PIXI.ComplexPrimitiveShader(gl);

    // this shader is used for the default sprite rendering
    this.defaultShader = new PIXI.PixiShader(gl);

    // this shader is used for the fast sprite rendering
    this.fastShader = new PIXI.PixiFastShader(gl);

    // the next one is used for rendering triangle strips
    this.stripShader = new PIXI.StripShader(gl);
    this.setShader(this.defaultShader);
};


/**
* Takes the attributes given in parameters 
* @method setAttribs
* @param attribs {Array} attribs 
*/
PIXI.WebGLShaderManager.prototype.setAttribs = function(attribs)
{
    // reset temp state

    var i;

    for (i = 0; i < this.tempAttribState.length; i++)
    {
        this.tempAttribState[i] = false;
    }

    // set the new attribs
    for (i = 0; i < attribs.length; i++)
    {
        var attribId = attribs[i];
        this.tempAttribState[attribId] = true;
    }

    var gl = this.gl;

    for (i = 0; i < this.attribState.length; i++)
    {
        if(this.attribState[i] !== this.tempAttribState[i])
        {
            this.attribState[i] = this.tempAttribState[i];

            if(this.tempAttribState[i])
            {
                gl.enableVertexAttribArray(i);
            }
            else
            {
                gl.disableVertexAttribArray(i);
            }
        }
    }
};

PIXI.WebGLShaderManager.prototype.setShader = function(shader)
{
    if(this._currentId === shader._UID)return;
    
    this._currentId = shader._UID;

    this.currentShader = shader;

    this.gl.useProgram(shader.program);
    this.setAttribs(shader.attributes);
};

/**
* Destroys
* @method destroy
*/
PIXI.WebGLShaderManager.prototype.destroy = function()
{
    this.attribState = null;

    this.tempAttribState = null;

    this.primitiveShader.destroy();

    this.defaultShader.destroy();

    this.fastShader.destroy();

    this.stripShader.destroy();

    this.gl = null;
};


/**
 * @author Mat Groves
 * 
 * Big thanks to the very clever Matt DesLauriers <mattdesl> https://github.com/mattdesl/
 * for creating the original pixi version!
 *
 * Heavily inspired by LibGDX's WebGLSpriteBatch:
 * https://github.com/libgdx/libgdx/blob/master/gdx/src/com/badlogic/gdx/graphics/g2d/WebGLSpriteBatch.java
 */

 /**
 *
 * @class WebGLSpriteBatch
 * @private
 * @constructor
 * @param gl {WebGLContext} the current WebGL drawing context
 *
 */
PIXI.WebGLSpriteBatch = function(gl)
{

    /**
     * 
     *
     * @property vertSize
     * @type Number
     */
    this.vertSize = 6;

    /**
     * The number of images in the SpriteBatch before it flushes
     * @property size
     * @type Number
     */
    this.size = 2000;//Math.pow(2, 16) /  this.vertSize;

    //the total number of floats in our batch
    var numVerts = this.size * 4 *  this.vertSize;
    //the total number of indices in our batch
    var numIndices = this.size * 6;

    //vertex data

    /**
    * Holds the vertices
    *
    * @property vertices
    * @type Float32Array
    */
    this.vertices = new Float32Array(numVerts);

    //index data
    /**
     * Holds the indices
     *
     * @property indices
     * @type Uint16Array
     */
    this.indices = new Uint16Array(numIndices);
    
    this.lastIndexCount = 0;

    for (var i=0, j=0; i < numIndices; i += 6, j += 4)
    {
        this.indices[i + 0] = j + 0;
        this.indices[i + 1] = j + 1;
        this.indices[i + 2] = j + 2;
        this.indices[i + 3] = j + 0;
        this.indices[i + 4] = j + 2;
        this.indices[i + 5] = j + 3;
    }


    this.drawing = false;
    this.currentBatchSize = 0;
    this.currentBaseTexture = null;
    
    this.setContext(gl);
};

/**
* 
* @method setContext
*
* @param gl {WebGLContext} the current WebGL drawing context
*/
PIXI.WebGLSpriteBatch.prototype.setContext = function(gl)
{
    this.gl = gl;

    // create a couple of buffers
    this.vertexBuffer = gl.createBuffer();
    this.indexBuffer = gl.createBuffer();

    // 65535 is max index, so 65535 / 6 = 10922.


    //upload the index data
    gl.bindBuffer(gl.ELEMENT_ARRAY_BUFFER, this.indexBuffer);
    gl.bufferData(gl.ELEMENT_ARRAY_BUFFER, this.indices, gl.STATIC_DRAW);

    gl.bindBuffer(gl.ARRAY_BUFFER, this.vertexBuffer);
    gl.bufferData(gl.ARRAY_BUFFER, this.vertices, gl.DYNAMIC_DRAW);

    this.currentBlendMode = 99999;
};

/**
* 
* @method begin
*
* @param renderSession {RenderSession} the RenderSession
*/
PIXI.WebGLSpriteBatch.prototype.begin = function(renderSession)
{
    this.renderSession = renderSession;
    this.shader = this.renderSession.shaderManager.defaultShader;

    this.start();
};

/**
* 
* @method end
*
*/
PIXI.WebGLSpriteBatch.prototype.end = function()
{
    this.flush();
};

/**
* 
* @method render
* 
* @param sprite {Sprite} the sprite to render when using this spritebatch
*/
PIXI.WebGLSpriteBatch.prototype.render = function(sprite)
{
    var texture = sprite.texture;

    // check texture..
    if(texture.baseTexture !== this.currentBaseTexture || this.currentBatchSize >= this.size)
    {
        this.flush();
        this.currentBaseTexture = texture.baseTexture;
    }


    // check blend mode
    if(sprite.blendMode !== this.currentBlendMode)
    {
        this.setBlendMode(sprite.blendMode);
    }

    // get the uvs for the texture
    var uvs = sprite._uvs || sprite.texture._uvs;
    // if the uvs have not updated then no point rendering just yet!
    if(!uvs)return;

    // get the sprites current alpha
    var alpha = sprite.worldAlpha;
    var tint = sprite.tint;

    var verticies = this.vertices;


    // TODO trim??
    var aX = sprite.anchor.x;
    var aY = sprite.anchor.y;

    var w0, w1, h0, h1;
        
    if (sprite.texture.trim)
    {
        // if the sprite is trimmed then we need to add the extra space before transforming the sprite coords..
        var trim = sprite.texture.trim;

        w1 = trim.x - aX * trim.width;
        w0 = w1 + texture.frame.width;

        h1 = trim.y - aY * trim.height;
        h0 = h1 + texture.frame.height;

    }
    else
    {
        w0 = (texture.frame.width ) * (1-aX);
        w1 = (texture.frame.width ) * -aX;

        h0 = texture.frame.height * (1-aY);
        h1 = texture.frame.height * -aY;
    }

    var index = this.currentBatchSize * 4 * this.vertSize;

    var worldTransform = sprite.worldTransform;//.toArray();

    var a = worldTransform.a;//[0];
    var b = worldTransform.c;//[3];
    var c = worldTransform.b;//[1];
    var d = worldTransform.d;//[4];
    var tx = worldTransform.tx;//[2];
    var ty = worldTransform.ty;///[5];

    // xy
    verticies[index++] = a * w1 + c * h1 + tx;
    verticies[index++] = d * h1 + b * w1 + ty;
    // uv
    verticies[index++] = uvs.x0;
    verticies[index++] = uvs.y0;
    // color
    verticies[index++] = alpha;
    verticies[index++] = tint;

    // xy
    verticies[index++] = a * w0 + c * h1 + tx;
    verticies[index++] = d * h1 + b * w0 + ty;
    // uv
    verticies[index++] = uvs.x1;
    verticies[index++] = uvs.y1;
    // color
    verticies[index++] = alpha;
    verticies[index++] = tint;

    // xy
    verticies[index++] = a * w0 + c * h0 + tx;
    verticies[index++] = d * h0 + b * w0 + ty;
    // uv
    verticies[index++] = uvs.x2;
    verticies[index++] = uvs.y2;
    // color
    verticies[index++] = alpha;
    verticies[index++] = tint;

    // xy
    verticies[index++] = a * w1 + c * h0 + tx;
    verticies[index++] = d * h0 + b * w1 + ty;
    // uv
    verticies[index++] = uvs.x3;
    verticies[index++] = uvs.y3;
    // color
    verticies[index++] = alpha;
    verticies[index++] = tint;
    
    // increment the batchsize
    this.currentBatchSize++;


};

/**
* Renders a tilingSprite using the spriteBatch
* @method renderTilingSprite
* 
* @param sprite {TilingSprite} the tilingSprite to render
*/
PIXI.WebGLSpriteBatch.prototype.renderTilingSprite = function(tilingSprite)
{
    var texture = tilingSprite.tilingTexture;

    if(texture.baseTexture !== this.currentBaseTexture || this.currentBatchSize >= this.size)
    {
        this.flush();
        this.currentBaseTexture = texture.baseTexture;
    }

     // check blend mode
    if(tilingSprite.blendMode !== this.currentBlendMode)
    {
        this.setBlendMode(tilingSprite.blendMode);
    }

     // set the textures uvs temporarily
    // TODO create a separate texture so that we can tile part of a texture

    if(!tilingSprite._uvs)tilingSprite._uvs = new PIXI.TextureUvs();

    var uvs = tilingSprite._uvs;

    tilingSprite.tilePosition.x %= texture.baseTexture.width * tilingSprite.tileScaleOffset.x;
    tilingSprite.tilePosition.y %= texture.baseTexture.height * tilingSprite.tileScaleOffset.y;

    var offsetX =  tilingSprite.tilePosition.x/(texture.baseTexture.width*tilingSprite.tileScaleOffset.x);
    var offsetY =  tilingSprite.tilePosition.y/(texture.baseTexture.height*tilingSprite.tileScaleOffset.y);

    var scaleX =  (tilingSprite.width / texture.baseTexture.width)  / (tilingSprite.tileScale.x * tilingSprite.tileScaleOffset.x);
    var scaleY =  (tilingSprite.height / texture.baseTexture.height) / (tilingSprite.tileScale.y * tilingSprite.tileScaleOffset.y);

    uvs.x0 = 0 - offsetX;
    uvs.y0 = 0 - offsetY;

    uvs.x1 = (1 * scaleX) - offsetX;
    uvs.y1 = 0 - offsetY;

    uvs.x2 = (1 * scaleX) - offsetX;
    uvs.y2 = (1 * scaleY) - offsetY;

    uvs.x3 = 0 - offsetX;
    uvs.y3 = (1 *scaleY) - offsetY;

    // get the tilingSprites current alpha
    var alpha = tilingSprite.worldAlpha;
    var tint = tilingSprite.tint;

    var  verticies = this.vertices;

    var width = tilingSprite.width;
    var height = tilingSprite.height;

    // TODO trim??
    var aX = tilingSprite.anchor.x; // - tilingSprite.texture.trim.x
    var aY = tilingSprite.anchor.y; //- tilingSprite.texture.trim.y
    var w0 = width * (1-aX);
    var w1 = width * -aX;

    var h0 = height * (1-aY);
    var h1 = height * -aY;

    var index = this.currentBatchSize * 4 * this.vertSize;

    var worldTransform = tilingSprite.worldTransform;

    var a = worldTransform.a;//[0];
    var b = worldTransform.c;//[3];
    var c = worldTransform.b;//[1];
    var d = worldTransform.d;//[4];
    var tx = worldTransform.tx;//[2];
    var ty = worldTransform.ty;///[5];

    // xy
    verticies[index++] = a * w1 + c * h1 + tx;
    verticies[index++] = d * h1 + b * w1 + ty;
    // uv
    verticies[index++] = uvs.x0;
    verticies[index++] = uvs.y0;
    // color
    verticies[index++] = alpha;
    verticies[index++] = tint;

    // xy
    verticies[index++] = a * w0 + c * h1 + tx;
    verticies[index++] = d * h1 + b * w0 + ty;
    // uv
    verticies[index++] = uvs.x1;
    verticies[index++] = uvs.y1;
    // color
    verticies[index++] = alpha;
    verticies[index++] = tint;
    
    // xy
    verticies[index++] = a * w0 + c * h0 + tx;
    verticies[index++] = d * h0 + b * w0 + ty;
    // uv
    verticies[index++] = uvs.x2;
    verticies[index++] = uvs.y2;
    // color
    verticies[index++] = alpha;
    verticies[index++] = tint;

    // xy
    verticies[index++] = a * w1 + c * h0 + tx;
    verticies[index++] = d * h0 + b * w1 + ty;
    // uv
    verticies[index++] = uvs.x3;
    verticies[index++] = uvs.y3;
    // color
    verticies[index++] = alpha;
    verticies[index++] = tint;

    // increment the batchs
    this.currentBatchSize++;
};


/**
* Renders the content and empties the current batch
*
* @method flush
* 
*/
PIXI.WebGLSpriteBatch.prototype.flush = function()
{
    // If the batch is length 0 then return as there is nothing to draw
    if (this.currentBatchSize===0)return;

    var gl = this.gl;
    
    // 
    this.renderSession.shaderManager.setShader(this.renderSession.shaderManager.defaultShader);

    // bind the current texture
    gl.bindTexture(gl.TEXTURE_2D, this.currentBaseTexture._glTextures[gl.id] || PIXI.createWebGLTexture(this.currentBaseTexture, gl));

    // check if a texture is dirty..
    if(this.currentBaseTexture._dirty[gl.id])
    {
        PIXI.updateWebGLTexture(this.currentBaseTexture, gl);
    }

    // upload the verts to the buffer  
    if(this.currentBatchSize > ( this.size * 0.5 ) )
    {
        gl.bufferSubData(gl.ARRAY_BUFFER, 0, this.vertices);
    }
    else
    {
        var view = this.vertices.subarray(0, this.currentBatchSize * 4 * this.vertSize);

        gl.bufferSubData(gl.ARRAY_BUFFER, 0, view);
    }

   // var view = this.vertices.subarray(0, this.currentBatchSize * 4 * this.vertSize);
    //gl.bufferSubData(gl.ARRAY_BUFFER, 0, view);
    
    // now draw those suckas!
    gl.drawElements(gl.TRIANGLES, this.currentBatchSize * 6, gl.UNSIGNED_SHORT, 0);
   
    // then reset the batch!
    this.currentBatchSize = 0;

    // increment the draw count
    this.renderSession.drawCount++;
};

/**
* 
* @method stop
*
*/
PIXI.WebGLSpriteBatch.prototype.stop = function()
{
    this.flush();
};

/**
* 
* @method start
*
*/
PIXI.WebGLSpriteBatch.prototype.start = function()
{
    var gl = this.gl;

    this.renderSession.shaderManager.setShader(this.renderSession.shaderManager.defaultShader);

    // bind the main texture
    gl.activeTexture(gl.TEXTURE0);

    // bind the buffers
    gl.bindBuffer(gl.ARRAY_BUFFER, this.vertexBuffer);
    gl.bindBuffer(gl.ELEMENT_ARRAY_BUFFER, this.indexBuffer);

    // set the projection
    var projection = this.renderSession.projection;
    gl.uniform2f(this.shader.projectionVector, projection.x, projection.y);

    // set the pointers
    var stride =  this.vertSize * 4;
    gl.vertexAttribPointer(this.shader.aVertexPosition, 2, gl.FLOAT, false, stride, 0);
    gl.vertexAttribPointer(this.shader.aTextureCoord, 2, gl.FLOAT, false, stride, 2 * 4);
    gl.vertexAttribPointer(this.shader.colorAttribute, 2, gl.FLOAT, false, stride, 4 * 4);

    // set the blend mode..
    if(this.currentBlendMode !== PIXI.blendModes.NORMAL)
    {
        this.setBlendMode(PIXI.blendModes.NORMAL);
    }
};

/**
* Sets-up the given blendMode from WebGL's point of view
* @method setBlendMode 
*
* @param blendMode {Number} the blendMode, should be a Pixi const, such as PIXI.BlendModes.ADD
*/
PIXI.WebGLSpriteBatch.prototype.setBlendMode = function(blendMode)
{
    this.flush();

    this.currentBlendMode = blendMode;
    
    var blendModeWebGL = PIXI.blendModesWebGL[this.currentBlendMode];
    this.gl.blendFunc(blendModeWebGL[0], blendModeWebGL[1]);
};

/**
* Destroys the SpriteBatch
* @method destroy
*/
PIXI.WebGLSpriteBatch.prototype.destroy = function()
{

    this.vertices = null;
    this.indices = null;
    
    this.gl.deleteBuffer( this.vertexBuffer );
    this.gl.deleteBuffer( this.indexBuffer );
    
    this.currentBaseTexture = null;
    
    this.gl = null;
};


/**
 * @author Mat Groves
 * 
 * Big thanks to the very clever Matt DesLauriers <mattdesl> https://github.com/mattdesl/
 * for creating the original pixi version!
 *
 * Heavily inspired by LibGDX's WebGLSpriteBatch:
 * https://github.com/libgdx/libgdx/blob/master/gdx/src/com/badlogic/gdx/graphics/g2d/WebGLSpriteBatch.java
 */

PIXI.WebGLFastSpriteBatch = function(gl)
{
   

    this.vertSize = 10;
    this.maxSize = 6000;//Math.pow(2, 16) /  this.vertSize;
    this.size = this.maxSize;

    //the total number of floats in our batch
    var numVerts = this.size * 4 *  this.vertSize;
    //the total number of indices in our batch
    var numIndices = this.maxSize * 6;

     //vertex data
    this.vertices = new Float32Array(numVerts);
    //index data
    this.indices = new Uint16Array(numIndices);
    
    this.vertexBuffer = null;
    this.indexBuffer = null;

    this.lastIndexCount = 0;

    for (var i=0, j=0; i < numIndices; i += 6, j += 4)
    {
        this.indices[i + 0] = j + 0;
        this.indices[i + 1] = j + 1;
        this.indices[i + 2] = j + 2;
        this.indices[i + 3] = j + 0;
        this.indices[i + 4] = j + 2;
        this.indices[i + 5] = j + 3;
    }

    this.drawing = false;
    this.currentBatchSize = 0;
    this.currentBaseTexture = null;
   
    this.currentBlendMode = 0;
    this.renderSession = null;
    

    this.shader = null;

    this.matrix = null;

    this.setContext(gl);
};

PIXI.WebGLFastSpriteBatch.prototype.setContext = function(gl)
{
    this.gl = gl;

    // create a couple of buffers
    this.vertexBuffer = gl.createBuffer();
    this.indexBuffer = gl.createBuffer();

    // 65535 is max index, so 65535 / 6 = 10922.


    //upload the index data
    gl.bindBuffer(gl.ELEMENT_ARRAY_BUFFER, this.indexBuffer);
    gl.bufferData(gl.ELEMENT_ARRAY_BUFFER, this.indices, gl.STATIC_DRAW);

    gl.bindBuffer(gl.ARRAY_BUFFER, this.vertexBuffer);
    gl.bufferData(gl.ARRAY_BUFFER, this.vertices, gl.DYNAMIC_DRAW);

    this.currentBlendMode = 99999;
};

PIXI.WebGLFastSpriteBatch.prototype.begin = function(spriteBatch, renderSession)
{
    this.renderSession = renderSession;
    this.shader = this.renderSession.shaderManager.fastShader;

    this.matrix = spriteBatch.worldTransform.toArray(true);

    this.start();
};

PIXI.WebGLFastSpriteBatch.prototype.end = function()
{
    this.flush();
};


PIXI.WebGLFastSpriteBatch.prototype.render = function(spriteBatch)
{

    var children = spriteBatch.children;
    var sprite = children[0];

    // if the uvs have not updated then no point rendering just yet!
    
    // check texture.
    if(!sprite.texture._uvs)return;
   
    this.currentBaseTexture = sprite.texture.baseTexture;
    // check blend mode
    if(sprite.blendMode !== this.currentBlendMode)
    {
        this.setBlendMode(sprite.blendMode);
    }
    
    for(var i=0,j= children.length; i<j; i++)
    {
        this.renderSprite(children[i]);
    }

    this.flush();
};

PIXI.WebGLFastSpriteBatch.prototype.renderSprite = function(sprite)
{
    //sprite = children[i];
    if(!sprite.visible)return;
    
    // TODO trim??
    if(sprite.texture.baseTexture !== this.currentBaseTexture)
    {
        this.flush();
        this.currentBaseTexture = sprite.texture.baseTexture;
        
        if(!sprite.texture._uvs)return;
    }

    var uvs, verticies = this.vertices, width, height, w0, w1, h0, h1, index;

    uvs = sprite.texture._uvs;


    width = sprite.texture.frame.width;
    height = sprite.texture.frame.height;

    if (sprite.texture.trim)
    {
        // if the sprite is trimmed then we need to add the extra space before transforming the sprite coords..
        var trim = sprite.texture.trim;

        w1 = trim.x - sprite.anchor.x * trim.width;
        w0 = w1 + sprite.texture.frame.width;

        h1 = trim.y - sprite.anchor.y * trim.height;
        h0 = h1 + sprite.texture.frame.height;
    }
    else
    {
        w0 = (sprite.texture.frame.width ) * (1-sprite.anchor.x);
        w1 = (sprite.texture.frame.width ) * -sprite.anchor.x;

        h0 = sprite.texture.frame.height * (1-sprite.anchor.y);
        h1 = sprite.texture.frame.height * -sprite.anchor.y;
    }

    index = this.currentBatchSize * 4 * this.vertSize;

    // xy
    verticies[index++] = w1;
    verticies[index++] = h1;

    verticies[index++] = sprite.position.x;
    verticies[index++] = sprite.position.y;

    //scale
    verticies[index++] = sprite.scale.x;
    verticies[index++] = sprite.scale.y;

    //rotation
    verticies[index++] = sprite.rotation;

    // uv
    verticies[index++] = uvs.x0;
    verticies[index++] = uvs.y1;
    // color
    verticies[index++] = sprite.alpha;
 

    // xy
    verticies[index++] = w0;
    verticies[index++] = h1;

    verticies[index++] = sprite.position.x;
    verticies[index++] = sprite.position.y;

    //scale
    verticies[index++] = sprite.scale.x;
    verticies[index++] = sprite.scale.y;

     //rotation
    verticies[index++] = sprite.rotation;

    // uv
    verticies[index++] = uvs.x1;
    verticies[index++] = uvs.y1;
    // color
    verticies[index++] = sprite.alpha;
  

    // xy
    verticies[index++] = w0;
    verticies[index++] = h0;

    verticies[index++] = sprite.position.x;
    verticies[index++] = sprite.position.y;

    //scale
    verticies[index++] = sprite.scale.x;
    verticies[index++] = sprite.scale.y;

     //rotation
    verticies[index++] = sprite.rotation;

    // uv
    verticies[index++] = uvs.x2;
    verticies[index++] = uvs.y2;
    // color
    verticies[index++] = sprite.alpha;
 



    // xy
    verticies[index++] = w1;
    verticies[index++] = h0;

    verticies[index++] = sprite.position.x;
    verticies[index++] = sprite.position.y;

    //scale
    verticies[index++] = sprite.scale.x;
    verticies[index++] = sprite.scale.y;

     //rotation
    verticies[index++] = sprite.rotation;

    // uv
    verticies[index++] = uvs.x3;
    verticies[index++] = uvs.y3;
    // color
    verticies[index++] = sprite.alpha;

    // increment the batchs
    this.currentBatchSize++;

    if(this.currentBatchSize >= this.size)
    {
        this.flush();
    }
};

PIXI.WebGLFastSpriteBatch.prototype.flush = function()
{

    // If the batch is length 0 then return as there is nothing to draw
    if (this.currentBatchSize===0)return;

    var gl = this.gl;
    
    // bind the current texture

    if(!this.currentBaseTexture._glTextures[gl.id])PIXI.createWebGLTexture(this.currentBaseTexture, gl);

    gl.bindTexture(gl.TEXTURE_2D, this.currentBaseTexture._glTextures[gl.id]);// || PIXI.createWebGLTexture(this.currentBaseTexture, gl));

    // upload the verts to the buffer

   
    if(this.currentBatchSize > ( this.size * 0.5 ) )
    {
        gl.bufferSubData(gl.ARRAY_BUFFER, 0, this.vertices);
    }
    else
    {
        var view = this.vertices.subarray(0, this.currentBatchSize * 4 * this.vertSize);

        gl.bufferSubData(gl.ARRAY_BUFFER, 0, view);
    }
    
    
    // now draw those suckas!
    gl.drawElements(gl.TRIANGLES, this.currentBatchSize * 6, gl.UNSIGNED_SHORT, 0);
   
    // then reset the batch!
    this.currentBatchSize = 0;

    // increment the draw count
    this.renderSession.drawCount++;
};


PIXI.WebGLFastSpriteBatch.prototype.stop = function()
{
    this.flush();
};

PIXI.WebGLFastSpriteBatch.prototype.start = function()
{
    var gl = this.gl;

    // bind the main texture
    gl.activeTexture(gl.TEXTURE0);

    // bind the buffers
    gl.bindBuffer(gl.ARRAY_BUFFER, this.vertexBuffer);
    gl.bindBuffer(gl.ELEMENT_ARRAY_BUFFER, this.indexBuffer);

    // set the projection
    var projection = this.renderSession.projection;
    gl.uniform2f(this.shader.projectionVector, projection.x, projection.y);

    // set the matrix
    gl.uniformMatrix3fv(this.shader.uMatrix, false, this.matrix);

    // set the pointers
    var stride =  this.vertSize * 4;

    gl.vertexAttribPointer(this.shader.aVertexPosition, 2, gl.FLOAT, false, stride, 0);
    gl.vertexAttribPointer(this.shader.aPositionCoord, 2, gl.FLOAT, false, stride, 2 * 4);
    gl.vertexAttribPointer(this.shader.aScale, 2, gl.FLOAT, false, stride, 4 * 4);
    gl.vertexAttribPointer(this.shader.aRotation, 1, gl.FLOAT, false, stride, 6 * 4);
    gl.vertexAttribPointer(this.shader.aTextureCoord, 2, gl.FLOAT, false, stride, 7 * 4);
    gl.vertexAttribPointer(this.shader.colorAttribute, 1, gl.FLOAT, false, stride, 9 * 4);

    // set the blend mode..
    if(this.currentBlendMode !== PIXI.blendModes.NORMAL)
    {
        this.setBlendMode(PIXI.blendModes.NORMAL);
    }
};

PIXI.WebGLFastSpriteBatch.prototype.setBlendMode = function(blendMode)
{
    this.flush();

    this.currentBlendMode = blendMode;
    
    var blendModeWebGL = PIXI.blendModesWebGL[this.currentBlendMode];
    this.gl.blendFunc(blendModeWebGL[0], blendModeWebGL[1]);
};



/**
 * @author Mat Groves http://matgroves.com/ @Doormat23
 */

/**
* @class WebGLFilterManager
* @constructor
* @param gl {WebGLContext} the current WebGL drawing context
* @param transparent {Boolean} Whether or not the drawing context should be transparent
* @private
*/
PIXI.WebGLFilterManager = function(gl, transparent)
{
    this.transparent = transparent;

    this.filterStack = [];
    
    this.offsetX = 0;
    this.offsetY = 0;

    this.setContext(gl);
};

// API
/**
* Initialises the context and the properties
* @method setContext 
* @param gl {WebGLContext} the current WebGL drawing context
*/
PIXI.WebGLFilterManager.prototype.setContext = function(gl)
{
    this.gl = gl;
    this.texturePool = [];

    this.initShaderBuffers();
};

/**
* 
* @method begin
* @param renderSession {RenderSession} 
* @param buffer {ArrayBuffer} 
*/
PIXI.WebGLFilterManager.prototype.begin = function(renderSession, buffer)
{
    this.renderSession = renderSession;
    this.defaultShader = renderSession.shaderManager.defaultShader;

    var projection = this.renderSession.projection;
   // console.log(this.width)
    this.width = projection.x * 2;
    this.height = -projection.y * 2;
    this.buffer = buffer;
};

/**
* Applies the filter and adds it to the current filter stack
* @method pushFilter
* @param filterBlock {Object} the filter that will be pushed to the current filter stack
*/
PIXI.WebGLFilterManager.prototype.pushFilter = function(filterBlock)
{
    var gl = this.gl;

    var projection = this.renderSession.projection;
    var offset = this.renderSession.offset;

    filterBlock._filterArea = filterBlock.target.filterArea || filterBlock.target.getBounds();


    // filter program
    // OPTIMISATION - the first filter is free if its a simple color change?
    this.filterStack.push(filterBlock);

    var filter = filterBlock.filterPasses[0];

    this.offsetX += filterBlock._filterArea.x;
    this.offsetY += filterBlock._filterArea.y;

    var texture = this.texturePool.pop();
    if(!texture)
    {
        texture = new PIXI.FilterTexture(this.gl, this.width, this.height);
    }
    else
    {
        texture.resize(this.width, this.height);
    }

    gl.bindTexture(gl.TEXTURE_2D,  texture.texture);

    var filterArea = filterBlock._filterArea;// filterBlock.target.getBounds();///filterBlock.target.filterArea;

    var padding = filter.padding;
    filterArea.x -= padding;
    filterArea.y -= padding;
    filterArea.width += padding * 2;
    filterArea.height += padding * 2;

    // cap filter to screen size..
    if(filterArea.x < 0)filterArea.x = 0;
    if(filterArea.width > this.width)filterArea.width = this.width;
    if(filterArea.y < 0)filterArea.y = 0;
    if(filterArea.height > this.height)filterArea.height = this.height;

    //gl.texImage2D(gl.TEXTURE_2D, 0, gl.RGBA,  filterArea.width, filterArea.height, 0, gl.RGBA, gl.UNSIGNED_BYTE, null);
    gl.bindFramebuffer(gl.FRAMEBUFFER, texture.frameBuffer);

    // set view port
    gl.viewport(0, 0, filterArea.width, filterArea.height);

    projection.x = filterArea.width/2;
    projection.y = -filterArea.height/2;

    offset.x = -filterArea.x;
    offset.y = -filterArea.y;

    // update projection
    gl.uniform2f(this.defaultShader.projectionVector, filterArea.width/2, -filterArea.height/2);
    gl.uniform2f(this.defaultShader.offsetVector, -filterArea.x, -filterArea.y);

    gl.colorMask(true, true, true, true);
    gl.clearColor(0,0,0, 0);
    gl.clear(gl.COLOR_BUFFER_BIT);

    filterBlock._glFilterTexture = texture;

};


/**
* Removes the last filter from the filter stack and doesn't return it
* @method popFilter
*/
PIXI.WebGLFilterManager.prototype.popFilter = function()
{
    var gl = this.gl;
    var filterBlock = this.filterStack.pop();
    var filterArea = filterBlock._filterArea;
    var texture = filterBlock._glFilterTexture;
    var projection = this.renderSession.projection;
    var offset = this.renderSession.offset;

    if(filterBlock.filterPasses.length > 1)
    {
        gl.viewport(0, 0, filterArea.width, filterArea.height);

        gl.bindBuffer(gl.ARRAY_BUFFER, this.vertexBuffer);

        this.vertexArray[0] = 0;
        this.vertexArray[1] = filterArea.height;

        this.vertexArray[2] = filterArea.width;
        this.vertexArray[3] = filterArea.height;

        this.vertexArray[4] = 0;
        this.vertexArray[5] = 0;

        this.vertexArray[6] = filterArea.width;
        this.vertexArray[7] = 0;

        gl.bufferSubData(gl.ARRAY_BUFFER, 0, this.vertexArray);

        gl.bindBuffer(gl.ARRAY_BUFFER, this.uvBuffer);
        // now set the uvs..
        this.uvArray[2] = filterArea.width/this.width;
        this.uvArray[5] = filterArea.height/this.height;
        this.uvArray[6] = filterArea.width/this.width;
        this.uvArray[7] = filterArea.height/this.height;

        gl.bufferSubData(gl.ARRAY_BUFFER, 0, this.uvArray);

        var inputTexture = texture;
        var outputTexture = this.texturePool.pop();
        if(!outputTexture)outputTexture = new PIXI.FilterTexture(this.gl, this.width, this.height);
        outputTexture.resize(this.width, this.height);

        // need to clear this FBO as it may have some left over elements from a previous filter.
        gl.bindFramebuffer(gl.FRAMEBUFFER, outputTexture.frameBuffer );
        gl.clear(gl.COLOR_BUFFER_BIT);

        gl.disable(gl.BLEND);

        for (var i = 0; i < filterBlock.filterPasses.length-1; i++)
        {
            var filterPass = filterBlock.filterPasses[i];

            gl.bindFramebuffer(gl.FRAMEBUFFER, outputTexture.frameBuffer );

            // set texture
            gl.activeTexture(gl.TEXTURE0);
            gl.bindTexture(gl.TEXTURE_2D, inputTexture.texture);

            // draw texture..
            //filterPass.applyFilterPass(filterArea.width, filterArea.height);
            this.applyFilterPass(filterPass, filterArea, filterArea.width, filterArea.height);

            // swap the textures..
            var temp = inputTexture;
            inputTexture = outputTexture;
            outputTexture = temp;
        }

        gl.enable(gl.BLEND);

        texture = inputTexture;
        this.texturePool.push(outputTexture);
    }

    var filter = filterBlock.filterPasses[filterBlock.filterPasses.length-1];

    this.offsetX -= filterArea.x;
    this.offsetY -= filterArea.y;


    var sizeX = this.width;
    var sizeY = this.height;

    var offsetX = 0;
    var offsetY = 0;

    var buffer = this.buffer;

    // time to render the filters texture to the previous scene
    if(this.filterStack.length === 0)
    {
        gl.colorMask(true, true, true, true);//this.transparent);
    }
    else
    {
        var currentFilter = this.filterStack[this.filterStack.length-1];
        filterArea = currentFilter._filterArea;

        sizeX = filterArea.width;
        sizeY = filterArea.height;

        offsetX = filterArea.x;
        offsetY = filterArea.y;

        buffer =  currentFilter._glFilterTexture.frameBuffer;
    }



    // TODO need toremove thease global elements..
    projection.x = sizeX/2;
    projection.y = -sizeY/2;

    offset.x = offsetX;
    offset.y = offsetY;

    filterArea = filterBlock._filterArea;

    var x = filterArea.x-offsetX;
    var y = filterArea.y-offsetY;

    // update the buffers..
    // make sure to flip the y!
    gl.bindBuffer(gl.ARRAY_BUFFER, this.vertexBuffer);

    this.vertexArray[0] = x;
    this.vertexArray[1] = y + filterArea.height;

    this.vertexArray[2] = x + filterArea.width;
    this.vertexArray[3] = y + filterArea.height;

    this.vertexArray[4] = x;
    this.vertexArray[5] = y;

    this.vertexArray[6] = x + filterArea.width;
    this.vertexArray[7] = y;

    gl.bufferSubData(gl.ARRAY_BUFFER, 0, this.vertexArray);

    gl.bindBuffer(gl.ARRAY_BUFFER, this.uvBuffer);

    this.uvArray[2] = filterArea.width/this.width;
    this.uvArray[5] = filterArea.height/this.height;
    this.uvArray[6] = filterArea.width/this.width;
    this.uvArray[7] = filterArea.height/this.height;

    gl.bufferSubData(gl.ARRAY_BUFFER, 0, this.uvArray);

   //console.log(this.vertexArray)
   //console.log(this.uvArray)
    //console.log(sizeX + " : " + sizeY)

    gl.viewport(0, 0, sizeX, sizeY);

    // bind the buffer
    gl.bindFramebuffer(gl.FRAMEBUFFER, buffer );

    // set the blend mode! 
    //gl.blendFunc(gl.ONE, gl.ONE_MINUS_SRC_ALPHA)

    // set texture
    gl.activeTexture(gl.TEXTURE0);
    gl.bindTexture(gl.TEXTURE_2D, texture.texture);

    // apply!
    this.applyFilterPass(filter, filterArea, sizeX, sizeY);

    // now restore the regular shader..
    this.renderSession.shaderManager.setShader(this.defaultShader);
    gl.uniform2f(this.defaultShader.projectionVector, sizeX/2, -sizeY/2);
    gl.uniform2f(this.defaultShader.offsetVector, -offsetX, -offsetY);

    // return the texture to the pool
    this.texturePool.push(texture);
    filterBlock._glFilterTexture = null;
};


/**
* Applies the filter to the specified area
* @method applyFilterPass
* @param filter {AbstractFilter} the filter that needs to be applied
* @param filterArea {texture} TODO - might need an update
* @param width {Number} the horizontal range of the filter
* @param height {Number} the vertical range of the filter
*/
PIXI.WebGLFilterManager.prototype.applyFilterPass = function(filter, filterArea, width, height)
{
    // use program
    var gl = this.gl;
    var shader = filter.shaders[gl.id];

    if(!shader)
    {
        shader = new PIXI.PixiShader(gl);

        shader.fragmentSrc = filter.fragmentSrc;
        shader.uniforms = filter.uniforms;
        shader.init();

        filter.shaders[gl.id] = shader;
    }

    // set the shader
    this.renderSession.shaderManager.setShader(shader);

//    gl.useProgram(shader.program);

    gl.uniform2f(shader.projectionVector, width/2, -height/2);
    gl.uniform2f(shader.offsetVector, 0,0);

    if(filter.uniforms.dimensions)
    {
        filter.uniforms.dimensions.value[0] = this.width;//width;
        filter.uniforms.dimensions.value[1] = this.height;//height;
        filter.uniforms.dimensions.value[2] = this.vertexArray[0];
        filter.uniforms.dimensions.value[3] = this.vertexArray[5];//filterArea.height;
    }

  //  console.log(this.uvArray )
    shader.syncUniforms();

    gl.bindBuffer(gl.ARRAY_BUFFER, this.vertexBuffer);
    gl.vertexAttribPointer(shader.aVertexPosition, 2, gl.FLOAT, false, 0, 0);

    gl.bindBuffer(gl.ARRAY_BUFFER, this.uvBuffer);
    gl.vertexAttribPointer(shader.aTextureCoord, 2, gl.FLOAT, false, 0, 0);

    gl.bindBuffer(gl.ARRAY_BUFFER, this.colorBuffer);
    gl.vertexAttribPointer(shader.colorAttribute, 2, gl.FLOAT, false, 0, 0);

    gl.bindBuffer(gl.ELEMENT_ARRAY_BUFFER, this.indexBuffer);

    // draw the filter...
    gl.drawElements(gl.TRIANGLES, 6, gl.UNSIGNED_SHORT, 0 );

    this.renderSession.drawCount++;
};

/**
* Initialises the shader buffers
* @method initShaderBuffers
*/
PIXI.WebGLFilterManager.prototype.initShaderBuffers = function()
{
    var gl = this.gl;

    // create some buffers
    this.vertexBuffer = gl.createBuffer();
    this.uvBuffer = gl.createBuffer();
    this.colorBuffer = gl.createBuffer();
    this.indexBuffer = gl.createBuffer();


    // bind and upload the vertexs..
    // keep a reference to the vertexFloatData..
    this.vertexArray = new Float32Array([0.0, 0.0,
                                         1.0, 0.0,
                                         0.0, 1.0,
                                         1.0, 1.0]);

    gl.bindBuffer(gl.ARRAY_BUFFER, this.vertexBuffer);
    gl.bufferData(
    gl.ARRAY_BUFFER,
    this.vertexArray,
    gl.STATIC_DRAW);


    // bind and upload the uv buffer
    this.uvArray = new Float32Array([0.0, 0.0,
                                     1.0, 0.0,
                                     0.0, 1.0,
                                     1.0, 1.0]);

    gl.bindBuffer(gl.ARRAY_BUFFER, this.uvBuffer);
    gl.bufferData(
    gl.ARRAY_BUFFER,
    this.uvArray,
    gl.STATIC_DRAW);

    this.colorArray = new Float32Array([1.0, 0xFFFFFF,
                                        1.0, 0xFFFFFF,
                                        1.0, 0xFFFFFF,
                                        1.0, 0xFFFFFF]);

    gl.bindBuffer(gl.ARRAY_BUFFER, this.colorBuffer);
    gl.bufferData(
    gl.ARRAY_BUFFER,
    this.colorArray,
    gl.STATIC_DRAW);

    // bind and upload the index
    gl.bindBuffer(gl.ELEMENT_ARRAY_BUFFER, this.indexBuffer);
    gl.bufferData(
    gl.ELEMENT_ARRAY_BUFFER,
    new Uint16Array([0, 1, 2, 1, 3, 2]),
    gl.STATIC_DRAW);
};

/**
* Destroys the filter and removes it from the filter stack
* @method destroy
*/
PIXI.WebGLFilterManager.prototype.destroy = function()
{
    var gl = this.gl;

    this.filterStack = null;
    
    this.offsetX = 0;
    this.offsetY = 0;

    // destroy textures
    for (var i = 0; i < this.texturePool.length; i++) {
        this.texturePool.destroy();
    }
    
    this.texturePool = null;

    //destroy buffers..
    gl.deleteBuffer(this.vertexBuffer);
    gl.deleteBuffer(this.uvBuffer);
    gl.deleteBuffer(this.colorBuffer);
    gl.deleteBuffer(this.indexBuffer);
};

/**
 * @author Mat Groves http://matgroves.com/ @Doormat23
 */

/**
* @class FilterTexture
* @constructor
* @param gl {WebGLContext} the current WebGL drawing context
* @param width {Number} the horizontal range of the filter
* @param height {Number} the vertical range of the filter
* @param scaleMode {Number} Should be one of the PIXI.scaleMode consts
* @private
*/
PIXI.FilterTexture = function(gl, width, height, scaleMode)
{
    /**
     * @property gl
     * @type WebGLContext
     */
    this.gl = gl;

    // next time to create a frame buffer and texture
    this.frameBuffer = gl.createFramebuffer();
    this.texture = gl.createTexture();

    scaleMode = scaleMode || PIXI.scaleModes.DEFAULT;

    gl.bindTexture(gl.TEXTURE_2D,  this.texture);
    gl.texParameteri(gl.TEXTURE_2D, gl.TEXTURE_MAG_FILTER, scaleMode === PIXI.scaleModes.LINEAR ? gl.LINEAR : gl.NEAREST);
    gl.texParameteri(gl.TEXTURE_2D, gl.TEXTURE_MIN_FILTER, scaleMode === PIXI.scaleModes.LINEAR ? gl.LINEAR : gl.NEAREST);
    gl.texParameteri(gl.TEXTURE_2D, gl.TEXTURE_WRAP_S, gl.CLAMP_TO_EDGE);
    gl.texParameteri(gl.TEXTURE_2D, gl.TEXTURE_WRAP_T, gl.CLAMP_TO_EDGE);
    gl.bindFramebuffer(gl.FRAMEBUFFER, this.framebuffer );

    gl.bindFramebuffer(gl.FRAMEBUFFER, this.frameBuffer );
    gl.framebufferTexture2D(gl.FRAMEBUFFER, gl.COLOR_ATTACHMENT0, gl.TEXTURE_2D, this.texture, 0);

    // required for masking a mask??
    this.renderBuffer = gl.createRenderbuffer();
    gl.bindRenderbuffer(gl.RENDERBUFFER, this.renderBuffer);
    gl.framebufferRenderbuffer(gl.FRAMEBUFFER, gl.DEPTH_STENCIL_ATTACHMENT, gl.RENDERBUFFER, this.renderBuffer);
  
    this.resize(width, height);
};


/**
* Clears the filter texture
* @method clear
*/
PIXI.FilterTexture.prototype.clear = function()
{
    var gl = this.gl;
    
    gl.clearColor(0,0,0, 0);
    gl.clear(gl.COLOR_BUFFER_BIT);
};

/**
 * Resizes the texture to the specified width and height
 *
 * @method resize
 * @param width {Number} the new width of the texture
 * @param height {Number} the new height of the texture
 */
PIXI.FilterTexture.prototype.resize = function(width, height)
{
    if(this.width === width && this.height === height) return;

    this.width = width;
    this.height = height;

    var gl = this.gl;

    gl.bindTexture(gl.TEXTURE_2D,  this.texture);
    gl.texImage2D(gl.TEXTURE_2D, 0, gl.RGBA,  width, height, 0, gl.RGBA, gl.UNSIGNED_BYTE, null);

    // update the stencil buffer width and height
    gl.bindRenderbuffer(gl.RENDERBUFFER, this.renderBuffer);
    gl.renderbufferStorage(gl.RENDERBUFFER, gl.DEPTH_STENCIL, width, height);
};

/**
* Destroys the filter texture
* @method destroy
*/
PIXI.FilterTexture.prototype.destroy = function()
{
    var gl = this.gl;
    gl.deleteFramebuffer( this.frameBuffer );
    gl.deleteTexture( this.texture );

    this.frameBuffer = null;
    this.texture = null;
};

/**
 * @author Mat Groves
 * 
 * 
 */
/**
 * A set of functions used to handle masking
 *
 * @class CanvasMaskManager
 */
PIXI.CanvasMaskManager = function()
{
    
};

/**
 * This method adds it to the current stack of masks
 *
 * @method pushMask
 * @param maskData the maskData that will be pushed
 * @param context {Context2D} the 2d drawing method of the canvas
 */
PIXI.CanvasMaskManager.prototype.pushMask = function(maskData, context)
{
    context.save();
    
    var cacheAlpha = maskData.alpha;
    var transform = maskData.worldTransform;

    context.setTransform(transform.a, transform.c, transform.b, transform.d, transform.tx, transform.ty);

    PIXI.CanvasGraphics.renderGraphicsMask(maskData, context);

    context.clip();

    maskData.worldAlpha = cacheAlpha;
};

/**
 * Restores the current drawing context to the state it was before the mask was applied
 *
 * @method popMask
 * @param context {Context2D} the 2d drawing method of the canvas
 */
PIXI.CanvasMaskManager.prototype.popMask = function(context)
{
    context.restore();
};

/**
 * @author Mat Groves
 * 
 * 
 */

/**
 * @class CanvasTinter
 * @constructor
 * @static
 */
PIXI.CanvasTinter = function()
{
    /// this.textureCach
};

//PIXI.CanvasTinter.cachTint = true;
    

/**
 * Basically this method just needs a sprite and a color and tints the sprite 
 * with the given color
 * 
 * @method getTintedTexture 
 * @param sprite {Sprite} the sprite to tint
 * @param color {Number} the color to use to tint the sprite with
 */
PIXI.CanvasTinter.getTintedTexture = function(sprite, color)
{

    var texture = sprite.texture;

    color = PIXI.CanvasTinter.roundColor(color);

    var stringColor = "#" + ("00000" + ( color | 0).toString(16)).substr(-6);
   
    texture.tintCache = texture.tintCache || {};

    if(texture.tintCache[stringColor]) return texture.tintCache[stringColor];

     // clone texture..
    var canvas = PIXI.CanvasTinter.canvas || document.createElement("canvas");
    
    //PIXI.CanvasTinter.tintWithPerPixel(texture, stringColor, canvas);

    
    PIXI.CanvasTinter.tintMethod(texture, color, canvas);

    if(PIXI.CanvasTinter.convertTintToImage)
    {
        // is this better?
        var tintImage = new Image();
        tintImage.src = canvas.toDataURL();

        texture.tintCache[stringColor] = tintImage;
    }
    else
    {
      
        texture.tintCache[stringColor] = canvas;
        // if we are not converting the texture to an image then we need to lose the reference to the canvas
        PIXI.CanvasTinter.canvas = null;

    }

    return canvas;
};

/**
 * Tint a texture using the "multiply" operation
 * @method tintWithMultiply
 * @param texture {texture} the texture to tint
 * @param color {Number} the color to use to tint the sprite with
 * @param canvas {HTMLCanvasElement} the current canvas
 */
PIXI.CanvasTinter.tintWithMultiply = function(texture, color, canvas)
{
    var context = canvas.getContext( "2d" );

    var frame = texture.frame;

    canvas.width = frame.width;
    canvas.height = frame.height;

    context.fillStyle = "#" + ("00000" + ( color | 0).toString(16)).substr(-6);
    
    context.fillRect(0, 0, frame.width, frame.height);
    
    context.globalCompositeOperation = "multiply";

    context.drawImage(texture.baseTexture.source,
                           frame.x,
                           frame.y,
                           frame.width,
                           frame.height,
                           0,
                           0,
                           frame.width,
                           frame.height);

    context.globalCompositeOperation = "destination-atop";
    
    context.drawImage(texture.baseTexture.source,
                           frame.x,
                           frame.y,
                           frame.width,
                           frame.height,
                           0,
                           0,
                           frame.width,
                           frame.height);
};

/**
 * Tint a texture using the "overlay" operation
 * @method tintWithOverlay
 * @param texture {texture} the texture to tint
 * @param color {Number} the color to use to tint the sprite with
 * @param canvas {HTMLCanvasElement} the current canvas
 */
PIXI.CanvasTinter.tintWithOverlay = function(texture, color, canvas)
{
    var context = canvas.getContext( "2d" );

    var frame = texture.frame;

    canvas.width = frame.width;
    canvas.height = frame.height;

    
    
    context.globalCompositeOperation = "copy";
    context.fillStyle = "#" + ("00000" + ( color | 0).toString(16)).substr(-6);
    context.fillRect(0, 0, frame.width, frame.height);

    context.globalCompositeOperation = "destination-atop";
    context.drawImage(texture.baseTexture.source,
                           frame.x,
                           frame.y,
                           frame.width,
                           frame.height,
                           0,
                           0,
                           frame.width,
                           frame.height);

    
    //context.globalCompositeOperation = "copy";

};

/**
 * Tint a texture pixel per pixel
 * @method tintPerPixel
 * @param texture {texture} the texture to tint
 * @param color {Number} the color to use to tint the sprite with
 * @param canvas {HTMLCanvasElement} the current canvas
 */
PIXI.CanvasTinter.tintWithPerPixel = function(texture, color, canvas)
{
    var context = canvas.getContext( "2d" );

    var frame = texture.frame;

    canvas.width = frame.width;
    canvas.height = frame.height;
  
    context.globalCompositeOperation = "copy";
    context.drawImage(texture.baseTexture.source,
                           frame.x,
                           frame.y,
                           frame.width,
                           frame.height,
                           0,
                           0,
                           frame.width,
                           frame.height);

    var rgbValues = PIXI.hex2rgb(color);
    var r = rgbValues[0], g = rgbValues[1], b = rgbValues[2];

    var pixelData = context.getImageData(0, 0, frame.width, frame.height);

    var pixels = pixelData.data;

    for (var i = 0; i < pixels.length; i += 4)
    {
        pixels[i+0] *= r;
        pixels[i+1] *= g;
        pixels[i+2] *= b;
    }

    context.putImageData(pixelData, 0, 0);
};

/**
 * Rounds the specified color according to the PIXI.CanvasTinter.cacheStepsPerColorChannel
 * @method roundColor
 * @param color {number} the color to round, should be a hex color
 */
PIXI.CanvasTinter.roundColor = function(color)
{
    var step = PIXI.CanvasTinter.cacheStepsPerColorChannel;

    var rgbValues = PIXI.hex2rgb(color);

    rgbValues[0] = Math.min(255, (rgbValues[0] / step) * step);
    rgbValues[1] = Math.min(255, (rgbValues[1] / step) * step);
    rgbValues[2] = Math.min(255, (rgbValues[2] / step) * step);

    return PIXI.rgb2hex(rgbValues);
};

/**
 * 
 * Number of steps which will be used as a cap when rounding colors
 *
 * @property cacheStepsPerColorChannel
 * @type Number
 */
PIXI.CanvasTinter.cacheStepsPerColorChannel = 8;
/**
 * 
 * Number of steps which will be used as a cap when rounding colors
 *
 * @property convertTintToImage
 * @type Boolean
 */
PIXI.CanvasTinter.convertTintToImage = false;

/**
 * Whether or not the Canvas BlendModes are supported, consequently the ability to tint using the multiply method
 *
 * @property canUseMultiply
 * @type Boolean
 */
PIXI.CanvasTinter.canUseMultiply = PIXI.canUseNewCanvasBlendModes();

PIXI.CanvasTinter.tintMethod = PIXI.CanvasTinter.canUseMultiply ? PIXI.CanvasTinter.tintWithMultiply :  PIXI.CanvasTinter.tintWithPerPixel;


/**
 * @author Mat Groves http://matgroves.com/ @Doormat23
 */

/**
 * the CanvasRenderer draws the stage and all its content onto a 2d canvas. This renderer should be used for browsers that do not support webGL.
 * Dont forget to add the view to your DOM or you will not see anything :)
 *
 * @class CanvasRenderer
 * @constructor
 * @param width=800 {Number} the width of the canvas view
 * @param height=600 {Number} the height of the canvas view
 * @param [view] {HTMLCanvasElement} the canvas to use as a view, optional
 * @param [transparent=false] {Boolean} the transparency of the render view, default false
 */
PIXI.CanvasRenderer = function(width, height, view, transparent)
{
    PIXI.defaultRenderer = PIXI.defaultRenderer || this;

    this.type = PIXI.CANVAS_RENDERER;

    /**
     * This sets if the CanvasRenderer will clear the canvas or not before the new render pass.
     * If the Stage is NOT transparent Pixi will use a canvas sized fillRect operation every frame to set the canvas background color.
     * If the Stage is transparent Pixi will use clearRect to clear the canvas every frame.
     * Disable this by setting this to false. For example if your game has a canvas filling background image you often don't need this set.
     *
     * @property clearBeforeRender
     * @type Boolean
     * @default
     */
    this.clearBeforeRender = true;

    /**
     * If true Pixi will Math.floor() x/y values when rendering, stopping pixel interpolation.
     * Handy for crisp pixel art and speed on legacy devices.
     *
     * @property roundPixels
     * @type Boolean
     * @default
     */
    this.roundPixels = false;

    /**
     * Whether the render view is transparent
     *
     * @property transparent
     * @type Boolean
     */
    this.transparent = !!transparent;

    if(!PIXI.blendModesCanvas)
    {
        PIXI.blendModesCanvas = [];

        if(PIXI.canUseNewCanvasBlendModes())
        {
            PIXI.blendModesCanvas[PIXI.blendModes.NORMAL]   = "source-over";
            PIXI.blendModesCanvas[PIXI.blendModes.ADD]      = "lighter"; //IS THIS OK???
            PIXI.blendModesCanvas[PIXI.blendModes.MULTIPLY] = "multiply";
            PIXI.blendModesCanvas[PIXI.blendModes.SCREEN]   = "screen";
            PIXI.blendModesCanvas[PIXI.blendModes.OVERLAY]  = "overlay";
            PIXI.blendModesCanvas[PIXI.blendModes.DARKEN]   = "darken";
            PIXI.blendModesCanvas[PIXI.blendModes.LIGHTEN]  = "lighten";
            PIXI.blendModesCanvas[PIXI.blendModes.COLOR_DODGE] = "color-dodge";
            PIXI.blendModesCanvas[PIXI.blendModes.COLOR_BURN] = "color-burn";
            PIXI.blendModesCanvas[PIXI.blendModes.HARD_LIGHT] = "hard-light";
            PIXI.blendModesCanvas[PIXI.blendModes.SOFT_LIGHT] = "soft-light";
            PIXI.blendModesCanvas[PIXI.blendModes.DIFFERENCE] = "difference";
            PIXI.blendModesCanvas[PIXI.blendModes.EXCLUSION] = "exclusion";
            PIXI.blendModesCanvas[PIXI.blendModes.HUE]       = "hue";
            PIXI.blendModesCanvas[PIXI.blendModes.SATURATION] = "saturation";
            PIXI.blendModesCanvas[PIXI.blendModes.COLOR]      = "color";
            PIXI.blendModesCanvas[PIXI.blendModes.LUMINOSITY] = "luminosity";
        }
        else
        {
            // this means that the browser does not support the cool new blend modes in canvas "cough" ie "cough"
            PIXI.blendModesCanvas[PIXI.blendModes.NORMAL]   = "source-over";
            PIXI.blendModesCanvas[PIXI.blendModes.ADD]      = "lighter"; //IS THIS OK???
            PIXI.blendModesCanvas[PIXI.blendModes.MULTIPLY] = "source-over";
            PIXI.blendModesCanvas[PIXI.blendModes.SCREEN]   = "source-over";
            PIXI.blendModesCanvas[PIXI.blendModes.OVERLAY]  = "source-over";
            PIXI.blendModesCanvas[PIXI.blendModes.DARKEN]   = "source-over";
            PIXI.blendModesCanvas[PIXI.blendModes.LIGHTEN]  = "source-over";
            PIXI.blendModesCanvas[PIXI.blendModes.COLOR_DODGE] = "source-over";
            PIXI.blendModesCanvas[PIXI.blendModes.COLOR_BURN] = "source-over";
            PIXI.blendModesCanvas[PIXI.blendModes.HARD_LIGHT] = "source-over";
            PIXI.blendModesCanvas[PIXI.blendModes.SOFT_LIGHT] = "source-over";
            PIXI.blendModesCanvas[PIXI.blendModes.DIFFERENCE] = "source-over";
            PIXI.blendModesCanvas[PIXI.blendModes.EXCLUSION] = "source-over";
            PIXI.blendModesCanvas[PIXI.blendModes.HUE]       = "source-over";
            PIXI.blendModesCanvas[PIXI.blendModes.SATURATION] = "source-over";
            PIXI.blendModesCanvas[PIXI.blendModes.COLOR]      = "source-over";
            PIXI.blendModesCanvas[PIXI.blendModes.LUMINOSITY] = "source-over";
        }
    }

    /**
     * The width of the canvas view
     *
     * @property width
     * @type Number
     * @default 800
     */
    this.width = width || 800;

    /**
     * The height of the canvas view
     *
     * @property height
     * @type Number
     * @default 600
     */
    this.height = height || 600;

    /**
     * The canvas element that everything is drawn to
     *
     * @property view
     * @type HTMLCanvasElement
     */
    this.view = view || document.createElement( "canvas" );

    /**
     * The canvas 2d context that everything is drawn with
     * @property context
     * @type HTMLCanvasElement 2d Context
     */
    this.context = this.view.getContext( "2d", { alpha: this.transparent } );

    this.refresh = true;
    // hack to enable some hardware acceleration!
    //this.view.style["transform"] = "translatez(0)";

    this.view.width = this.width;
    this.view.height = this.height;
    this.count = 0;

    /**
     * Instance of a PIXI.CanvasMaskManager, handles masking when using the canvas renderer
     * @property CanvasMaskManager
     * @type CanvasMaskManager
     */
    this.maskManager = new PIXI.CanvasMaskManager();

    /**
     * The render session is just a bunch of parameter used for rendering
     * @property renderSession
     * @type Object
     */
    this.renderSession = {
        context: this.context,
        maskManager: this.maskManager,
        scaleMode: null,
        smoothProperty: null
    };

    if("imageSmoothingEnabled" in this.context)
        this.renderSession.smoothProperty = "imageSmoothingEnabled";
    else if("webkitImageSmoothingEnabled" in this.context)
        this.renderSession.smoothProperty = "webkitImageSmoothingEnabled";
    else if("mozImageSmoothingEnabled" in this.context)
        this.renderSession.smoothProperty = "mozImageSmoothingEnabled";
    else if("oImageSmoothingEnabled" in this.context)
        this.renderSession.smoothProperty = "oImageSmoothingEnabled";
};

// constructor
PIXI.CanvasRenderer.prototype.constructor = PIXI.CanvasRenderer;

/**
 * Renders the stage to its canvas view
 *
 * @method render
 * @param stage {Stage} the Stage element to be rendered
 */
PIXI.CanvasRenderer.prototype.render = function(stage)
{
    // update textures if need be
    PIXI.texturesToUpdate.length = 0;
    PIXI.texturesToDestroy.length = 0;

    stage.updateTransform();

    this.context.setTransform(1,0,0,1,0,0);
    this.context.globalAlpha = 1;

    if (navigator.isCocoonJS && this.view.screencanvas) {
        this.context.fillStyle = "black";
        this.context.clear();
    }

    if (!this.transparent && this.clearBeforeRender)
    {
        this.context.fillStyle = stage.backgroundColorString;
        this.context.fillRect(0, 0, this.width, this.height);
    }
    else if (this.transparent && this.clearBeforeRender)
    {
        this.context.clearRect(0, 0, this.width, this.height);
    }

    this.renderDisplayObject(stage);

    // run interaction!
    if(stage.interactive)
    {
        //need to add some events!
        if(!stage._interactiveEventsAdded)
        {
            stage._interactiveEventsAdded = true;
            stage.interactionManager.setTarget(this);
        }
    }

    // remove frame updates..
    if(PIXI.Texture.frameUpdates.length > 0)
    {
        PIXI.Texture.frameUpdates.length = 0;
    }
};

/**
 * Resizes the canvas view to the specified width and height
 *
 * @method resize
 * @param width {Number} the new width of the canvas view
 * @param height {Number} the new height of the canvas view
 */
PIXI.CanvasRenderer.prototype.resize = function(width, height)
{
    this.width = width;
    this.height = height;

    this.view.width = width;
    this.view.height = height;
};

/**
 * Renders a display object
 *
 * @method renderDisplayObject
 * @param displayObject {DisplayObject} The displayObject to render
 * @param context {Context2D} the context 2d method of the canvas
 * @private
 */
PIXI.CanvasRenderer.prototype.renderDisplayObject = function(displayObject, context)
{
    // no longer recursive!
    //var transform;
    //var context = this.context;

    this.renderSession.context = context || this.context;
    displayObject._renderCanvas(this.renderSession);
};

/**
 * Renders a flat strip
 *
 * @method renderStripFlat
 * @param strip {Strip} The Strip to render
 * @private
 */
PIXI.CanvasRenderer.prototype.renderStripFlat = function(strip)
{
    var context = this.context;
    var verticies = strip.verticies;

    var length = verticies.length/2;
    this.count++;

    context.beginPath();
    for (var i=1; i < length-2; i++)
    {
        // draw some triangles!
        var index = i*2;

        var x0 = verticies[index],   x1 = verticies[index+2], x2 = verticies[index+4];
        var y0 = verticies[index+1], y1 = verticies[index+3], y2 = verticies[index+5];

        context.moveTo(x0, y0);
        context.lineTo(x1, y1);
        context.lineTo(x2, y2);
    }

    context.fillStyle = "#FF0000";
    context.fill();
    context.closePath();
};

/**
 * Renders a strip
 *
 * @method renderStrip
 * @param strip {Strip} The Strip to render
 * @private
 */
PIXI.CanvasRenderer.prototype.renderStrip = function(strip)
{
    var context = this.context;

    // draw triangles!!
    var verticies = strip.verticies;
    var uvs = strip.uvs;

    var length = verticies.length/2;
    this.count++;

    for (var i = 1; i < length-2; i++)
    {
        // draw some triangles!
        var index = i*2;

        var x0 = verticies[index],   x1 = verticies[index+2], x2 = verticies[index+4];
        var y0 = verticies[index+1], y1 = verticies[index+3], y2 = verticies[index+5];

        var u0 = uvs[index] * strip.texture.width,   u1 = uvs[index+2] * strip.texture.width, u2 = uvs[index+4]* strip.texture.width;
        var v0 = uvs[index+1]* strip.texture.height, v1 = uvs[index+3] * strip.texture.height, v2 = uvs[index+5]* strip.texture.height;

        context.save();
        context.beginPath();
        context.moveTo(x0, y0);
        context.lineTo(x1, y1);
        context.lineTo(x2, y2);
        context.closePath();

        context.clip();

        // Compute matrix transform
        var delta = u0*v1 + v0*u2 + u1*v2 - v1*u2 - v0*u1 - u0*v2;
        var deltaA = x0*v1 + v0*x2 + x1*v2 - v1*x2 - v0*x1 - x0*v2;
        var deltaB = u0*x1 + x0*u2 + u1*x2 - x1*u2 - x0*u1 - u0*x2;
        var deltaC = u0*v1*x2 + v0*x1*u2 + x0*u1*v2 - x0*v1*u2 - v0*u1*x2 - u0*x1*v2;
        var deltaD = y0*v1 + v0*y2 + y1*v2 - v1*y2 - v0*y1 - y0*v2;
        var deltaE = u0*y1 + y0*u2 + u1*y2 - y1*u2 - y0*u1 - u0*y2;
        var deltaF = u0*v1*y2 + v0*y1*u2 + y0*u1*v2 - y0*v1*u2 - v0*u1*y2 - u0*y1*v2;

        context.transform(deltaA / delta, deltaD / delta,
                            deltaB / delta, deltaE / delta,
                            deltaC / delta, deltaF / delta);

        context.drawImage(strip.texture.baseTexture.source, 0, 0);
        context.restore();
    }
};

/**
 * Creates a Canvas element of the given size
 *
 * @method CanvasBuffer
 * @param width {Number} the width for the newly created canvas
 * @param height {Number} the height for the newly created canvas
 * @static
 * @private
 */
PIXI.CanvasBuffer = function(width, height)
{
    this.width = width;
    this.height = height;

    this.canvas = document.createElement( "canvas" );
    this.context = this.canvas.getContext( "2d" );

    this.canvas.width = width;
    this.canvas.height = height;
};

/**
 * Clears the canvas that was created by the CanvasBuffer class
 *
 * @method clear
 * @private
 */
PIXI.CanvasBuffer.prototype.clear = function()
{
    this.context.clearRect(0,0, this.width, this.height);
};

/**
 * Resizes the canvas that was created by the CanvasBuffer class to the specified width and height
 *
 * @method resize
 * @param width {Number} the new width of the canvas
 * @param height {Number} the new height of the canvas
 * @private
 */

PIXI.CanvasBuffer.prototype.resize = function(width, height)
{
    this.width = this.canvas.width = width;
    this.height = this.canvas.height = height;
};


/**
 * @author Mat Groves http://matgroves.com/ @Doormat23
 */


/**
 * A set of functions used by the canvas renderer to draw the primitive graphics data
 *
 * @class CanvasGraphics
 */
PIXI.CanvasGraphics = function()
{

};


/*
 * Renders the graphics object
 *
 * @static
 * @private
 * @method renderGraphics
 * @param graphics {Graphics} the actual graphics object to render
 * @param context {Context2D} the 2d drawing method of the canvas
 */
PIXI.CanvasGraphics.renderGraphics = function(graphics, context)
{
    var worldAlpha = graphics.worldAlpha;
    var color = '';

    for (var i = 0; i < graphics.graphicsData.length; i++)
    {
        var data = graphics.graphicsData[i];
        var points = data.points;

        context.strokeStyle = color = '#' + ('00000' + ( data.lineColor | 0).toString(16)).substr(-6);

        context.lineWidth = data.lineWidth;

        if(data.type === PIXI.Graphics.POLY)
        {
            context.beginPath();

            context.moveTo(points[0], points[1]);

            for (var j=1; j < points.length/2; j++)
            {
                context.lineTo(points[j * 2], points[j * 2 + 1]);
            }

            // if the first and last point are the same close the path - much neater :)
            if(points[0] === points[points.length-2] && points[1] === points[points.length-1])
            {
                context.closePath();
            }

            if(data.fill)
            {
                context.globalAlpha = data.fillAlpha * worldAlpha;
                context.fillStyle = color = '#' + ('00000' + ( data.fillColor | 0).toString(16)).substr(-6);
                context.fill();
            }
            if(data.lineWidth)
            {
                context.globalAlpha = data.lineAlpha * worldAlpha;
                context.stroke();
            }
        }
        else if(data.type === PIXI.Graphics.RECT)
        {

            if(data.fillColor || data.fillColor === 0)
            {
                context.globalAlpha = data.fillAlpha * worldAlpha;
                context.fillStyle = color = '#' + ('00000' + ( data.fillColor | 0).toString(16)).substr(-6);
                context.fillRect(points[0], points[1], points[2], points[3]);

            }
            if(data.lineWidth)
            {
                context.globalAlpha = data.lineAlpha * worldAlpha;
                context.strokeRect(points[0], points[1], points[2], points[3]);
            }

        }
        else if(data.type === PIXI.Graphics.CIRC)
        {
            // TODO - need to be Undefined!
            context.beginPath();
            context.arc(points[0], points[1], points[2],0,2*Math.PI);
            context.closePath();

            if(data.fill)
            {
                context.globalAlpha = data.fillAlpha * worldAlpha;
                context.fillStyle = color = '#' + ('00000' + ( data.fillColor | 0).toString(16)).substr(-6);
                context.fill();
            }
            if(data.lineWidth)
            {
                context.globalAlpha = data.lineAlpha * worldAlpha;
                context.stroke();
            }
        }
        else if(data.type === PIXI.Graphics.ELIP)
        {

            // ellipse code taken from: http://stackoverflow.com/questions/2172798/how-to-draw-an-oval-in-html5-canvas

            var ellipseData =  data.points;

            var w = ellipseData[2] * 2;
            var h = ellipseData[3] * 2;

            var x = ellipseData[0] - w/2;
            var y = ellipseData[1] - h/2;

            context.beginPath();

            var kappa = 0.5522848,
                ox = (w / 2) * kappa, // control point offset horizontal
                oy = (h / 2) * kappa, // control point offset vertical
                xe = x + w,           // x-end
                ye = y + h,           // y-end
                xm = x + w / 2,       // x-middle
                ym = y + h / 2;       // y-middle

            context.moveTo(x, ym);
            context.bezierCurveTo(x, ym - oy, xm - ox, y, xm, y);
            context.bezierCurveTo(xm + ox, y, xe, ym - oy, xe, ym);
            context.bezierCurveTo(xe, ym + oy, xm + ox, ye, xm, ye);
            context.bezierCurveTo(xm - ox, ye, x, ym + oy, x, ym);

            context.closePath();

            if(data.fill)
            {
                context.globalAlpha = data.fillAlpha * worldAlpha;
                context.fillStyle = color = '#' + ('00000' + ( data.fillColor | 0).toString(16)).substr(-6);
                context.fill();
            }
            if(data.lineWidth)
            {
                context.globalAlpha = data.lineAlpha * worldAlpha;
                context.stroke();
            }
        }
        else if (data.type === PIXI.Graphics.RREC)
        {
            var rx = points[0];
            var ry = points[1];
            var width = points[2];
            var height = points[3];
            var radius = points[4];

            var maxRadius = Math.min(width, height) / 2 | 0;
            radius = radius > maxRadius ? maxRadius : radius;

            context.beginPath();
            context.moveTo(rx, ry + radius);
            context.lineTo(rx, ry + height - radius);
            context.quadraticCurveTo(rx, ry + height, rx + radius, ry + height);
            context.lineTo(rx + width - radius, ry + height);
            context.quadraticCurveTo(rx + width, ry + height, rx + width, ry + height - radius);
            context.lineTo(rx + width, ry + radius);
            context.quadraticCurveTo(rx + width, ry, rx + width - radius, ry);
            context.lineTo(rx + radius, ry);
            context.quadraticCurveTo(rx, ry, rx, ry + radius);
            context.closePath();

            if(data.fillColor || data.fillColor === 0)
            {
                context.globalAlpha = data.fillAlpha * worldAlpha;
                context.fillStyle = color = '#' + ('00000' + ( data.fillColor | 0).toString(16)).substr(-6);
                context.fill();

            }
            if(data.lineWidth)
            {
                context.globalAlpha = data.lineAlpha * worldAlpha;
                context.stroke();
            }
        }
    }
};

/*
 * Renders a graphics mask
 *
 * @static
 * @private
 * @method renderGraphicsMask
 * @param graphics {Graphics} the graphics which will be used as a mask
 * @param context {Context2D} the context 2d method of the canvas
 */
PIXI.CanvasGraphics.renderGraphicsMask = function(graphics, context)
{
    var len = graphics.graphicsData.length;

    if(len === 0) return;

    if(len > 1)
    {
        len = 1;
        window.console.log('Pixi.js warning: masks in canvas can only mask using the first path in the graphics object');
    }

    for (var i = 0; i < 1; i++)
    {
        var data = graphics.graphicsData[i];
        var points = data.points;

        if(data.type === PIXI.Graphics.POLY)
        {
            context.beginPath();
            context.moveTo(points[0], points[1]);

            for (var j=1; j < points.length/2; j++)
            {
                context.lineTo(points[j * 2], points[j * 2 + 1]);
            }

            // if the first and last point are the same close the path - much neater :)
            if(points[0] === points[points.length-2] && points[1] === points[points.length-1])
            {
                context.closePath();
            }

        }
        else if(data.type === PIXI.Graphics.RECT)
        {
            context.beginPath();
            context.rect(points[0], points[1], points[2], points[3]);
            context.closePath();
        }
        else if(data.type === PIXI.Graphics.CIRC)
        {
            // TODO - need to be Undefined!
            context.beginPath();
            context.arc(points[0], points[1], points[2],0,2*Math.PI);
            context.closePath();
        }
        else if(data.type === PIXI.Graphics.ELIP)
        {

            // ellipse code taken from: http://stackoverflow.com/questions/2172798/how-to-draw-an-oval-in-html5-canvas
            var ellipseData =  data.points;

            var w = ellipseData[2] * 2;
            var h = ellipseData[3] * 2;

            var x = ellipseData[0] - w/2;
            var y = ellipseData[1] - h/2;

            context.beginPath();

            var kappa = 0.5522848,
                ox = (w / 2) * kappa, // control point offset horizontal
                oy = (h / 2) * kappa, // control point offset vertical
                xe = x + w,           // x-end
                ye = y + h,           // y-end
                xm = x + w / 2,       // x-middle
                ym = y + h / 2;       // y-middle

            context.moveTo(x, ym);
            context.bezierCurveTo(x, ym - oy, xm - ox, y, xm, y);
            context.bezierCurveTo(xm + ox, y, xe, ym - oy, xe, ym);
            context.bezierCurveTo(xe, ym + oy, xm + ox, ye, xm, ye);
            context.bezierCurveTo(xm - ox, ye, x, ym + oy, x, ym);
            context.closePath();
        }
        else if (data.type === PIXI.Graphics.RREC)
        {
            var rx = points[0];
            var ry = points[1];
            var width = points[2];
            var height = points[3];
            var radius = points[4];

            var maxRadius = Math.min(width, height) / 2 | 0;
            radius = radius > maxRadius ? maxRadius : radius;

            context.beginPath();
            context.moveTo(rx, ry + radius);
            context.lineTo(rx, ry + height - radius);
            context.quadraticCurveTo(rx, ry + height, rx + radius, ry + height);
            context.lineTo(rx + width - radius, ry + height);
            context.quadraticCurveTo(rx + width, ry + height, rx + width, ry + height - radius);
            context.lineTo(rx + width, ry + radius);
            context.quadraticCurveTo(rx + width, ry, rx + width - radius, ry);
            context.lineTo(rx + radius, ry);
            context.quadraticCurveTo(rx, ry, rx, ry + radius);
            context.closePath();
        }
    }
};

/**
 * @author Mat Groves http://matgroves.com/ @Doormat23
 */


/**
 * The Graphics class contains a set of methods that you can use to create primitive shapes and lines.
 * It is important to know that with the webGL renderer only simple polygons can be filled at this stage
 * Complex polygons will not be filled. Heres an example of a complex polygon: http://www.goodboydigital.com/wp-content/uploads/2013/06/complexPolygon.png
 *
 * @class Graphics
 * @extends DisplayObjectContainer
 * @constructor
 */
PIXI.Graphics = function()
{
    PIXI.DisplayObjectContainer.call( this );

    this.renderable = true;

    /**
     * The alpha of the fill of this graphics object
     *
     * @property fillAlpha
     * @type Number
     */
    this.fillAlpha = 1;

    /**
     * The width of any lines drawn
     *
     * @property lineWidth
     * @type Number
     */
    this.lineWidth = 0;

    /**
     * The color of any lines drawn
     *
     * @property lineColor
     * @type String
     */
    this.lineColor = "black";

    /**
     * Graphics data
     *
     * @property graphicsData
     * @type Array
     * @private
     */
    this.graphicsData = [];


    /**
     * The tint applied to the graphic shape. This is a hex value
     *
     * @property tint
     * @type Number
     * @default 0xFFFFFF
     */
    this.tint = 0xFFFFFF;// * Math.random();
    
    /**
     * The blend mode to be applied to the graphic shape
     *
     * @property blendMode
     * @type Number
     * @default PIXI.blendModes.NORMAL;
     */
    this.blendMode = PIXI.blendModes.NORMAL;
    
    /**
     * Current path
     *
     * @property currentPath
     * @type Object
     * @private
     */
    this.currentPath = {points:[]};

    /**
     * Array containing some WebGL-related properties used by the WebGL renderer
     *
     * @property _webGL
     * @type Array
     * @private
     */
    this._webGL = [];

    /**
     * Whether this shape is being used as a mask
     *
     * @property isMask
     * @type isMask
     */
    this.isMask = false;

    /**
     * The bounds of the graphic shape as rectangle object
     *
     * @property bounds
     * @type Rectangle
     */
    this.bounds = null;

    /**
     * the bounds' padding used for bounds calculation
     *
     * @property boundsPadding
     * @type Number
     */
    this.boundsPadding = 10;

    /**
     * Used to detect if the graphics object has changed if this is set to true then the graphics object will be recalculated
     * 
     * @type {Boolean}
     */
    this.dirty = true;
};

// constructor
PIXI.Graphics.prototype = Object.create( PIXI.DisplayObjectContainer.prototype );
PIXI.Graphics.prototype.constructor = PIXI.Graphics;

/**
 * If cacheAsBitmap is true the graphics object will then be rendered as if it was a sprite.
 * This is useful if your graphics element does not change often as it will speed up the rendering of the object
 * It is also usful as the graphics object will always be antialiased because it will be rendered using canvas
 * Not recommended if you are constanly redrawing the graphics element.
 *
 * @property cacheAsBitmap
 * @default false
 * @type Boolean
 * @private
 */
Object.defineProperty(PIXI.Graphics.prototype, "cacheAsBitmap", {
    get: function() {
        return  this._cacheAsBitmap;
    },
    set: function(value) {
        this._cacheAsBitmap = value;

        if(this._cacheAsBitmap)
        {
            this._generateCachedSprite();
        }
        else
        {
            this.destroyCachedSprite();
            this.dirty = true;
        }

    }
});


/**
 * Specifies the line style used for subsequent calls to Graphics methods such as the lineTo() method or the drawCircle() method.
 *
 * @method lineStyle
 * @param lineWidth {Number} width of the line to draw, will update the object's stored style
 * @param color {Number} color of the line to draw, will update the object's stored style
 * @param alpha {Number} alpha of the line to draw, will update the object's stored style
 */
PIXI.Graphics.prototype.lineStyle = function(lineWidth, color, alpha)
{
    if (!this.currentPath.points.length) this.graphicsData.pop();

    this.lineWidth = lineWidth || 0;
    this.lineColor = color || 0;
    this.lineAlpha = (arguments.length < 3) ? 1 : alpha;

    this.currentPath = {lineWidth:this.lineWidth, lineColor:this.lineColor, lineAlpha:this.lineAlpha,
                        fillColor:this.fillColor, fillAlpha:this.fillAlpha, fill:this.filling, points:[], type:PIXI.Graphics.POLY};

    this.graphicsData.push(this.currentPath);

    return this;
};

/**
 * Moves the current drawing position to (x, y).
 *
 * @method moveTo
 * @param x {Number} the X coordinate to move to
 * @param y {Number} the Y coordinate to move to
 */
PIXI.Graphics.prototype.moveTo = function(x, y)
{
    if (!this.currentPath.points.length) this.graphicsData.pop();

    this.currentPath = this.currentPath = {lineWidth:this.lineWidth, lineColor:this.lineColor, lineAlpha:this.lineAlpha,
                        fillColor:this.fillColor, fillAlpha:this.fillAlpha, fill:this.filling, points:[], type:PIXI.Graphics.POLY};

    this.currentPath.points.push(x, y);

    this.graphicsData.push(this.currentPath);

    return this;
};

/**
 * Draws a line using the current line style from the current drawing position to (x, y);
 * the current drawing position is then set to (x, y).
 *
 * @method lineTo
 * @param x {Number} the X coordinate to draw to
 * @param y {Number} the Y coordinate to draw to
 */
PIXI.Graphics.prototype.lineTo = function(x, y)
{
    this.currentPath.points.push(x, y);
    this.dirty = true;

    return this;
};

/**
 * Calculate the points for a quadratic bezier curve.
 * Based on : https://stackoverflow.com/questions/785097/how-do-i-implement-a-bezier-curve-in-c
 *
 * @param  {number}   cpX   Control point x
 * @param  {number}   cpY   Control point y
 * @param  {number}   toX   Destination point x
 * @param  {number}   toY   Destination point y
 * @return {PIXI.Graphics}
 */
PIXI.Graphics.prototype.quadraticCurveTo = function(cpX, cpY, toX, toY)
{
   // this.currentPath.points.push(toX, toY)
    //return;
    var xa,
    ya,
    n = 20,
    points = this.currentPath.points;
    
    var fromX = points[points.length-2];
    var fromY = points[points.length-1];

    var j = 0;
    for (var i = 1; i <= n; i++ )
    {
        j = i / n;

        xa = fromX + ( (cpX - fromX) * j );
        ya = fromY + ( (cpY - fromY) * j );

        points.push( xa + ( ((cpX + ( (toX - cpX) * j )) - xa) * j ),
                     ya + ( ((cpY + ( (toY - cpY) * j )) - ya) * j ) );
    }


    this.dirty = true;

    return this;
};

/**
 * Calculate the points for a bezier curve.
 *
 * @param  {number}   cpX    Control point x
 * @param  {number}   cpY    Control point y
 * @param  {number}   cpX2   Second Control point x
 * @param  {number}   cpY2   Second Control point y
 * @param  {number}   toX    Destination point x
 * @param  {number}   toY    Destination point y
 * @return {PIXI.Graphics}
 */
PIXI.Graphics.prototype.bezierCurveTo = function(cpX, cpY, cpX2, cpY2, toX, toY)
{
        
    var n = 20,
    dt,
    dt2,
    dt3,
    t2,
    t3,
    points = this.currentPath.points;

    var fromX = points[points.length-2];
    var fromY = points[points.length-1];
    
    var j = 0;

    for (var i=1; i<n; i++)
    {
        j = i / n;

        dt = (1 - j);
        dt2 = dt * dt;
        dt3 = dt2 * dt;

        t2 = j * j;
        t3 = t2 * j;
        
        points.push( dt3 * fromX + 3 * dt2 * j * cpX + 3 * dt * t2 * cpX2 + t3 * toX,
                     dt3 * fromY + 3 * dt2 * j * cpY + 3 * dt * t2 * cpY2 + t3 * toY);
        
    }
    
    this.dirty = true;

    return this;
};

/**
 * Draws a line using the current line style from the current drawing position to (x, y);
 * the current drawing position is then set to (x, y).
 *
 * @method lineTo
 * @param x {Number} the X coordinate to draw to
 * @param y {Number} the Y coordinate to draw to
 */
PIXI.Graphics.prototype.drawPath = function(path)
{
    if (!this.currentPath.points.length) this.graphicsData.pop();

    this.currentPath = this.currentPath = {lineWidth:this.lineWidth, lineColor:this.lineColor, lineAlpha:this.lineAlpha,
                        fillColor:this.fillColor, fillAlpha:this.fillAlpha, fill:this.filling, points:[], type:PIXI.Graphics.POLY};

    this.graphicsData.push(this.currentPath);

    this.currentPath.points = this.currentPath.points.concat(path);
    this.dirty = true;

    return this;
};

/**
 * Specifies a simple one-color fill that subsequent calls to other Graphics methods
 * (such as lineTo() or drawCircle()) use when drawing.
 *
 * @method beginFill
 * @param color {Number} the color of the fill
 * @param alpha {Number} the alpha of the fill
 */
PIXI.Graphics.prototype.beginFill = function(color, alpha)
{

    this.filling = true;
    this.fillColor = color || 0;
    this.fillAlpha = (arguments.length < 2) ? 1 : alpha;

    return this;
};

/**
 * Applies a fill to the lines and shapes that were added since the last call to the beginFill() method.
 *
 * @method endFill
 */
PIXI.Graphics.prototype.endFill = function()
{
    this.filling = false;
    this.fillColor = null;
    this.fillAlpha = 1;

    return this;
};

/**
 * @method drawRect
 *
 * @param x {Number} The X coord of the top-left of the rectangle
 * @param y {Number} The Y coord of the top-left of the rectangle
 * @param width {Number} The width of the rectangle
 * @param height {Number} The height of the rectangle
 */
PIXI.Graphics.prototype.drawRect = function( x, y, width, height )
{
    if (!this.currentPath.points.length) this.graphicsData.pop();

    this.currentPath = {lineWidth:this.lineWidth, lineColor:this.lineColor, lineAlpha:this.lineAlpha,
                        fillColor:this.fillColor, fillAlpha:this.fillAlpha, fill:this.filling,
                        points:[x, y, width, height], type:PIXI.Graphics.RECT};

    this.graphicsData.push(this.currentPath);
    this.dirty = true;

    return this;
};

/**
 * @method drawRoundedRect
 *
 * @param x {Number} The X coord of the top-left of the rectangle
 * @param y {Number} The Y coord of the top-left of the rectangle
 * @param width {Number} The width of the rectangle
 * @param height {Number} The height of the rectangle
 * @param radius {Number} Radius of the rectangle corners
 */
PIXI.Graphics.prototype.drawRoundedRect = function( x, y, width, height, radius )
{
    if (!this.currentPath.points.length) this.graphicsData.pop();

    this.currentPath = {lineWidth:this.lineWidth, lineColor:this.lineColor, lineAlpha:this.lineAlpha,
                        fillColor:this.fillColor, fillAlpha:this.fillAlpha, fill:this.filling,
                        points:[x, y, width, height, radius], type:PIXI.Graphics.RREC};

    this.graphicsData.push(this.currentPath);
    this.dirty = true;

    return this;
};

/**
 * Draws a circle.
 *
 * @method drawCircle
 * @param x {Number} The X coordinate of the center of the circle
 * @param y {Number} The Y coordinate of the center of the circle
 * @param radius {Number} The radius of the circle
 */
PIXI.Graphics.prototype.drawCircle = function( x, y, radius)
{

    if (!this.currentPath.points.length) this.graphicsData.pop();

    this.currentPath = {lineWidth:this.lineWidth, lineColor:this.lineColor, lineAlpha:this.lineAlpha,
                        fillColor:this.fillColor, fillAlpha:this.fillAlpha, fill:this.filling,
                        points:[x, y, radius, radius], type:PIXI.Graphics.CIRC};

    this.graphicsData.push(this.currentPath);
    this.dirty = true;

    return this;
};

/**
 * Draws an ellipse.
 *
 * @method drawEllipse
 * @param x {Number} The X coordinate of the upper-left corner of the framing rectangle of this ellipse
 * @param y {Number} The Y coordinate of the upper-left corner of the framing rectangle of this ellipse
 * @param width {Number} The width of the ellipse
 * @param height {Number} The height of the ellipse
 */
PIXI.Graphics.prototype.drawEllipse = function( x, y, width, height)
{

    if (!this.currentPath.points.length) this.graphicsData.pop();

    this.currentPath = {lineWidth:this.lineWidth, lineColor:this.lineColor, lineAlpha:this.lineAlpha,
                        fillColor:this.fillColor, fillAlpha:this.fillAlpha, fill:this.filling,
                        points:[x, y, width, height], type:PIXI.Graphics.ELIP};

    this.graphicsData.push(this.currentPath);
    this.dirty = true;

    return this;
};

/**
 * Clears the graphics that were drawn to this Graphics object, and resets fill and line style settings.
 *
 * @method clear
 */
PIXI.Graphics.prototype.clear = function()
{
    this.lineWidth = 0;
    this.filling = false;

    this.dirty = true;
    this.clearDirty = true;
    this.graphicsData = [];

    this.bounds = null; //new PIXI.Rectangle();

    return this;
};

/**
 * Useful function that returns a texture of the graphics object that can then be used to create sprites
 * This can be quite useful if your geometry is complicated and needs to be reused multiple times.
 *
 * @method generateTexture
 * @return {Texture} a texture of the graphics object
 */
PIXI.Graphics.prototype.generateTexture = function()
{
    var bounds = this.getBounds();

    var canvasBuffer = new PIXI.CanvasBuffer(bounds.width, bounds.height);
    var texture = PIXI.Texture.fromCanvas(canvasBuffer.canvas);

    canvasBuffer.context.translate(-bounds.x,-bounds.y);
    
    PIXI.CanvasGraphics.renderGraphics(this, canvasBuffer.context);

    return texture;
};

/**
* Renders the object using the WebGL renderer
*
* @method _renderWebGL
* @param renderSession {RenderSession} 
* @private
*/
PIXI.Graphics.prototype._renderWebGL = function(renderSession)
{
    // if the sprite is not visible or the alpha is 0 then no need to render this element
    if(this.visible === false || this.alpha === 0 || this.isMask === true)return;
    
    if(this._cacheAsBitmap)
    {
       
        if(this.dirty)
        {
            this._generateCachedSprite();
            // we will also need to update the texture on the gpu too!
            PIXI.updateWebGLTexture(this._cachedSprite.texture.baseTexture, renderSession.gl);
            
            this.dirty =  false;
        }

        this._cachedSprite.alpha = this.alpha;
        PIXI.Sprite.prototype._renderWebGL.call(this._cachedSprite, renderSession);

        return;
    }
    else
    {
        renderSession.spriteBatch.stop();

        if(this._mask)renderSession.maskManager.pushMask(this._mask, renderSession);
        if(this._filters)renderSession.filterManager.pushFilter(this._filterBlock);
      
        // check blend mode
        if(this.blendMode !== renderSession.spriteBatch.currentBlendMode)
        {
            renderSession.spriteBatch.currentBlendMode = this.blendMode;
            var blendModeWebGL = PIXI.blendModesWebGL[renderSession.spriteBatch.currentBlendMode];
            renderSession.spriteBatch.gl.blendFunc(blendModeWebGL[0], blendModeWebGL[1]);
        }
        
      //  for (var i = this.graphicsData.length - 1; i >= 0; i--) {
        //    this.graphicsData[i]
            
//        };

        PIXI.WebGLGraphics.renderGraphics(this, renderSession);
        
        // only render if it has children!
        if(this.children.length)
        {
            renderSession.spriteBatch.start();

             // simple render children!
            for(var i=0, j=this.children.length; i<j; i++)
            {
                this.children[i]._renderWebGL(renderSession);
            }

            renderSession.spriteBatch.stop();
        }

        if(this._filters)renderSession.filterManager.popFilter();
        if(this._mask)renderSession.maskManager.popMask(this.mask, renderSession);
          
        renderSession.drawCount++;

        renderSession.spriteBatch.start();
    }
};

/**
* Renders the object using the Canvas renderer
*
* @method _renderCanvas
* @param renderSession {RenderSession} 
* @private
*/
PIXI.Graphics.prototype._renderCanvas = function(renderSession)
{
    // if the sprite is not visible or the alpha is 0 then no need to render this element
    if(this.visible === false || this.alpha === 0 || this.isMask === true)return;
    
    var context = renderSession.context;
    var transform = this.worldTransform;
    
    if(this.blendMode !== renderSession.currentBlendMode)
    {
        renderSession.currentBlendMode = this.blendMode;
        context.globalCompositeOperation = PIXI.blendModesCanvas[renderSession.currentBlendMode];
    }

    if(this._mask)
    {
        renderSession.maskManager.pushMask(this._mask, renderSession.context);
    }

    context.setTransform(transform.a, transform.c, transform.b, transform.d, transform.tx, transform.ty);
    PIXI.CanvasGraphics.renderGraphics(this, context);

     // simple render children!
    for(var i=0, j=this.children.length; i<j; i++)
    {
        this.children[i]._renderCanvas(renderSession);
    }

    if(this._mask)
    {
        renderSession.maskManager.popMask(renderSession.context);
    }
};

/**
 * Retrieves the bounds of the graphic shape as a rectangle object
 *
 * @method getBounds
 * @return {Rectangle} the rectangular bounding area
 */
PIXI.Graphics.prototype.getBounds = function( matrix )
{
    if(!this.bounds)this.updateBounds();

    var w0 = this.bounds.x;
    var w1 = this.bounds.width + this.bounds.x;

    var h0 = this.bounds.y;
    var h1 = this.bounds.height + this.bounds.y;

    var worldTransform = matrix || this.worldTransform;

    var a = worldTransform.a;
    var b = worldTransform.c;
    var c = worldTransform.b;
    var d = worldTransform.d;
    var tx = worldTransform.tx;
    var ty = worldTransform.ty;

    var x1 = a * w1 + c * h1 + tx;
    var y1 = d * h1 + b * w1 + ty;

    var x2 = a * w0 + c * h1 + tx;
    var y2 = d * h1 + b * w0 + ty;

    var x3 = a * w0 + c * h0 + tx;
    var y3 = d * h0 + b * w0 + ty;

    var x4 =  a * w1 + c * h0 + tx;
    var y4 =  d * h0 + b * w1 + ty;

    var maxX = x1;
    var maxY = y1;

    var minX = x1;
    var minY = y1;

    minX = x2 < minX ? x2 : minX;
    minX = x3 < minX ? x3 : minX;
    minX = x4 < minX ? x4 : minX;

    minY = y2 < minY ? y2 : minY;
    minY = y3 < minY ? y3 : minY;
    minY = y4 < minY ? y4 : minY;

    maxX = x2 > maxX ? x2 : maxX;
    maxX = x3 > maxX ? x3 : maxX;
    maxX = x4 > maxX ? x4 : maxX;

    maxY = y2 > maxY ? y2 : maxY;
    maxY = y3 > maxY ? y3 : maxY;
    maxY = y4 > maxY ? y4 : maxY;

    var bounds = this._bounds;

    bounds.x = minX;
    bounds.width = maxX - minX;

    bounds.y = minY;
    bounds.height = maxY - minY;

    return bounds;
};

/**
 * Update the bounds of the object
 *
 * @method updateBounds
 */
PIXI.Graphics.prototype.updateBounds = function()
{
    
    var minX = Infinity;
    var maxX = -Infinity;

    var minY = Infinity;
    var maxY = -Infinity;

    var points, x, y, w, h;

    for (var i = 0; i < this.graphicsData.length; i++) {
        var data = this.graphicsData[i];
        var type = data.type;
        var lineWidth = data.lineWidth;

        points = data.points;

        if(type === PIXI.Graphics.RECT)
        {
            x = points[0] - lineWidth/2;
            y = points[1] - lineWidth/2;
            w = points[2] + lineWidth;
            h = points[3] + lineWidth;

            minX = x < minX ? x : minX;
            maxX = x + w > maxX ? x + w : maxX;

            minY = y < minY ? x : minY;
            maxY = y + h > maxY ? y + h : maxY;
        }
        else if(type === PIXI.Graphics.CIRC || type === PIXI.Graphics.ELIP)
        {
            x = points[0];
            y = points[1];
            w = points[2] + lineWidth/2;
            h = points[3] + lineWidth/2;

            minX = x - w < minX ? x - w : minX;
            maxX = x + w > maxX ? x + w : maxX;

            minY = y - h < minY ? y - h : minY;
            maxY = y + h > maxY ? y + h : maxY;
        }
        else
        {
            // POLY
            for (var j = 0; j < points.length; j+=2)
            {

                x = points[j];
                y = points[j+1];
                minX = x-lineWidth < minX ? x-lineWidth : minX;
                maxX = x+lineWidth > maxX ? x+lineWidth : maxX;

                minY = y-lineWidth < minY ? y-lineWidth : minY;
                maxY = y+lineWidth > maxY ? y+lineWidth : maxY;
            }
        }
    }

    var padding = this.boundsPadding;
    this.bounds = new PIXI.Rectangle(minX - padding, minY - padding, (maxX - minX) + padding * 2, (maxY - minY) + padding * 2);
};


/**
 * Generates the cached sprite when the sprite has cacheAsBitmap = true
 *
 * @method _generateCachedSprite
 * @private
 */
PIXI.Graphics.prototype._generateCachedSprite = function()
{
    var bounds = this.getLocalBounds();

    if(!this._cachedSprite)
    {
        var canvasBuffer = new PIXI.CanvasBuffer(bounds.width, bounds.height);
        var texture = PIXI.Texture.fromCanvas(canvasBuffer.canvas);
        
        this._cachedSprite = new PIXI.Sprite(texture);
        this._cachedSprite.buffer = canvasBuffer;

        this._cachedSprite.worldTransform = this.worldTransform;
    }
    else
    {
        this._cachedSprite.buffer.resize(bounds.width, bounds.height);
    }

    // leverage the anchor to account for the offset of the element
    this._cachedSprite.anchor.x = -( bounds.x / bounds.width );
    this._cachedSprite.anchor.y = -( bounds.y / bounds.height );

   // this._cachedSprite.buffer.context.save();
    this._cachedSprite.buffer.context.translate(-bounds.x,-bounds.y);
    
    PIXI.CanvasGraphics.renderGraphics(this, this._cachedSprite.buffer.context);
    this._cachedSprite.alpha = this.alpha;

   // this._cachedSprite.buffer.context.restore();
};

PIXI.Graphics.prototype.destroyCachedSprite = function()
{
    this._cachedSprite.texture.destroy(true);

    // let the gc collect the unused sprite
    // TODO could be object pooled!
    this._cachedSprite = null;
};


// SOME TYPES:
PIXI.Graphics.POLY = 0;
PIXI.Graphics.RECT = 1;
PIXI.Graphics.CIRC = 2;
PIXI.Graphics.ELIP = 3;
PIXI.Graphics.RREC = 4;


/**
 * @author Mat Groves http://matgroves.com/
 */

 /**
 * 
 * @class Strip
 * @extends DisplayObjectContainer
 * @constructor
 * @param texture {Texture} The texture to use
 * @param width {Number} the width 
 * @param height {Number} the height
 * 
 */
PIXI.Strip = function(texture)
{
    PIXI.DisplayObjectContainer.call( this );
    
    this.texture = texture;

    // set up the main bits..
    this.uvs = new PIXI.Float32Array([0, 1,
                                    1, 1,
                                    1, 0,
                                    0,1]);

    this.verticies = new PIXI.Float32Array([0, 0,
                      100,0,
                      100,100,
                      0, 100]);

    this.colors = new PIXI.Float32Array([1, 1, 1, 1]);

    this.indices = new PIXI.Uint16Array([0, 1, 2, 3]);
    

    this.dirty = true;
};

// constructor
PIXI.Strip.prototype = Object.create(PIXI.DisplayObjectContainer.prototype);
PIXI.Strip.prototype.constructor = PIXI.Strip;

PIXI.Strip.prototype._renderWebGL = function(renderSession)
{
    // if the sprite is not visible or the alpha is 0 then no need to render this element
    if(!this.visible || this.alpha <= 0)return;
    // render triangle strip..

    renderSession.spriteBatch.stop();

    // init! init!
    if(!this._vertexBuffer)this._initWebGL(renderSession);
    
    renderSession.shaderManager.setShader(renderSession.shaderManager.stripShader);

    this._renderStrip(renderSession);

    ///renderSession.shaderManager.activateDefaultShader();

    renderSession.spriteBatch.start();

    //TODO check culling  
};

PIXI.Strip.prototype._initWebGL = function(renderSession)
{
    // build the strip!
    var gl = renderSession.gl;
    
    this._vertexBuffer = gl.createBuffer();
    this._indexBuffer = gl.createBuffer();
    this._uvBuffer = gl.createBuffer();
    this._colorBuffer = gl.createBuffer();
    
    gl.bindBuffer(gl.ARRAY_BUFFER, this._vertexBuffer);
    gl.bufferData(gl.ARRAY_BUFFER, this.verticies, gl.DYNAMIC_DRAW);

    gl.bindBuffer(gl.ARRAY_BUFFER, this._uvBuffer);
    gl.bufferData(gl.ARRAY_BUFFER,  this.uvs, gl.STATIC_DRAW);

    gl.bindBuffer(gl.ARRAY_BUFFER, this._colorBuffer);
    gl.bufferData(gl.ARRAY_BUFFER, this.colors, gl.STATIC_DRAW);
 
    gl.bindBuffer(gl.ELEMENT_ARRAY_BUFFER, this._indexBuffer);
    gl.bufferData(gl.ELEMENT_ARRAY_BUFFER, this.indices, gl.STATIC_DRAW);
};

PIXI.Strip.prototype._renderStrip = function(renderSession)
{
    var gl = renderSession.gl;
    var projection = renderSession.projection,
        offset = renderSession.offset,
        shader = renderSession.shaderManager.stripShader;


    // gl.uniformMatrix4fv(shaderProgram.mvMatrixUniform, false, mat4Real);

    gl.blendFunc(gl.ONE, gl.ONE_MINUS_SRC_ALPHA);

    // set uniforms
    gl.uniformMatrix3fv(shader.translationMatrix, false, this.worldTransform.toArray(true));
    gl.uniform2f(shader.projectionVector, projection.x, -projection.y);
    gl.uniform2f(shader.offsetVector, -offset.x, -offset.y);
    gl.uniform1f(shader.alpha, 1);

    if(!this.dirty)
    {
        
        gl.bindBuffer(gl.ARRAY_BUFFER, this._vertexBuffer);
        gl.bufferSubData(gl.ARRAY_BUFFER, 0, this.verticies);
        gl.vertexAttribPointer(shader.aVertexPosition, 2, gl.FLOAT, false, 0, 0);
        
        // update the uvs
        gl.bindBuffer(gl.ARRAY_BUFFER, this._uvBuffer);
        gl.vertexAttribPointer(shader.aTextureCoord, 2, gl.FLOAT, false, 0, 0);
            
        gl.activeTexture(gl.TEXTURE0);
         // bind the current texture
        gl.bindTexture(gl.TEXTURE_2D, this.texture.baseTexture._glTextures[gl.id] || PIXI.createWebGLTexture(this.texture.baseTexture, gl));
    
        // dont need to upload!
        gl.bindBuffer(gl.ELEMENT_ARRAY_BUFFER, this._indexBuffer);
    
    
    }
    else
    {

        this.dirty = false;
        gl.bindBuffer(gl.ARRAY_BUFFER, this._vertexBuffer);
        gl.bufferData(gl.ARRAY_BUFFER, this.verticies, gl.STATIC_DRAW);
        gl.vertexAttribPointer(shader.aVertexPosition, 2, gl.FLOAT, false, 0, 0);
        
        // update the uvs
        gl.bindBuffer(gl.ARRAY_BUFFER, this._uvBuffer);
        gl.bufferData(gl.ARRAY_BUFFER, this.uvs, gl.STATIC_DRAW);
        gl.vertexAttribPointer(shader.aTextureCoord, 2, gl.FLOAT, false, 0, 0);
            
        gl.activeTexture(gl.TEXTURE0);
        gl.bindTexture(gl.TEXTURE_2D, this.texture.baseTexture._glTextures[gl.id] || PIXI.createWebGLTexture(this.texture.baseTexture, gl));
    
        // dont need to upload!
        gl.bindBuffer(gl.ELEMENT_ARRAY_BUFFER, this._indexBuffer);
        gl.bufferData(gl.ELEMENT_ARRAY_BUFFER, this.indices, gl.STATIC_DRAW);
        
    }
    //console.log(gl.TRIANGLE_STRIP)
    //
    //
    gl.drawElements(gl.TRIANGLE_STRIP, this.indices.length, gl.UNSIGNED_SHORT, 0);
    
  
};

PIXI.Strip.prototype._renderCanvas = function(renderSession)
{
    var context = renderSession.context;
    
    var transform = this.worldTransform;

    if (renderSession.roundPixels)
    {
        context.setTransform(transform.a, transform.c, transform.b, transform.d, transform.tx | 0, transform.ty | 0);
    }
    else
    {
        context.setTransform(transform.a, transform.c, transform.b, transform.d, transform.tx, transform.ty);
    }
        
    var strip = this;
    // draw triangles!!
    var verticies = strip.verticies;
    var uvs = strip.uvs;

    var length = verticies.length/2;
    this.count++;

    for (var i = 0; i < length-2; i++)
    {
        // draw some triangles!
        var index = i*2;

        var x0 = verticies[index],   x1 = verticies[index+2], x2 = verticies[index+4];
        var y0 = verticies[index+1], y1 = verticies[index+3], y2 = verticies[index+5];

        if(true)
        {

            //expand();
            var centerX = (x0 + x1 + x2)/3;
            var centerY = (y0 + y1 + y2)/3;

            var normX = x0 - centerX;
            var normY = y0 - centerY;

            var dist = Math.sqrt( normX * normX + normY * normY );
            x0 = centerX + (normX / dist) * (dist + 3);
            y0 = centerY + (normY / dist) * (dist + 3);

            // 
            
            normX = x1 - centerX;
            normY = y1 - centerY;

            dist = Math.sqrt( normX * normX + normY * normY );
            x1 = centerX + (normX / dist) * (dist + 3);
            y1 = centerY + (normY / dist) * (dist + 3);

            normX = x2 - centerX;
            normY = y2 - centerY;

            dist = Math.sqrt( normX * normX + normY * normY );
            x2 = centerX + (normX / dist) * (dist + 3);
            y2 = centerY + (normY / dist) * (dist + 3);

        }

        var u0 = uvs[index] * strip.texture.width,   u1 = uvs[index+2] * strip.texture.width, u2 = uvs[index+4]* strip.texture.width;
        var v0 = uvs[index+1]* strip.texture.height, v1 = uvs[index+3] * strip.texture.height, v2 = uvs[index+5]* strip.texture.height;

        context.save();
        context.beginPath();


        context.moveTo(x0, y0);
        context.lineTo(x1, y1);
        context.lineTo(x2, y2);

        context.closePath();

        context.clip();

        // Compute matrix transform
        var delta = u0*v1 + v0*u2 + u1*v2 - v1*u2 - v0*u1 - u0*v2;
        var deltaA = x0*v1 + v0*x2 + x1*v2 - v1*x2 - v0*x1 - x0*v2;
        var deltaB = u0*x1 + x0*u2 + u1*x2 - x1*u2 - x0*u1 - u0*x2;
        var deltaC = u0*v1*x2 + v0*x1*u2 + x0*u1*v2 - x0*v1*u2 - v0*u1*x2 - u0*x1*v2;
        var deltaD = y0*v1 + v0*y2 + y1*v2 - v1*y2 - v0*y1 - y0*v2;
        var deltaE = u0*y1 + y0*u2 + u1*y2 - y1*u2 - y0*u1 - u0*y2;
        var deltaF = u0*v1*y2 + v0*y1*u2 + y0*u1*v2 - y0*v1*u2 - v0*u1*y2 - u0*y1*v2;

        context.transform(deltaA / delta, deltaD / delta,
                            deltaB / delta, deltaE / delta,
                            deltaC / delta, deltaF / delta);

        context.drawImage(strip.texture.baseTexture.source, 0, 0);
        context.restore();
    }
};

/*
 * Sets the texture that the Strip will use 
 *
 * @method setTexture
 * @param texture {Texture} the texture that will be used
 * @private
 */

/*
PIXI.Strip.prototype.setTexture = function(texture)
{
    //TODO SET THE TEXTURES
    //TODO VISIBILITY

    // stop current texture
    this.texture = texture;
    this.width   = texture.frame.width;
    this.height  = texture.frame.height;
    this.updateFrame = true;
};
*/

/**
 * When the texture is updated, this event will fire to update the scale and frame
 *
 * @method onTextureUpdate
 * @param event
 * @private
 */

PIXI.Strip.prototype.onTextureUpdate = function()
{
    this.updateFrame = true;
};
/* @author Mat Groves http://matgroves.com/ @Doormat23
 */

/**
 * 
 * @class Rope
 * @constructor
 * @param texture {Texture} The texture to use
 * @param points {Array}
 * 
 */
PIXI.Rope = function(texture, points)
{
    PIXI.Strip.call( this, texture );
    this.points = points;

    this.verticies = new PIXI.Float32Array(points.length * 4);
    this.uvs = new PIXI.Float32Array(points.length * 4);
    this.colors = new PIXI.Float32Array(points.length * 2);
    this.indices = new PIXI.Uint16Array(points.length * 2);
   

    this.refresh();
};


// constructor
PIXI.Rope.prototype = Object.create( PIXI.Strip.prototype );
PIXI.Rope.prototype.constructor = PIXI.Rope;

/*
 * Refreshes 
 *
 * @method refresh
 */
PIXI.Rope.prototype.refresh = function()
{
    var points = this.points;
    if(points.length < 1) return;

    var uvs = this.uvs;

    var lastPoint = points[0];
    var indices = this.indices;
    var colors = this.colors;

    this.count-=0.2;

    uvs[0] = 0;
    uvs[1] = 0;
    uvs[2] = 0;
    uvs[3] = 1;

    colors[0] = 1;
    colors[1] = 1;

    indices[0] = 0;
    indices[1] = 1;

    var total = points.length,
        point, index, amount;

    for (var i = 1; i < total; i++)
    {
        point = points[i];
        index = i * 4;
        // time to do some smart drawing!
        amount = i / (total-1);

        if(i%2)
        {
            uvs[index] = amount;
            uvs[index+1] = 0;

            uvs[index+2] = amount;
            uvs[index+3] = 1;
        }
        else
        {
            uvs[index] = amount;
            uvs[index+1] = 0;

            uvs[index+2] = amount;
            uvs[index+3] = 1;
        }

        index = i * 2;
        colors[index] = 1;
        colors[index+1] = 1;

        index = i * 2;
        indices[index] = index;
        indices[index + 1] = index + 1;

        lastPoint = point;
    }
};

/*
 * Updates the object transform for rendering
 *
 * @method updateTransform
 * @private
 */
PIXI.Rope.prototype.updateTransform = function()
{

    var points = this.points;
    if(points.length < 1)return;

    var lastPoint = points[0];
    var nextPoint;
    var perp = {x:0, y:0};

    this.count-=0.2;

    var verticies = this.verticies;
    var total = points.length,
        point, index, ratio, perpLength, num;

    for (var i = 0; i < total; i++)
    {
        point = points[i];
        index = i * 4;

        if(i < points.length-1)
        {
            nextPoint = points[i+1];
        }
        else
        {
            nextPoint = point;
        }

        perp.y = -(nextPoint.x - lastPoint.x);
        perp.x = nextPoint.y - lastPoint.y;

        ratio = (1 - (i / (total-1))) * 10;

        if(ratio > 1) ratio = 1;

        perpLength = Math.sqrt(perp.x * perp.x + perp.y * perp.y);
        num = this.texture.height / 2; //(20 + Math.abs(Math.sin((i + this.count) * 0.3) * 50) )* ratio;
        perp.x /= perpLength;
        perp.y /= perpLength;

        perp.x *= num;
        perp.y *= num;

        verticies[index] = point.x + perp.x;
        verticies[index+1] = point.y + perp.y;
        verticies[index+2] = point.x - perp.x;
        verticies[index+3] = point.y - perp.y;

        lastPoint = point;
    }

    PIXI.DisplayObjectContainer.prototype.updateTransform.call( this );
};
/*
 * Sets the texture that the Rope will use 
 *
 * @method setTexture
 * @param texture {Texture} the texture that will be used
 */
PIXI.Rope.prototype.setTexture = function(texture)
{
    // stop current texture
    this.texture = texture;
    this.updateFrame = true;
};

/**
 * @author Mat Groves http://matgroves.com/
 */

/**
 * A tiling sprite is a fast way of rendering a tiling image
 *
 * @class TilingSprite
 * @extends Sprite
 * @constructor
 * @param texture {Texture} the texture of the tiling sprite
 * @param width {Number}  the width of the tiling sprite
 * @param height {Number} the height of the tiling sprite
 */
PIXI.TilingSprite = function(texture, width, height)
{
    PIXI.Sprite.call( this, texture);

    /**
     * The with of the tiling sprite
     *
     * @property width
     * @type Number
     */
    this.width = width || 100;

    /**
     * The height of the tiling sprite
     *
     * @property height
     * @type Number
     */
    this.height = height || 100;

    /**
     * The scaling of the image that is being tiled
     *
     * @property tileScale
     * @type Point
     */
    this.tileScale = new PIXI.Point(1,1);

    /**
     * A point that represents the scale of the texture object
     *
     * @property tileScaleOffset
     * @type Point
     */
    this.tileScaleOffset = new PIXI.Point(1,1);
    
    /**
     * The offset position of the image that is being tiled
     *
     * @property tilePosition
     * @type Point
     */
    this.tilePosition = new PIXI.Point(0,0);


    /**
     * Whether this sprite is renderable or not
     *
     * @property renderable
     * @type Boolean
     * @default true
     */
    this.renderable = true;

    /**
     * The tint applied to the sprite. This is a hex value
     *
     * @property tint
     * @type Number
     * @default 0xFFFFFF
     */
    this.tint = 0xFFFFFF;
    
    /**
     * The blend mode to be applied to the sprite
     *
     * @property blendMode
     * @type Number
     * @default PIXI.blendModes.NORMAL;
     */
    this.blendMode = PIXI.blendModes.NORMAL;
};

// constructor
PIXI.TilingSprite.prototype = Object.create(PIXI.Sprite.prototype);
PIXI.TilingSprite.prototype.constructor = PIXI.TilingSprite;


/**
 * The width of the sprite, setting this will actually modify the scale to achieve the value set
 *
 * @property width
 * @type Number
 */
Object.defineProperty(PIXI.TilingSprite.prototype, 'width', {
    get: function() {
        return this._width;
    },
    set: function(value) {
        
        this._width = value;
    }
});

/**
 * The height of the TilingSprite, setting this will actually modify the scale to achieve the value set
 *
 * @property height
 * @type Number
 */
Object.defineProperty(PIXI.TilingSprite.prototype, 'height', {
    get: function() {
        return  this._height;
    },
    set: function(value) {
        this._height = value;
    }
});

/**
 * When the texture is updated, this event will be fired to update the scale and frame
 *
 * @method onTextureUpdate
 * @param event
 * @private
 */
PIXI.TilingSprite.prototype.onTextureUpdate = function()
{
    this.updateFrame = true;
};

PIXI.TilingSprite.prototype.setTexture = function(texture)
{
    if(this.texture === texture)return;

    this.texture = texture;

    this.refreshTexture = true;
    /*
    if(this.tilingTexture)
    {
        this.generateTilingTexture(true);
    }
*/

    /*
    // stop current texture;
    if(this.texture.baseTexture !== texture.baseTexture)
    {
        this.textureChange = true;
        this.texture = texture;
    }
    else
    {
        this.texture = texture;
    }

    this.updateFrame = true;*/
    this.cachedTint = 0xFFFFFF;
};

/**
* Renders the object using the WebGL renderer
*
* @method _renderWebGL
* @param renderSession {RenderSession} 
* @private
*/
PIXI.TilingSprite.prototype._renderWebGL = function(renderSession)
{

    if(this.visible === false || this.alpha === 0)return;
    
    var i,j;

    if(this.mask)
    {
        renderSession.spriteBatch.stop();
        renderSession.maskManager.pushMask(this.mask, renderSession);
        renderSession.spriteBatch.start();
    }

    if(this.filters)
    {
        renderSession.spriteBatch.flush();
        renderSession.filterManager.pushFilter(this._filterBlock);
    }


    if(!this.tilingTexture || this.refreshTexture)
    {
        this.generateTilingTexture(true);
        if(this.tilingTexture && this.tilingTexture.needsUpdate)
        {
            //TODO - tweaking
            PIXI.updateWebGLTexture(this.tilingTexture.baseTexture, renderSession.gl);
            this.tilingTexture.needsUpdate = false;
           // this.tilingTexture._uvs = null;
        }
    }
    else renderSession.spriteBatch.renderTilingSprite(this);
    

    // simple render children!
    for(i=0,j=this.children.length; i<j; i++)
    {
        this.children[i]._renderWebGL(renderSession);
    }

    renderSession.spriteBatch.stop();

    if(this.filters)renderSession.filterManager.popFilter();
    if(this.mask)renderSession.maskManager.popMask(renderSession);
    
    renderSession.spriteBatch.start();
};

/**
* Renders the object using the Canvas renderer
*
* @method _renderCanvas
* @param renderSession {RenderSession} 
* @private
*/
PIXI.TilingSprite.prototype._renderCanvas = function(renderSession)
{
    if(this.visible === false || this.alpha === 0)return;
    
    var context = renderSession.context;

    if(this._mask)
    {
        renderSession.maskManager.pushMask(this._mask, context);
    }

    context.globalAlpha = this.worldAlpha;

    
    var transform = this.worldTransform;

    var i,j;


    if(!this.__tilePattern ||  this.refreshTexture)
    {
        this.generateTilingTexture(false);
    
        if(this.tilingTexture)
        {
            this.__tilePattern = context.createPattern(this.tilingTexture.baseTexture.source, 'repeat');
        }
        else
        {
            return;
        }
    }


    // check blend mode
    if(this.blendMode !== renderSession.currentBlendMode)
    {
        renderSession.currentBlendMode = this.blendMode;
        context.globalCompositeOperation = PIXI.blendModesCanvas[renderSession.currentBlendMode];
    }
    

    var tilePosition = this.tilePosition;
    var tileScale = this.tileScale;

    tilePosition.x %= this.tilingTexture.baseTexture.width;
    tilePosition.y %= this.tilingTexture.baseTexture.height;
    
    
    var xpos=transform.tx+(this.anchor.x * -this._width)*transform.a;
    var ypos=transform.ty+(this.anchor.y * -this._height)*transform.d;
    
    var xshift=0;
    var yshift=0;
    if(xpos<0) xshift=-xpos+(xpos%(this.tilingTexture.baseTexture.width*transform.a*tileScale.x));
    if(ypos<0) yshift=-ypos+(ypos%(this.tilingTexture.baseTexture.height*transform.d*tileScale.y));
    context.setTransform(transform.a, transform.c, transform.b, transform.d, xpos+xshift, ypos+yshift);

    var rectWidth=(this._width -(xshift/transform.a))/tileScale.x;
    var rectHeight=(this._height -(yshift/transform.d))/tileScale.y;
    if(rectWidth>0 && rectHeight>0) {
		context.beginPath();
	
		// offset
		context.scale(tileScale.x,tileScale.y);
		context.translate(tilePosition.x, tilePosition.y);

		context.fillStyle = this.__tilePattern;
		context.fillRect(-tilePosition.x,-tilePosition.y, rectWidth, rectHeight);

		context.scale(1/tileScale.x, 1/tileScale.y);
		context.translate(-tilePosition.x, -tilePosition.y);

		context.closePath();
    }

    if(this._mask)
    {
        renderSession.maskManager.popMask(renderSession.context);
    }

    for(i=0,j=this.children.length; i<j; i++)
    {
        this.children[i]._renderCanvas(renderSession);
    }
};



/**
* Returns the framing rectangle of the sprite as a PIXI.Rectangle object
*
* @method getBounds
* @return {Rectangle} the framing rectangle
*/
PIXI.TilingSprite.prototype.getBounds = function()
{

    var width = this._width;
    var height = this._height;

    var w0 = width * (1-this.anchor.x);
    var w1 = width * -this.anchor.x;

    var h0 = height * (1-this.anchor.y);
    var h1 = height * -this.anchor.y;

    var worldTransform = this.worldTransform;

    var a = worldTransform.a;
    var b = worldTransform.c;
    var c = worldTransform.b;
    var d = worldTransform.d;
    var tx = worldTransform.tx;
    var ty = worldTransform.ty;
    
    var x1 = a * w1 + c * h1 + tx;
    var y1 = d * h1 + b * w1 + ty;

    var x2 = a * w0 + c * h1 + tx;
    var y2 = d * h1 + b * w0 + ty;

    var x3 = a * w0 + c * h0 + tx;
    var y3 = d * h0 + b * w0 + ty;

    var x4 =  a * w1 + c * h0 + tx;
    var y4 =  d * h0 + b * w1 + ty;

    var maxX = -Infinity;
    var maxY = -Infinity;

    var minX = Infinity;
    var minY = Infinity;

    minX = x1 < minX ? x1 : minX;
    minX = x2 < minX ? x2 : minX;
    minX = x3 < minX ? x3 : minX;
    minX = x4 < minX ? x4 : minX;

    minY = y1 < minY ? y1 : minY;
    minY = y2 < minY ? y2 : minY;
    minY = y3 < minY ? y3 : minY;
    minY = y4 < minY ? y4 : minY;

    maxX = x1 > maxX ? x1 : maxX;
    maxX = x2 > maxX ? x2 : maxX;
    maxX = x3 > maxX ? x3 : maxX;
    maxX = x4 > maxX ? x4 : maxX;

    maxY = y1 > maxY ? y1 : maxY;
    maxY = y2 > maxY ? y2 : maxY;
    maxY = y3 > maxY ? y3 : maxY;
    maxY = y4 > maxY ? y4 : maxY;

    var bounds = this._bounds;

    bounds.x = minX;
    bounds.width = maxX - minX;

    bounds.y = minY;
    bounds.height = maxY - minY;

    // store a reference so that if this function gets called again in the render cycle we do not have to recalculate
    this._currentBounds = bounds;

    return bounds;
};

/**
* 
* @method generateTilingTexture
* 
* @param forcePowerOfTwo {Boolean} Whether we want to force the texture to be a power of two
*/
PIXI.TilingSprite.prototype.generateTilingTexture = function(forcePowerOfTwo)
{
    var texture = this.texture;

    if(!texture.baseTexture.hasLoaded)return;

    var baseTexture = texture.baseTexture;
    var frame = texture.frame;

    var targetWidth, targetHeight;

    // check that the frame is the same size as the base texture.
    var isFrame = frame.width !== baseTexture.width || frame.height !== baseTexture.height;

    var newTextureRequired = false;
    if(!forcePowerOfTwo)
    {
        if(isFrame)
        {
            targetWidth = frame.width;
            targetHeight = frame.height;
           
            newTextureRequired = true;
            
        }
    }
    else
    {
        targetWidth = PIXI.getNextPowerOfTwo(frame.width);
        targetHeight = PIXI.getNextPowerOfTwo(frame.height);

        if(frame.width !== targetWidth || frame.height !== targetHeight)newTextureRequired = true;

    }

    if(newTextureRequired)
    {
        var canvasBuffer;

        if(this.tilingTexture && this.tilingTexture.isTiling)
        {
            canvasBuffer = this.tilingTexture.canvasBuffer;
            canvasBuffer.resize(targetWidth, targetHeight);
            this.tilingTexture.baseTexture.width = targetWidth;
            this.tilingTexture.baseTexture.height = targetHeight;
            this.tilingTexture.needsUpdate = true;
        }
        else
        {
            canvasBuffer = new PIXI.CanvasBuffer(targetWidth, targetHeight);

            this.tilingTexture = PIXI.Texture.fromCanvas(canvasBuffer.canvas);
            this.tilingTexture.canvasBuffer = canvasBuffer;
            this.tilingTexture.isTiling = true;

        }
        
        canvasBuffer.context.drawImage(texture.baseTexture.source,
                                           frame.x,
                                           frame.y,
                                           frame.width,
                                           frame.height,
                                           0,
                                           0,
                                           targetWidth,
                                           targetHeight);

        this.tileScaleOffset.x = frame.width / targetWidth;
        this.tileScaleOffset.y = frame.height / targetHeight;

    }
    else
    {
        //TODO - switching?
        if(this.tilingTexture && this.tilingTexture.isTiling)
        {
            // destroy the tiling texture!
            // TODO could store this somewhere?
            this.tilingTexture.destroy(true);
        }

        this.tileScaleOffset.x = 1;
        this.tileScaleOffset.y = 1;
        this.tilingTexture = texture;
    }
    this.refreshTexture = false;
    this.tilingTexture.baseTexture._powerOf2 = true;
};

/**
 * @author Mat Groves http://matgroves.com/ @Doormat23
 * based on pixi impact spine implementation made by Eemeli Kelokorpi (@ekelokorpi) https://github.com/ekelokorpi
 *
 * Awesome JS run time provided by EsotericSoftware
 * https://github.com/EsotericSoftware/spine-runtimes
 *
 */

/*
 * Awesome JS run time provided by EsotericSoftware
 *
 * https://github.com/EsotericSoftware/spine-runtimes
 *
 */



var spine = {};

spine.BoneData = function (name, parent) {
    this.name = name;
    this.parent = parent;
};
spine.BoneData.prototype = {
    length: 0,
    x: 0, y: 0,
    rotation: 0,
    scaleX: 1, scaleY: 1
};

spine.SlotData = function (name, boneData) {
    this.name = name;
    this.boneData = boneData;
};
spine.SlotData.prototype = {
    r: 1, g: 1, b: 1, a: 1,
    attachmentName: null
};

spine.Bone = function (boneData, parent) {
    this.data = boneData;
    this.parent = parent;
    this.setToSetupPose();
};
spine.Bone.yDown = false;
spine.Bone.prototype = {
    x: 0, y: 0,
    rotation: 0,
    scaleX: 1, scaleY: 1,
    m00: 0, m01: 0, worldX: 0, // a b x
    m10: 0, m11: 0, worldY: 0, // c d y
    worldRotation: 0,
    worldScaleX: 1, worldScaleY: 1,
    updateWorldTransform: function (flipX, flipY) {
        var parent = this.parent;
        if (parent != null) {
            this.worldX = this.x * parent.m00 + this.y * parent.m01 + parent.worldX;
            this.worldY = this.x * parent.m10 + this.y * parent.m11 + parent.worldY;
            this.worldScaleX = parent.worldScaleX * this.scaleX;
            this.worldScaleY = parent.worldScaleY * this.scaleY;
            this.worldRotation = parent.worldRotation + this.rotation;
        } else {
            this.worldX = this.x;
            this.worldY = this.y;
            this.worldScaleX = this.scaleX;
            this.worldScaleY = this.scaleY;
            this.worldRotation = this.rotation;
        }
        var radians = this.worldRotation * Math.PI / 180;
        var cos = Math.cos(radians);
        var sin = Math.sin(radians);
        this.m00 = cos * this.worldScaleX;
        this.m10 = sin * this.worldScaleX;
        this.m01 = -sin * this.worldScaleY;
        this.m11 = cos * this.worldScaleY;
        if (flipX) {
            this.m00 = -this.m00;
            this.m01 = -this.m01;
        }
        if (flipY) {
            this.m10 = -this.m10;
            this.m11 = -this.m11;
        }
        if (spine.Bone.yDown) {
            this.m10 = -this.m10;
            this.m11 = -this.m11;
        }
    },
    setToSetupPose: function () {
        var data = this.data;
        this.x = data.x;
        this.y = data.y;
        this.rotation = data.rotation;
        this.scaleX = data.scaleX;
        this.scaleY = data.scaleY;
    }
};

spine.Slot = function (slotData, skeleton, bone) {
    this.data = slotData;
    this.skeleton = skeleton;
    this.bone = bone;
    this.setToSetupPose();
};
spine.Slot.prototype = {
    r: 1, g: 1, b: 1, a: 1,
    _attachmentTime: 0,
    attachment: null,
    setAttachment: function (attachment) {
        this.attachment = attachment;
        this._attachmentTime = this.skeleton.time;
    },
    setAttachmentTime: function (time) {
        this._attachmentTime = this.skeleton.time - time;
    },
    getAttachmentTime: function () {
        return this.skeleton.time - this._attachmentTime;
    },
    setToSetupPose: function () {
        var data = this.data;
        this.r = data.r;
        this.g = data.g;
        this.b = data.b;
        this.a = data.a;

        var slotDatas = this.skeleton.data.slots;
        for (var i = 0, n = slotDatas.length; i < n; i++) {
            if (slotDatas[i] == data) {
                this.setAttachment(!data.attachmentName ? null : this.skeleton.getAttachmentBySlotIndex(i, data.attachmentName));
                break;
            }
        }
    }
};

spine.Skin = function (name) {
    this.name = name;
    this.attachments = {};
};
spine.Skin.prototype = {
    addAttachment: function (slotIndex, name, attachment) {
        this.attachments[slotIndex + ":" + name] = attachment;
    },
    getAttachment: function (slotIndex, name) {
        return this.attachments[slotIndex + ":" + name];
    },
    _attachAll: function (skeleton, oldSkin) {
        for (var key in oldSkin.attachments) {
            var colon = key.indexOf(":");
            var slotIndex = parseInt(key.substring(0, colon), 10);
            var name = key.substring(colon + 1);
            var slot = skeleton.slots[slotIndex];
            if (slot.attachment && slot.attachment.name == name) {
                var attachment = this.getAttachment(slotIndex, name);
                if (attachment) slot.setAttachment(attachment);
            }
        }
    }
};

spine.Animation = function (name, timelines, duration) {
    this.name = name;
    this.timelines = timelines;
    this.duration = duration;
};
spine.Animation.prototype = {
    apply: function (skeleton, time, loop) {
        if (loop && this.duration) time %= this.duration;
        var timelines = this.timelines;
        for (var i = 0, n = timelines.length; i < n; i++)
            timelines[i].apply(skeleton, time, 1);
    },
    mix: function (skeleton, time, loop, alpha) {
        if (loop && this.duration) time %= this.duration;
        var timelines = this.timelines;
        for (var i = 0, n = timelines.length; i < n; i++)
            timelines[i].apply(skeleton, time, alpha);
    }
};

spine.binarySearch = function (values, target, step) {
    var low = 0;
    var high = Math.floor(values.length / step) - 2;
    if (!high) return step;
    var current = high >>> 1;
    while (true) {
        if (values[(current + 1) * step] <= target)
            low = current + 1;
        else
            high = current;
        if (low == high) return (low + 1) * step;
        current = (low + high) >>> 1;
    }
};
spine.linearSearch = function (values, target, step) {
    for (var i = 0, last = values.length - step; i <= last; i += step)
        if (values[i] > target) return i;
    return -1;
};

spine.Curves = function (frameCount) {
    this.curves = []; // dfx, dfy, ddfx, ddfy, dddfx, dddfy, ...
    this.curves.length = (frameCount - 1) * 6;
};
spine.Curves.prototype = {
    setLinear: function (frameIndex) {
        this.curves[frameIndex * 6] = 0/*LINEAR*/;
    },
    setStepped: function (frameIndex) {
        this.curves[frameIndex * 6] = -1/*STEPPED*/;
    },
    /** Sets the control handle positions for an interpolation bezier curve used to transition from this keyframe to the next.
     * cx1 and cx2 are from 0 to 1, representing the percent of time between the two keyframes. cy1 and cy2 are the percent of
     * the difference between the keyframe's values. */
    setCurve: function (frameIndex, cx1, cy1, cx2, cy2) {
        var subdiv_step = 1 / 10/*BEZIER_SEGMENTS*/;
        var subdiv_step2 = subdiv_step * subdiv_step;
        var subdiv_step3 = subdiv_step2 * subdiv_step;
        var pre1 = 3 * subdiv_step;
        var pre2 = 3 * subdiv_step2;
        var pre4 = 6 * subdiv_step2;
        var pre5 = 6 * subdiv_step3;
        var tmp1x = -cx1 * 2 + cx2;
        var tmp1y = -cy1 * 2 + cy2;
        var tmp2x = (cx1 - cx2) * 3 + 1;
        var tmp2y = (cy1 - cy2) * 3 + 1;
        var i = frameIndex * 6;
        var curves = this.curves;
        curves[i] = cx1 * pre1 + tmp1x * pre2 + tmp2x * subdiv_step3;
        curves[i + 1] = cy1 * pre1 + tmp1y * pre2 + tmp2y * subdiv_step3;
        curves[i + 2] = tmp1x * pre4 + tmp2x * pre5;
        curves[i + 3] = tmp1y * pre4 + tmp2y * pre5;
        curves[i + 4] = tmp2x * pre5;
        curves[i + 5] = tmp2y * pre5;
    },
    getCurvePercent: function (frameIndex, percent) {
        percent = percent < 0 ? 0 : (percent > 1 ? 1 : percent);
        var curveIndex = frameIndex * 6;
        var curves = this.curves;
        var dfx = curves[curveIndex];
        if (!dfx/*LINEAR*/) return percent;
        if (dfx == -1/*STEPPED*/) return 0;
        var dfy = curves[curveIndex + 1];
        var ddfx = curves[curveIndex + 2];
        var ddfy = curves[curveIndex + 3];
        var dddfx = curves[curveIndex + 4];
        var dddfy = curves[curveIndex + 5];
        var x = dfx, y = dfy;
        var i = 10/*BEZIER_SEGMENTS*/ - 2;
        while (true) {
            if (x >= percent) {
                var lastX = x - dfx;
                var lastY = y - dfy;
                return lastY + (y - lastY) * (percent - lastX) / (x - lastX);
            }
            if (!i) break;
            i--;
            dfx += ddfx;
            dfy += ddfy;
            ddfx += dddfx;
            ddfy += dddfy;
            x += dfx;
            y += dfy;
        }
        return y + (1 - y) * (percent - x) / (1 - x); // Last point is 1,1.
    }
};

spine.RotateTimeline = function (frameCount) {
    this.curves = new spine.Curves(frameCount);
    this.frames = []; // time, angle, ...
    this.frames.length = frameCount * 2;
};
spine.RotateTimeline.prototype = {
    boneIndex: 0,
    getFrameCount: function () {
        return this.frames.length / 2;
    },
    setFrame: function (frameIndex, time, angle) {
        frameIndex *= 2;
        this.frames[frameIndex] = time;
        this.frames[frameIndex + 1] = angle;
    },
    apply: function (skeleton, time, alpha) {
        var frames = this.frames,
            amount;

        if (time < frames[0]) return; // Time is before first frame.

        var bone = skeleton.bones[this.boneIndex];

        if (time >= frames[frames.length - 2]) { // Time is after last frame.
            amount = bone.data.rotation + frames[frames.length - 1] - bone.rotation;
            while (amount > 180)
                amount -= 360;
            while (amount < -180)
                amount += 360;
            bone.rotation += amount * alpha;
            return;
        }

        // Interpolate between the last frame and the current frame.
        var frameIndex = spine.binarySearch(frames, time, 2);
        var lastFrameValue = frames[frameIndex - 1];
        var frameTime = frames[frameIndex];
        var percent = 1 - (time - frameTime) / (frames[frameIndex - 2/*LAST_FRAME_TIME*/] - frameTime);
        percent = this.curves.getCurvePercent(frameIndex / 2 - 1, percent);

        amount = frames[frameIndex + 1/*FRAME_VALUE*/] - lastFrameValue;
        while (amount > 180)
            amount -= 360;
        while (amount < -180)
            amount += 360;
        amount = bone.data.rotation + (lastFrameValue + amount * percent) - bone.rotation;
        while (amount > 180)
            amount -= 360;
        while (amount < -180)
            amount += 360;
        bone.rotation += amount * alpha;
    }
};

spine.TranslateTimeline = function (frameCount) {
    this.curves = new spine.Curves(frameCount);
    this.frames = []; // time, x, y, ...
    this.frames.length = frameCount * 3;
};
spine.TranslateTimeline.prototype = {
    boneIndex: 0,
    getFrameCount: function () {
        return this.frames.length / 3;
    },
    setFrame: function (frameIndex, time, x, y) {
        frameIndex *= 3;
        this.frames[frameIndex] = time;
        this.frames[frameIndex + 1] = x;
        this.frames[frameIndex + 2] = y;
    },
    apply: function (skeleton, time, alpha) {
        var frames = this.frames;
        if (time < frames[0]) return; // Time is before first frame.

        var bone = skeleton.bones[this.boneIndex];

        if (time >= frames[frames.length - 3]) { // Time is after last frame.
            bone.x += (bone.data.x + frames[frames.length - 2] - bone.x) * alpha;
            bone.y += (bone.data.y + frames[frames.length - 1] - bone.y) * alpha;
            return;
        }

        // Interpolate between the last frame and the current frame.
        var frameIndex = spine.binarySearch(frames, time, 3);
        var lastFrameX = frames[frameIndex - 2];
        var lastFrameY = frames[frameIndex - 1];
        var frameTime = frames[frameIndex];
        var percent = 1 - (time - frameTime) / (frames[frameIndex + -3/*LAST_FRAME_TIME*/] - frameTime);
        percent = this.curves.getCurvePercent(frameIndex / 3 - 1, percent);

        bone.x += (bone.data.x + lastFrameX + (frames[frameIndex + 1/*FRAME_X*/] - lastFrameX) * percent - bone.x) * alpha;
        bone.y += (bone.data.y + lastFrameY + (frames[frameIndex + 2/*FRAME_Y*/] - lastFrameY) * percent - bone.y) * alpha;
    }
};

spine.ScaleTimeline = function (frameCount) {
    this.curves = new spine.Curves(frameCount);
    this.frames = []; // time, x, y, ...
    this.frames.length = frameCount * 3;
};
spine.ScaleTimeline.prototype = {
    boneIndex: 0,
    getFrameCount: function () {
        return this.frames.length / 3;
    },
    setFrame: function (frameIndex, time, x, y) {
        frameIndex *= 3;
        this.frames[frameIndex] = time;
        this.frames[frameIndex + 1] = x;
        this.frames[frameIndex + 2] = y;
    },
    apply: function (skeleton, time, alpha) {
        var frames = this.frames;
        if (time < frames[0]) return; // Time is before first frame.

        var bone = skeleton.bones[this.boneIndex];

        if (time >= frames[frames.length - 3]) { // Time is after last frame.
            bone.scaleX += (bone.data.scaleX - 1 + frames[frames.length - 2] - bone.scaleX) * alpha;
            bone.scaleY += (bone.data.scaleY - 1 + frames[frames.length - 1] - bone.scaleY) * alpha;
            return;
        }

        // Interpolate between the last frame and the current frame.
        var frameIndex = spine.binarySearch(frames, time, 3);
        var lastFrameX = frames[frameIndex - 2];
        var lastFrameY = frames[frameIndex - 1];
        var frameTime = frames[frameIndex];
        var percent = 1 - (time - frameTime) / (frames[frameIndex + -3/*LAST_FRAME_TIME*/] - frameTime);
        percent = this.curves.getCurvePercent(frameIndex / 3 - 1, percent);

        bone.scaleX += (bone.data.scaleX - 1 + lastFrameX + (frames[frameIndex + 1/*FRAME_X*/] - lastFrameX) * percent - bone.scaleX) * alpha;
        bone.scaleY += (bone.data.scaleY - 1 + lastFrameY + (frames[frameIndex + 2/*FRAME_Y*/] - lastFrameY) * percent - bone.scaleY) * alpha;
    }
};

spine.ColorTimeline = function (frameCount) {
    this.curves = new spine.Curves(frameCount);
    this.frames = []; // time, r, g, b, a, ...
    this.frames.length = frameCount * 5;
};
spine.ColorTimeline.prototype = {
    slotIndex: 0,
    getFrameCount: function () {
        return this.frames.length / 5;
    },
    setFrame: function (frameIndex, time, r, g, b, a) {
        frameIndex *= 5;
        this.frames[frameIndex] = time;
        this.frames[frameIndex + 1] = r;
        this.frames[frameIndex + 2] = g;
        this.frames[frameIndex + 3] = b;
        this.frames[frameIndex + 4] = a;
    },
    apply: function (skeleton, time, alpha) {
        var frames = this.frames;
        if (time < frames[0]) return; // Time is before first frame.

        var slot = skeleton.slots[this.slotIndex];

        if (time >= frames[frames.length - 5]) { // Time is after last frame.
            var i = frames.length - 1;
            slot.r = frames[i - 3];
            slot.g = frames[i - 2];
            slot.b = frames[i - 1];
            slot.a = frames[i];
            return;
        }

        // Interpolate between the last frame and the current frame.
        var frameIndex = spine.binarySearch(frames, time, 5);
        var lastFrameR = frames[frameIndex - 4];
        var lastFrameG = frames[frameIndex - 3];
        var lastFrameB = frames[frameIndex - 2];
        var lastFrameA = frames[frameIndex - 1];
        var frameTime = frames[frameIndex];
        var percent = 1 - (time - frameTime) / (frames[frameIndex - 5/*LAST_FRAME_TIME*/] - frameTime);
        percent = this.curves.getCurvePercent(frameIndex / 5 - 1, percent);

        var r = lastFrameR + (frames[frameIndex + 1/*FRAME_R*/] - lastFrameR) * percent;
        var g = lastFrameG + (frames[frameIndex + 2/*FRAME_G*/] - lastFrameG) * percent;
        var b = lastFrameB + (frames[frameIndex + 3/*FRAME_B*/] - lastFrameB) * percent;
        var a = lastFrameA + (frames[frameIndex + 4/*FRAME_A*/] - lastFrameA) * percent;
        if (alpha < 1) {
            slot.r += (r - slot.r) * alpha;
            slot.g += (g - slot.g) * alpha;
            slot.b += (b - slot.b) * alpha;
            slot.a += (a - slot.a) * alpha;
        } else {
            slot.r = r;
            slot.g = g;
            slot.b = b;
            slot.a = a;
        }
    }
};

spine.AttachmentTimeline = function (frameCount) {
    this.curves = new spine.Curves(frameCount);
    this.frames = []; // time, ...
    this.frames.length = frameCount;
    this.attachmentNames = []; // time, ...
    this.attachmentNames.length = frameCount;
};
spine.AttachmentTimeline.prototype = {
    slotIndex: 0,
    getFrameCount: function () {
            return this.frames.length;
    },
    setFrame: function (frameIndex, time, attachmentName) {
        this.frames[frameIndex] = time;
        this.attachmentNames[frameIndex] = attachmentName;
    },
    apply: function (skeleton, time, alpha) {
        var frames = this.frames;
        if (time < frames[0]) return; // Time is before first frame.

        var frameIndex;
        if (time >= frames[frames.length - 1]) // Time is after last frame.
            frameIndex = frames.length - 1;
        else
            frameIndex = spine.binarySearch(frames, time, 1) - 1;

        var attachmentName = this.attachmentNames[frameIndex];
        skeleton.slots[this.slotIndex].setAttachment(!attachmentName ? null : skeleton.getAttachmentBySlotIndex(this.slotIndex, attachmentName));
    }
};

spine.SkeletonData = function () {
    this.bones = [];
    this.slots = [];
    this.skins = [];
    this.animations = [];
};
spine.SkeletonData.prototype = {
    defaultSkin: null,
    /** @return May be null. */
    findBone: function (boneName) {
        var bones = this.bones;
        for (var i = 0, n = bones.length; i < n; i++)
            if (bones[i].name == boneName) return bones[i];
        return null;
    },
    /** @return -1 if the bone was not found. */
    findBoneIndex: function (boneName) {
        var bones = this.bones;
        for (var i = 0, n = bones.length; i < n; i++)
            if (bones[i].name == boneName) return i;
        return -1;
    },
    /** @return May be null. */
    findSlot: function (slotName) {
        var slots = this.slots;
        for (var i = 0, n = slots.length; i < n; i++) {
            if (slots[i].name == slotName) return slot[i];
        }
        return null;
    },
    /** @return -1 if the bone was not found. */
    findSlotIndex: function (slotName) {
        var slots = this.slots;
        for (var i = 0, n = slots.length; i < n; i++)
            if (slots[i].name == slotName) return i;
        return -1;
    },
    /** @return May be null. */
    findSkin: function (skinName) {
        var skins = this.skins;
        for (var i = 0, n = skins.length; i < n; i++)
            if (skins[i].name == skinName) return skins[i];
        return null;
    },
    /** @return May be null. */
    findAnimation: function (animationName) {
        var animations = this.animations;
        for (var i = 0, n = animations.length; i < n; i++)
            if (animations[i].name == animationName) return animations[i];
        return null;
    }
};

spine.Skeleton = function (skeletonData) {
    this.data = skeletonData;

    this.bones = [];
    for (var i = 0, n = skeletonData.bones.length; i < n; i++) {
        var boneData = skeletonData.bones[i];
        var parent = !boneData.parent ? null : this.bones[skeletonData.bones.indexOf(boneData.parent)];
        this.bones.push(new spine.Bone(boneData, parent));
    }

    this.slots = [];
    this.drawOrder = [];
    for (i = 0, n = skeletonData.slots.length; i < n; i++) {
        var slotData = skeletonData.slots[i];
        var bone = this.bones[skeletonData.bones.indexOf(slotData.boneData)];
        var slot = new spine.Slot(slotData, this, bone);
        this.slots.push(slot);
        this.drawOrder.push(slot);
    }
};
spine.Skeleton.prototype = {
    x: 0, y: 0,
    skin: null,
    r: 1, g: 1, b: 1, a: 1,
    time: 0,
    flipX: false, flipY: false,
    /** Updates the world transform for each bone. */
    updateWorldTransform: function () {
        var flipX = this.flipX;
        var flipY = this.flipY;
        var bones = this.bones;
        for (var i = 0, n = bones.length; i < n; i++)
            bones[i].updateWorldTransform(flipX, flipY);
    },
    /** Sets the bones and slots to their setup pose values. */
    setToSetupPose: function () {
        this.setBonesToSetupPose();
        this.setSlotsToSetupPose();
    },
    setBonesToSetupPose: function () {
        var bones = this.bones;
        for (var i = 0, n = bones.length; i < n; i++)
            bones[i].setToSetupPose();
    },
    setSlotsToSetupPose: function () {
        var slots = this.slots;
        for (var i = 0, n = slots.length; i < n; i++)
            slots[i].setToSetupPose(i);
    },
    /** @return May return null. */
    getRootBone: function () {
        return this.bones.length ? this.bones[0] : null;
    },
    /** @return May be null. */
    findBone: function (boneName) {
        var bones = this.bones;
        for (var i = 0, n = bones.length; i < n; i++)
            if (bones[i].data.name == boneName) return bones[i];
        return null;
    },
    /** @return -1 if the bone was not found. */
    findBoneIndex: function (boneName) {
        var bones = this.bones;
        for (var i = 0, n = bones.length; i < n; i++)
            if (bones[i].data.name == boneName) return i;
        return -1;
    },
    /** @return May be null. */
    findSlot: function (slotName) {
        var slots = this.slots;
        for (var i = 0, n = slots.length; i < n; i++)
            if (slots[i].data.name == slotName) return slots[i];
        return null;
    },
    /** @return -1 if the bone was not found. */
    findSlotIndex: function (slotName) {
        var slots = this.slots;
        for (var i = 0, n = slots.length; i < n; i++)
            if (slots[i].data.name == slotName) return i;
        return -1;
    },
    setSkinByName: function (skinName) {
        var skin = this.data.findSkin(skinName);
        if (!skin) throw "Skin not found: " + skinName;
        this.setSkin(skin);
    },
    /** Sets the skin used to look up attachments not found in the {@link SkeletonData#getDefaultSkin() default skin}. Attachments
     * from the new skin are attached if the corresponding attachment from the old skin was attached.
     * @param newSkin May be null. */
    setSkin: function (newSkin) {
        if (this.skin && newSkin) newSkin._attachAll(this, this.skin);
        this.skin = newSkin;
    },
    /** @return May be null. */
    getAttachmentBySlotName: function (slotName, attachmentName) {
        return this.getAttachmentBySlotIndex(this.data.findSlotIndex(slotName), attachmentName);
    },
    /** @return May be null. */
    getAttachmentBySlotIndex: function (slotIndex, attachmentName) {
        if (this.skin) {
            var attachment = this.skin.getAttachment(slotIndex, attachmentName);
            if (attachment) return attachment;
        }
        if (this.data.defaultSkin) return this.data.defaultSkin.getAttachment(slotIndex, attachmentName);
        return null;
    },
    /** @param attachmentName May be null. */
    setAttachment: function (slotName, attachmentName) {
        var slots = this.slots;
        for (var i = 0, n = slots.size; i < n; i++) {
            var slot = slots[i];
            if (slot.data.name == slotName) {
                var attachment = null;
                if (attachmentName) {
                    attachment = this.getAttachment(i, attachmentName);
                    if (attachment == null) throw "Attachment not found: " + attachmentName + ", for slot: " + slotName;
                }
                slot.setAttachment(attachment);
                return;
            }
        }
        throw "Slot not found: " + slotName;
    },
    update: function (delta) {
        time += delta;
    }
};

spine.AttachmentType = {
    region: 0
};

spine.RegionAttachment = function () {
    this.offset = [];
    this.offset.length = 8;
    this.uvs = [];
    this.uvs.length = 8;
};
spine.RegionAttachment.prototype = {
    x: 0, y: 0,
    rotation: 0,
    scaleX: 1, scaleY: 1,
    width: 0, height: 0,
    rendererObject: null,
    regionOffsetX: 0, regionOffsetY: 0,
    regionWidth: 0, regionHeight: 0,
    regionOriginalWidth: 0, regionOriginalHeight: 0,
    setUVs: function (u, v, u2, v2, rotate) {
        var uvs = this.uvs;
        if (rotate) {
            uvs[2/*X2*/] = u;
            uvs[3/*Y2*/] = v2;
            uvs[4/*X3*/] = u;
            uvs[5/*Y3*/] = v;
            uvs[6/*X4*/] = u2;
            uvs[7/*Y4*/] = v;
            uvs[0/*X1*/] = u2;
            uvs[1/*Y1*/] = v2;
        } else {
            uvs[0/*X1*/] = u;
            uvs[1/*Y1*/] = v2;
            uvs[2/*X2*/] = u;
            uvs[3/*Y2*/] = v;
            uvs[4/*X3*/] = u2;
            uvs[5/*Y3*/] = v;
            uvs[6/*X4*/] = u2;
            uvs[7/*Y4*/] = v2;
        }
    },
    updateOffset: function () {
        var regionScaleX = this.width / this.regionOriginalWidth * this.scaleX;
        var regionScaleY = this.height / this.regionOriginalHeight * this.scaleY;
        var localX = -this.width / 2 * this.scaleX + this.regionOffsetX * regionScaleX;
        var localY = -this.height / 2 * this.scaleY + this.regionOffsetY * regionScaleY;
        var localX2 = localX + this.regionWidth * regionScaleX;
        var localY2 = localY + this.regionHeight * regionScaleY;
        var radians = this.rotation * Math.PI / 180;
        var cos = Math.cos(radians);
        var sin = Math.sin(radians);
        var localXCos = localX * cos + this.x;
        var localXSin = localX * sin;
        var localYCos = localY * cos + this.y;
        var localYSin = localY * sin;
        var localX2Cos = localX2 * cos + this.x;
        var localX2Sin = localX2 * sin;
        var localY2Cos = localY2 * cos + this.y;
        var localY2Sin = localY2 * sin;
        var offset = this.offset;
        offset[0/*X1*/] = localXCos - localYSin;
        offset[1/*Y1*/] = localYCos + localXSin;
        offset[2/*X2*/] = localXCos - localY2Sin;
        offset[3/*Y2*/] = localY2Cos + localXSin;
        offset[4/*X3*/] = localX2Cos - localY2Sin;
        offset[5/*Y3*/] = localY2Cos + localX2Sin;
        offset[6/*X4*/] = localX2Cos - localYSin;
        offset[7/*Y4*/] = localYCos + localX2Sin;
    },
    computeVertices: function (x, y, bone, vertices) {
        x += bone.worldX;
        y += bone.worldY;
        var m00 = bone.m00;
        var m01 = bone.m01;
        var m10 = bone.m10;
        var m11 = bone.m11;
        var offset = this.offset;
        vertices[0/*X1*/] = offset[0/*X1*/] * m00 + offset[1/*Y1*/] * m01 + x;
        vertices[1/*Y1*/] = offset[0/*X1*/] * m10 + offset[1/*Y1*/] * m11 + y;
        vertices[2/*X2*/] = offset[2/*X2*/] * m00 + offset[3/*Y2*/] * m01 + x;
        vertices[3/*Y2*/] = offset[2/*X2*/] * m10 + offset[3/*Y2*/] * m11 + y;
        vertices[4/*X3*/] = offset[4/*X3*/] * m00 + offset[5/*X3*/] * m01 + x;
        vertices[5/*X3*/] = offset[4/*X3*/] * m10 + offset[5/*X3*/] * m11 + y;
        vertices[6/*X4*/] = offset[6/*X4*/] * m00 + offset[7/*Y4*/] * m01 + x;
        vertices[7/*Y4*/] = offset[6/*X4*/] * m10 + offset[7/*Y4*/] * m11 + y;
    }
}

spine.AnimationStateData = function (skeletonData) {
    this.skeletonData = skeletonData;
    this.animationToMixTime = {};
};
spine.AnimationStateData.prototype = {
        defaultMix: 0,
    setMixByName: function (fromName, toName, duration) {
        var from = this.skeletonData.findAnimation(fromName);
        if (!from) throw "Animation not found: " + fromName;
        var to = this.skeletonData.findAnimation(toName);
        if (!to) throw "Animation not found: " + toName;
        this.setMix(from, to, duration);
    },
    setMix: function (from, to, duration) {
        this.animationToMixTime[from.name + ":" + to.name] = duration;
    },
    getMix: function (from, to) {
        var time = this.animationToMixTime[from.name + ":" + to.name];
            return time ? time : this.defaultMix;
    }
};

spine.AnimationState = function (stateData) {
    this.data = stateData;
    this.queue = [];
};
spine.AnimationState.prototype = {
    animationSpeed: 1,
    current: null,
    previous: null,
    currentTime: 0,
    previousTime: 0,
    currentLoop: false,
    previousLoop: false,
    mixTime: 0,
    mixDuration: 0,
    update: function (delta) {
        this.currentTime += (delta * this.animationSpeed); //timeScale: Multiply delta by the speed of animation required.
        this.previousTime += delta;
        this.mixTime += delta;

        if (this.queue.length > 0) {
            var entry = this.queue[0];
            if (this.currentTime >= entry.delay) {
                this._setAnimation(entry.animation, entry.loop);
                this.queue.shift();
            }
        }
    },
    apply: function (skeleton) {
        if (!this.current) return;
        if (this.previous) {
            this.previous.apply(skeleton, this.previousTime, this.previousLoop);
            var alpha = this.mixTime / this.mixDuration;
            if (alpha >= 1) {
                alpha = 1;
                this.previous = null;
            }
            this.current.mix(skeleton, this.currentTime, this.currentLoop, alpha);
        } else
            this.current.apply(skeleton, this.currentTime, this.currentLoop);
    },
    clearAnimation: function () {
        this.previous = null;
        this.current = null;
        this.queue.length = 0;
    },
    _setAnimation: function (animation, loop) {
        this.previous = null;
        if (animation && this.current) {
            this.mixDuration = this.data.getMix(this.current, animation);
            if (this.mixDuration > 0) {
                this.mixTime = 0;
                this.previous = this.current;
                this.previousTime = this.currentTime;
                this.previousLoop = this.currentLoop;
            }
        }
        this.current = animation;
        this.currentLoop = loop;
        this.currentTime = 0;
    },
    /** @see #setAnimation(Animation, Boolean) */
    setAnimationByName: function (animationName, loop) {
        var animation = this.data.skeletonData.findAnimation(animationName);
        if (!animation) throw "Animation not found: " + animationName;
        this.setAnimation(animation, loop);
    },
    /** Set the current animation. Any queued animations are cleared and the current animation time is set to 0.
     * @param animation May be null. */
    setAnimation: function (animation, loop) {
        this.queue.length = 0;
        this._setAnimation(animation, loop);
    },
    /** @see #addAnimation(Animation, Boolean, Number) */
    addAnimationByName: function (animationName, loop, delay) {
        var animation = this.data.skeletonData.findAnimation(animationName);
        if (!animation) throw "Animation not found: " + animationName;
        this.addAnimation(animation, loop, delay);
    },
    /** Adds an animation to be played delay seconds after the current or last queued animation.
     * @param delay May be <= 0 to use duration of previous animation minus any mix duration plus the negative delay. */
    addAnimation: function (animation, loop, delay) {
        var entry = {};
        entry.animation = animation;
        entry.loop = loop;

        if (!delay || delay <= 0) {
            var previousAnimation = this.queue.length ? this.queue[this.queue.length - 1].animation : this.current;
            if (previousAnimation != null)
                delay = previousAnimation.duration - this.data.getMix(previousAnimation, animation) + (delay || 0);
            else
                delay = 0;
        }
        entry.delay = delay;

        this.queue.push(entry);
    },
    /** Returns true if no animation is set or if the current time is greater than the animation duration, regardless of looping. */
    isComplete: function () {
        return !this.current || this.currentTime >= this.current.duration;
    }
};

spine.SkeletonJson = function (attachmentLoader) {
    this.attachmentLoader = attachmentLoader;
};
spine.SkeletonJson.prototype = {
    scale: 1,
    readSkeletonData: function (root) {
        /*jshint -W069*/
        var skeletonData = new spine.SkeletonData(),
            boneData;

        // Bones.
        var bones = root["bones"];
        for (var i = 0, n = bones.length; i < n; i++) {
            var boneMap = bones[i];
            var parent = null;
            if (boneMap["parent"]) {
                parent = skeletonData.findBone(boneMap["parent"]);
                if (!parent) throw "Parent bone not found: " + boneMap["parent"];
            }
            boneData = new spine.BoneData(boneMap["name"], parent);
            boneData.length = (boneMap["length"] || 0) * this.scale;
            boneData.x = (boneMap["x"] || 0) * this.scale;
            boneData.y = (boneMap["y"] || 0) * this.scale;
            boneData.rotation = (boneMap["rotation"] || 0);
            boneData.scaleX = boneMap["scaleX"] || 1;
            boneData.scaleY = boneMap["scaleY"] || 1;
            skeletonData.bones.push(boneData);
        }

        // Slots.
        var slots = root["slots"];
        for (i = 0, n = slots.length; i < n; i++) {
            var slotMap = slots[i];
            boneData = skeletonData.findBone(slotMap["bone"]);
            if (!boneData) throw "Slot bone not found: " + slotMap["bone"];
            var slotData = new spine.SlotData(slotMap["name"], boneData);

            var color = slotMap["color"];
            if (color) {
                slotData.r = spine.SkeletonJson.toColor(color, 0);
                slotData.g = spine.SkeletonJson.toColor(color, 1);
                slotData.b = spine.SkeletonJson.toColor(color, 2);
                slotData.a = spine.SkeletonJson.toColor(color, 3);
            }

            slotData.attachmentName = slotMap["attachment"];

            skeletonData.slots.push(slotData);
        }

        // Skins.
        var skins = root["skins"];
        for (var skinName in skins) {
            if (!skins.hasOwnProperty(skinName)) continue;
            var skinMap = skins[skinName];
            var skin = new spine.Skin(skinName);
            for (var slotName in skinMap) {
                if (!skinMap.hasOwnProperty(slotName)) continue;
                var slotIndex = skeletonData.findSlotIndex(slotName);
                var slotEntry = skinMap[slotName];
                for (var attachmentName in slotEntry) {
                    if (!slotEntry.hasOwnProperty(attachmentName)) continue;
                    var attachment = this.readAttachment(skin, attachmentName, slotEntry[attachmentName]);
                    if (attachment != null) skin.addAttachment(slotIndex, attachmentName, attachment);
                }
            }
            skeletonData.skins.push(skin);
            if (skin.name == "default") skeletonData.defaultSkin = skin;
        }

        // Animations.
        var animations = root["animations"];
        for (var animationName in animations) {
            if (!animations.hasOwnProperty(animationName)) continue;
            this.readAnimation(animationName, animations[animationName], skeletonData);
        }

        return skeletonData;
    },
    readAttachment: function (skin, name, map) {
        /*jshint -W069*/
        name = map["name"] || name;

        var type = spine.AttachmentType[map["type"] || "region"];

        if (type == spine.AttachmentType.region) {
            var attachment = new spine.RegionAttachment();
            attachment.x = (map["x"] || 0) * this.scale;
            attachment.y = (map["y"] || 0) * this.scale;
            attachment.scaleX = map["scaleX"] || 1;
            attachment.scaleY = map["scaleY"] || 1;
            attachment.rotation = map["rotation"] || 0;
            attachment.width = (map["width"] || 32) * this.scale;
            attachment.height = (map["height"] || 32) * this.scale;
            attachment.updateOffset();

            attachment.rendererObject = {};
            attachment.rendererObject.name = name;
            attachment.rendererObject.scale = {};
            attachment.rendererObject.scale.x = attachment.scaleX;
            attachment.rendererObject.scale.y = attachment.scaleY;
            attachment.rendererObject.rotation = -attachment.rotation * Math.PI / 180;
            return attachment;
        }

            throw "Unknown attachment type: " + type;
    },

    readAnimation: function (name, map, skeletonData) {
        /*jshint -W069*/
        var timelines = [];
        var duration = 0;
        var frameIndex, timeline, timelineName, valueMap, values,
            i, n;

        var bones = map["bones"];
        for (var boneName in bones) {
            if (!bones.hasOwnProperty(boneName)) continue;
            var boneIndex = skeletonData.findBoneIndex(boneName);
            if (boneIndex == -1) throw "Bone not found: " + boneName;
            var boneMap = bones[boneName];

            for (timelineName in boneMap) {
                if (!boneMap.hasOwnProperty(timelineName)) continue;
                values = boneMap[timelineName];
                if (timelineName == "rotate") {
                    timeline = new spine.RotateTimeline(values.length);
                    timeline.boneIndex = boneIndex;

                    frameIndex = 0;
                    for (i = 0, n = values.length; i < n; i++) {
                        valueMap = values[i];
                        timeline.setFrame(frameIndex, valueMap["time"], valueMap["angle"]);
                        spine.SkeletonJson.readCurve(timeline, frameIndex, valueMap);
                        frameIndex++;
                    }
                    timelines.push(timeline);
                    duration = Math.max(duration, timeline.frames[timeline.getFrameCount() * 2 - 2]);

                } else if (timelineName == "translate" || timelineName == "scale") {
                    var timelineScale = 1;
                    if (timelineName == "scale")
                        timeline = new spine.ScaleTimeline(values.length);
                    else {
                        timeline = new spine.TranslateTimeline(values.length);
                        timelineScale = this.scale;
                    }
                    timeline.boneIndex = boneIndex;

                    frameIndex = 0;
                    for (i = 0, n = values.length; i < n; i++) {
                        valueMap = values[i];
                        var x = (valueMap["x"] || 0) * timelineScale;
                        var y = (valueMap["y"] || 0) * timelineScale;
                        timeline.setFrame(frameIndex, valueMap["time"], x, y);
                        spine.SkeletonJson.readCurve(timeline, frameIndex, valueMap);
                        frameIndex++;
                    }
                    timelines.push(timeline);
                    duration = Math.max(duration, timeline.frames[timeline.getFrameCount() * 3 - 3]);

                } else
                    throw "Invalid timeline type for a bone: " + timelineName + " (" + boneName + ")";
            }
        }
        var slots = map["slots"];
        for (var slotName in slots) {
            if (!slots.hasOwnProperty(slotName)) continue;
            var slotMap = slots[slotName];
            var slotIndex = skeletonData.findSlotIndex(slotName);

            for (timelineName in slotMap) {
                if (!slotMap.hasOwnProperty(timelineName)) continue;
                values = slotMap[timelineName];
                if (timelineName == "color") {
                    timeline = new spine.ColorTimeline(values.length);
                    timeline.slotIndex = slotIndex;

                    frameIndex = 0;
                    for (i = 0, n = values.length; i < n; i++) {
                        valueMap = values[i];
                        var color = valueMap["color"];
                        var r = spine.SkeletonJson.toColor(color, 0);
                        var g = spine.SkeletonJson.toColor(color, 1);
                        var b = spine.SkeletonJson.toColor(color, 2);
                        var a = spine.SkeletonJson.toColor(color, 3);
                        timeline.setFrame(frameIndex, valueMap["time"], r, g, b, a);
                        spine.SkeletonJson.readCurve(timeline, frameIndex, valueMap);
                        frameIndex++;
                    }
                    timelines.push(timeline);
                    duration = Math.max(duration, timeline.frames[timeline.getFrameCount() * 5 - 5]);

                } else if (timelineName == "attachment") {
                    timeline = new spine.AttachmentTimeline(values.length);
                    timeline.slotIndex = slotIndex;

                    frameIndex = 0;
                    for (i = 0, n = values.length; i < n; i++) {
                        valueMap = values[i];
                        timeline.setFrame(frameIndex++, valueMap["time"], valueMap["name"]);
                    }
                    timelines.push(timeline);
                        duration = Math.max(duration, timeline.frames[timeline.getFrameCount() - 1]);

                } else
                    throw "Invalid timeline type for a slot: " + timelineName + " (" + slotName + ")";
            }
        }
        skeletonData.animations.push(new spine.Animation(name, timelines, duration));
    }
};
spine.SkeletonJson.readCurve = function (timeline, frameIndex, valueMap) {
    /*jshint -W069*/
    var curve = valueMap["curve"];
    if (!curve) return;
    if (curve == "stepped")
        timeline.curves.setStepped(frameIndex);
    else if (curve instanceof Array)
        timeline.curves.setCurve(frameIndex, curve[0], curve[1], curve[2], curve[3]);
};
spine.SkeletonJson.toColor = function (hexString, colorIndex) {
    if (hexString.length != 8) throw "Color hexidecimal length must be 8, recieved: " + hexString;
    return parseInt(hexString.substr(colorIndex * 2, 2), 16) / 255;
};

spine.Atlas = function (atlasText, textureLoader) {
    this.textureLoader = textureLoader;
    this.pages = [];
    this.regions = [];

    var reader = new spine.AtlasReader(atlasText);
    var tuple = [];
    tuple.length = 4;
    var page = null;
    while (true) {
        var line = reader.readLine();
        if (line == null) break;
        line = reader.trim(line);
        if (!line.length)
            page = null;
        else if (!page) {
            page = new spine.AtlasPage();
            page.name = line;

            page.format = spine.Atlas.Format[reader.readValue()];

            reader.readTuple(tuple);
            page.minFilter = spine.Atlas.TextureFilter[tuple[0]];
            page.magFilter = spine.Atlas.TextureFilter[tuple[1]];

            var direction = reader.readValue();
            page.uWrap = spine.Atlas.TextureWrap.clampToEdge;
            page.vWrap = spine.Atlas.TextureWrap.clampToEdge;
            if (direction == "x")
                page.uWrap = spine.Atlas.TextureWrap.repeat;
            else if (direction == "y")
                page.vWrap = spine.Atlas.TextureWrap.repeat;
            else if (direction == "xy")
                page.uWrap = page.vWrap = spine.Atlas.TextureWrap.repeat;

            textureLoader.load(page, line);

            this.pages.push(page);

        } else {
            var region = new spine.AtlasRegion();
            region.name = line;
            region.page = page;

            region.rotate = reader.readValue() == "true";

            reader.readTuple(tuple);
            var x = parseInt(tuple[0], 10);
            var y = parseInt(tuple[1], 10);

            reader.readTuple(tuple);
            var width = parseInt(tuple[0], 10);
            var height = parseInt(tuple[1], 10);

            region.u = x / page.width;
            region.v = y / page.height;
            if (region.rotate) {
                region.u2 = (x + height) / page.width;
                region.v2 = (y + width) / page.height;
            } else {
                region.u2 = (x + width) / page.width;
                region.v2 = (y + height) / page.height;
            }
            region.x = x;
            region.y = y;
            region.width = Math.abs(width);
            region.height = Math.abs(height);

            if (reader.readTuple(tuple) == 4) { // split is optional
                region.splits = [parseInt(tuple[0], 10), parseInt(tuple[1], 10), parseInt(tuple[2], 10), parseInt(tuple[3], 10)];

                if (reader.readTuple(tuple) == 4) { // pad is optional, but only present with splits
                    region.pads = [parseInt(tuple[0], 10), parseInt(tuple[1], 10), parseInt(tuple[2], 10), parseInt(tuple[3], 10)];

                    reader.readTuple(tuple);
                }
            }

            region.originalWidth = parseInt(tuple[0], 10);
            region.originalHeight = parseInt(tuple[1], 10);

            reader.readTuple(tuple);
            region.offsetX = parseInt(tuple[0], 10);
            region.offsetY = parseInt(tuple[1], 10);

            region.index = parseInt(reader.readValue(), 10);

            this.regions.push(region);
        }
    }
};
spine.Atlas.prototype = {
    findRegion: function (name) {
        var regions = this.regions;
        for (var i = 0, n = regions.length; i < n; i++)
            if (regions[i].name == name) return regions[i];
        return null;
    },
    dispose: function () {
        var pages = this.pages;
        for (var i = 0, n = pages.length; i < n; i++)
            this.textureLoader.unload(pages[i].rendererObject);
    },
    updateUVs: function (page) {
        var regions = this.regions;
        for (var i = 0, n = regions.length; i < n; i++) {
            var region = regions[i];
            if (region.page != page) continue;
            region.u = region.x / page.width;
            region.v = region.y / page.height;
            if (region.rotate) {
                region.u2 = (region.x + region.height) / page.width;
                region.v2 = (region.y + region.width) / page.height;
            } else {
                region.u2 = (region.x + region.width) / page.width;
                region.v2 = (region.y + region.height) / page.height;
            }
        }
    }
};

spine.Atlas.Format = {
    alpha: 0,
    intensity: 1,
    luminanceAlpha: 2,
    rgb565: 3,
    rgba4444: 4,
    rgb888: 5,
    rgba8888: 6
};

spine.Atlas.TextureFilter = {
    nearest: 0,
    linear: 1,
    mipMap: 2,
    mipMapNearestNearest: 3,
    mipMapLinearNearest: 4,
    mipMapNearestLinear: 5,
    mipMapLinearLinear: 6
};

spine.Atlas.TextureWrap = {
    mirroredRepeat: 0,
    clampToEdge: 1,
    repeat: 2
};

spine.AtlasPage = function () {};
spine.AtlasPage.prototype = {
    name: null,
    format: null,
    minFilter: null,
    magFilter: null,
    uWrap: null,
    vWrap: null,
    rendererObject: null,
    width: 0,
    height: 0
};

spine.AtlasRegion = function () {};
spine.AtlasRegion.prototype = {
    page: null,
    name: null,
    x: 0, y: 0,
    width: 0, height: 0,
    u: 0, v: 0, u2: 0, v2: 0,
    offsetX: 0, offsetY: 0,
    originalWidth: 0, originalHeight: 0,
    index: 0,
    rotate: false,
    splits: null,
    pads: null,
};

spine.AtlasReader = function (text) {
    this.lines = text.split(/\r\n|\r|\n/);
};
spine.AtlasReader.prototype = {
    index: 0,
    trim: function (value) {
        return value.replace(/^\s+|\s+$/g, "");
    },
    readLine: function () {
        if (this.index >= this.lines.length) return null;
        return this.lines[this.index++];
    },
    readValue: function () {
        var line = this.readLine();
        var colon = line.indexOf(":");
        if (colon == -1) throw "Invalid line: " + line;
        return this.trim(line.substring(colon + 1));
    },
    /** Returns the number of tuple values read (2 or 4). */
    readTuple: function (tuple) {
        var line = this.readLine();
        var colon = line.indexOf(":");
        if (colon == -1) throw "Invalid line: " + line;
        var i = 0, lastMatch= colon + 1;
        for (; i < 3; i++) {
            var comma = line.indexOf(",", lastMatch);
            if (comma == -1) {
                if (!i) throw "Invalid line: " + line;
                break;
            }
            tuple[i] = this.trim(line.substr(lastMatch, comma - lastMatch));
            lastMatch = comma + 1;
        }
        tuple[i] = this.trim(line.substring(lastMatch));
        return i + 1;
    }
}

spine.AtlasAttachmentLoader = function (atlas) {
    this.atlas = atlas;
}
spine.AtlasAttachmentLoader.prototype = {
    newAttachment: function (skin, type, name) {
        switch (type) {
        case spine.AttachmentType.region:
            var region = this.atlas.findRegion(name);
            if (!region) throw "Region not found in atlas: " + name + " (" + type + ")";
            var attachment = new spine.RegionAttachment(name);
            attachment.rendererObject = region;
            attachment.setUVs(region.u, region.v, region.u2, region.v2, region.rotate);
            attachment.regionOffsetX = region.offsetX;
            attachment.regionOffsetY = region.offsetY;
            attachment.regionWidth = region.width;
            attachment.regionHeight = region.height;
            attachment.regionOriginalWidth = region.originalWidth;
            attachment.regionOriginalHeight = region.originalHeight;
            return attachment;
        }
        throw "Unknown attachment type: " + type;
    }
}

spine.Bone.yDown = true;
PIXI.AnimCache = {};

/**
 * A class that enables the you to import and run your spine animations in pixi.
 * Spine animation data needs to be loaded using the PIXI.AssetLoader or PIXI.SpineLoader before it can be used by this class
 * See example 12 (http://www.goodboydigital.com/pixijs/examples/12/) to see a working example and check out the source
 *
 * @class Spine
 * @extends DisplayObjectContainer
 * @constructor
 * @param url {String} The url of the spine anim file to be used
 */
PIXI.Spine = function (url) {
    PIXI.DisplayObjectContainer.call(this);

    this.spineData = PIXI.AnimCache[url];

    if (!this.spineData) {
        throw new Error("Spine data must be preloaded using PIXI.SpineLoader or PIXI.AssetLoader: " + url);
    }

    this.skeleton = new spine.Skeleton(this.spineData);
    this.skeleton.updateWorldTransform();

    this.stateData = new spine.AnimationStateData(this.spineData);
    this.state = new spine.AnimationState(this.stateData);

    this.slotContainers = [];

    for (var i = 0, n = this.skeleton.drawOrder.length; i < n; i++) {
        var slot = this.skeleton.drawOrder[i];
        var attachment = slot.attachment;
        var slotContainer = new PIXI.DisplayObjectContainer();
        this.slotContainers.push(slotContainer);
        this.addChild(slotContainer);
        if (!(attachment instanceof spine.RegionAttachment)) {
            continue;
        }
        var spriteName = attachment.rendererObject.name;
        var sprite = this.createSprite(slot, attachment.rendererObject);
        slot.currentSprite = sprite;
        slot.currentSpriteName = spriteName;
        slotContainer.addChild(sprite);
    }
};

PIXI.Spine.prototype = Object.create(PIXI.DisplayObjectContainer.prototype);
PIXI.Spine.prototype.constructor = PIXI.Spine;

/*
 * Updates the object transform for rendering
 *
 * @method updateTransform
 * @private
 */
PIXI.Spine.prototype.updateTransform = function () {
    this.lastTime = this.lastTime || Date.now();
    var timeDelta = (Date.now() - this.lastTime) * 0.001;
    this.lastTime = Date.now();
    this.state.update(timeDelta);
    this.state.apply(this.skeleton);
    this.skeleton.updateWorldTransform();

    var drawOrder = this.skeleton.drawOrder;
    for (var i = 0, n = drawOrder.length; i < n; i++) {
        var slot = drawOrder[i];
        var attachment = slot.attachment;
        var slotContainer = this.slotContainers[i];
        if (!(attachment instanceof spine.RegionAttachment)) {
            slotContainer.visible = false;
            continue;
        }

        if (attachment.rendererObject) {
            if (!slot.currentSpriteName || slot.currentSpriteName != attachment.name) {
                var spriteName = attachment.rendererObject.name;
                if (slot.currentSprite !== undefined) {
                    slot.currentSprite.visible = false;
                }
                slot.sprites = slot.sprites || {};
                if (slot.sprites[spriteName] !== undefined) {
                    slot.sprites[spriteName].visible = true;
                } else {
                    var sprite = this.createSprite(slot, attachment.rendererObject);
                    slotContainer.addChild(sprite);
                }
                slot.currentSprite = slot.sprites[spriteName];
                slot.currentSpriteName = spriteName;
            }
        }
        slotContainer.visible = true;

        var bone = slot.bone;

        slotContainer.position.x = bone.worldX + attachment.x * bone.m00 + attachment.y * bone.m01;
        slotContainer.position.y = bone.worldY + attachment.x * bone.m10 + attachment.y * bone.m11;
        slotContainer.scale.x = bone.worldScaleX;
        slotContainer.scale.y = bone.worldScaleY;

        slotContainer.rotation = -(slot.bone.worldRotation * Math.PI / 180);

        slotContainer.alpha = slot.a;
        slot.currentSprite.tint = PIXI.rgb2hex([slot.r,slot.g,slot.b]);
    }

    PIXI.DisplayObjectContainer.prototype.updateTransform.call(this);
};


PIXI.Spine.prototype.createSprite = function (slot, descriptor) {
    var name = PIXI.TextureCache[descriptor.name] ? descriptor.name : descriptor.name + ".png";
    var sprite = new PIXI.Sprite(PIXI.Texture.fromFrame(name));
    sprite.scale = descriptor.scale;
    sprite.rotation = descriptor.rotation;
    sprite.anchor.x = sprite.anchor.y = 0.5;

    slot.sprites = slot.sprites || {};
    slot.sprites[descriptor.name] = sprite;
    return sprite;
};

/**
 * @author Mat Groves http://matgroves.com/ @Doormat23
 */

PIXI.BaseTextureCache = {};
PIXI.texturesToUpdate = [];
PIXI.texturesToDestroy = [];

PIXI.BaseTextureCacheIdGenerator = 0;

/**
 * A texture stores the information that represents an image. All textures have a base texture
 *
 * @class BaseTexture
 * @uses EventTarget
 * @constructor
 * @param source {String} the source object (image or canvas)
 * @param scaleMode {Number} Should be one of the PIXI.scaleMode consts
 */
PIXI.BaseTexture = function(source, scaleMode)
{
    PIXI.EventTarget.call( this );

    /**
     * [read-only] The width of the base texture set when the image has loaded
     *
     * @property width
     * @type Number
     * @readOnly
     */
    this.width = 100;

    /**
     * [read-only] The height of the base texture set when the image has loaded
     *
     * @property height
     * @type Number
     * @readOnly
     */
    this.height = 100;

    /**
     * The scale mode to apply when scaling this texture
     * @property scaleMode
     * @type PIXI.scaleModes
     * @default PIXI.scaleModes.LINEAR
     */
    this.scaleMode = scaleMode || PIXI.scaleModes.DEFAULT;

    /**
     * [read-only] Describes if the base texture has loaded or not
     *
     * @property hasLoaded
     * @type Boolean
     * @readOnly
     */
    this.hasLoaded = false;

    /**
     * The source that is loaded to create the texture
     *
     * @property source
     * @type Image
     */
    this.source = source;

    //TODO will be used for futer pixi 1.5...
    this.id = PIXI.BaseTextureCacheIdGenerator++;

    // used for webGL
    this._glTextures = [];
    
    // used for webGL teture updateing...
    this._dirty = [];
    
    if(!source)return;

    if((this.source.complete || this.source.getContext) && this.source.width && this.source.height)
    {
        this.hasLoaded = true;
        this.width = this.source.width;
        this.height = this.source.height;

        PIXI.texturesToUpdate.push(this);
    }
    else
    {

        var scope = this;
        this.source.onload = function() {

            scope.hasLoaded = true;
            scope.width = scope.source.width;
            scope.height = scope.source.height;

            for (var i = 0; i < scope._glTextures.length; i++) {
                scope._dirty[i] = true;
            }

            // add it to somewhere...
            scope.dispatchEvent( { type: 'loaded', content: scope } );
        };
        this.source.onerror = function() {
            scope.dispatchEvent( { type: 'error', content: scope } );
        };
    }

    this.imageUrl = null;
    this._powerOf2 = false;

    

};

PIXI.BaseTexture.prototype.constructor = PIXI.BaseTexture;

/**
 * Destroys this base texture
 *
 * @method destroy
 */
PIXI.BaseTexture.prototype.destroy = function()
{
    if(this.imageUrl)
    {
        delete PIXI.BaseTextureCache[this.imageUrl];
        delete PIXI.TextureCache[this.imageUrl];
        this.imageUrl = null;
        this.source.src = null;
    }
    else if (this.source && this.source._pixiId)
    {
        delete PIXI.BaseTextureCache[this.source._pixiId];
    }
    this.source = null;
    PIXI.texturesToDestroy.push(this);
};

/**
 * Changes the source image of the texture
 *
 * @method updateSourceImage
 * @param newSrc {String} the path of the image
 */
PIXI.BaseTexture.prototype.updateSourceImage = function(newSrc)
{
    this.hasLoaded = false;
    this.source.src = null;
    this.source.src = newSrc;
};

/**
 * Helper function that returns a base texture based on an image url
 * If the image is not in the base texture cache it will be created and loaded
 *
 * @static
 * @method fromImage
 * @param imageUrl {String} The image url of the texture
 * @param crossorigin {Boolean} 
 * @param scaleMode {Number} Should be one of the PIXI.scaleMode consts
 * @return BaseTexture
 */
PIXI.BaseTexture.fromImage = function(imageUrl, crossorigin, scaleMode)
{
    var baseTexture = PIXI.BaseTextureCache[imageUrl];
    
    if(crossorigin === undefined && imageUrl.indexOf('data:') === -1) crossorigin = true;

    if(!baseTexture)
    {
        // new Image() breaks tex loading in some versions of Chrome.
        // See https://code.google.com/p/chromium/issues/detail?id=238071
        var image = new Image();//document.createElement('img');
        if (crossorigin)
        {
            image.crossOrigin = '';
        }
        image.src = imageUrl;
        baseTexture = new PIXI.BaseTexture(image, scaleMode);
        baseTexture.imageUrl = imageUrl;
        PIXI.BaseTextureCache[imageUrl] = baseTexture;
    }

    return baseTexture;
};

/**
 * Helper function that returns a base texture based on a canvas element
 * If the image is not in the base texture cache it will be created and loaded
 *
 * @static
 * @method fromCanvas
 * @param canvas {Canvas} The canvas element source of the texture
 * @param scaleMode {Number} Should be one of the PIXI.scaleMode consts
 * @return BaseTexture
 */
PIXI.BaseTexture.fromCanvas = function(canvas, scaleMode)
{
    if(!canvas._pixiId)
    {
        canvas._pixiId = 'canvas_' + PIXI.TextureCacheIdGenerator++;
    }

    var baseTexture = PIXI.BaseTextureCache[canvas._pixiId];

    if(!baseTexture)
    {
        baseTexture = new PIXI.BaseTexture(canvas, scaleMode);
        PIXI.BaseTextureCache[canvas._pixiId] = baseTexture;
    }

    return baseTexture;
};



/**
 * @author Mat Groves http://matgroves.com/ @Doormat23
 */

PIXI.TextureCache = {};
PIXI.FrameCache = {};

PIXI.TextureCacheIdGenerator = 0;

/**
 * A texture stores the information that represents an image or part of an image. It cannot be added
 * to the display list directly. To do this use PIXI.Sprite. If no frame is provided then the whole image is used
 *
 * @class Texture
 * @uses EventTarget
 * @constructor
 * @param baseTexture {BaseTexture} The base texture source to create the texture from
 * @param frame {Rectangle} The rectangle frame of the texture to show
 */
PIXI.Texture = function(baseTexture, frame)
{
    PIXI.EventTarget.call( this );

    if(!frame)
    {
        this.noFrame = true;
        frame = new PIXI.Rectangle(0,0,1,1);
    }

    if(baseTexture instanceof PIXI.Texture)
        baseTexture = baseTexture.baseTexture;

    /**
     * The base texture of that this texture uses
     *
     * @property baseTexture
     * @type BaseTexture
     */
    this.baseTexture = baseTexture;

    /**
     * The frame specifies the region of the base texture that this texture uses
     *
     * @property frame
     * @type Rectangle
     */
    this.frame = frame;

    /**
     * The trim point
     *
     * @property trim
     * @type Rectangle
     */
    this.trim = null;
  
    this.scope = this;

    this._uvs = null;
    
    if(baseTexture.hasLoaded)
    {
        if(this.noFrame)frame = new PIXI.Rectangle(0,0, baseTexture.width, baseTexture.height);
      
        this.setFrame(frame);
    }
    else
    {
        var scope = this;
        baseTexture.addEventListener('loaded', function(){ scope.onBaseTextureLoaded(); });
    }
};

PIXI.Texture.prototype.constructor = PIXI.Texture;

/**
 * Called when the base texture is loaded
 *
 * @method onBaseTextureLoaded
 * @param event
 * @private
 */
PIXI.Texture.prototype.onBaseTextureLoaded = function()
{
    var baseTexture = this.baseTexture;
    baseTexture.removeEventListener( 'loaded', this.onLoaded );

    if(this.noFrame)this.frame = new PIXI.Rectangle(0,0, baseTexture.width, baseTexture.height);
    
    this.setFrame(this.frame);

    this.scope.dispatchEvent( { type: 'update', content: this } );
};

/**
 * Destroys this texture
 *
 * @method destroy
 * @param destroyBase {Boolean} Whether to destroy the base texture as well
 */
PIXI.Texture.prototype.destroy = function(destroyBase)
{
    if(destroyBase) this.baseTexture.destroy();
};

/**
 * Specifies the rectangle region of the baseTexture
 *
 * @method setFrame
 * @param frame {Rectangle} The frame of the texture to set it to
 */
PIXI.Texture.prototype.setFrame = function(frame)
{
    this.frame = frame;
    this.width = frame.width;
    this.height = frame.height;

    if(frame.x + frame.width > this.baseTexture.width || frame.y + frame.height > this.baseTexture.height)
    {
        throw new Error('Texture Error: frame does not fit inside the base Texture dimensions ' + this);
    }

    this.updateFrame = true;

    PIXI.Texture.frameUpdates.push(this);


    //this.dispatchEvent( { type: 'update', content: this } );
};

PIXI.Texture.prototype._updateWebGLuvs = function()
{
    if(!this._uvs)this._uvs = new PIXI.TextureUvs();

    var frame = this.frame;
    var tw = this.baseTexture.width;
    var th = this.baseTexture.height;

    this._uvs.x0 = frame.x / tw;
    this._uvs.y0 = frame.y / th;

    this._uvs.x1 = (frame.x + frame.width) / tw;
    this._uvs.y1 = frame.y / th;

    this._uvs.x2 = (frame.x + frame.width) / tw;
    this._uvs.y2 = (frame.y + frame.height) / th;

    this._uvs.x3 = frame.x / tw;
    this._uvs.y3 = (frame.y + frame.height) / th;
};

/**
 * Helper function that returns a texture based on an image url
 * If the image is not in the texture cache it will be  created and loaded
 *
 * @static
 * @method fromImage
 * @param imageUrl {String} The image url of the texture
 * @param crossorigin {Boolean} Whether requests should be treated as crossorigin
 * @param scaleMode {Number} Should be one of the PIXI.scaleMode consts
 * @return Texture
 */
PIXI.Texture.fromImage = function(imageUrl, crossorigin, scaleMode)
{
    var texture = PIXI.TextureCache[imageUrl];

    if(!texture)
    {
        texture = new PIXI.Texture(PIXI.BaseTexture.fromImage(imageUrl, crossorigin, scaleMode));
        PIXI.TextureCache[imageUrl] = texture;
    }

    return texture;
};

/**
 * Helper function that returns a texture based on a frame id
 * If the frame id is not in the texture cache an error will be thrown
 *
 * @static
 * @method fromFrame
 * @param frameId {String} The frame id of the texture
 * @return Texture
 */
PIXI.Texture.fromFrame = function(frameId)
{
    var texture = PIXI.TextureCache[frameId];
    if(!texture) throw new Error('The frameId "' + frameId + '" does not exist in the texture cache ');
    return texture;
};

/**
 * Helper function that returns a texture based on a canvas element
 * If the canvas is not in the texture cache it will be  created and loaded
 *
 * @static
 * @method fromCanvas
 * @param canvas {Canvas} The canvas element source of the texture
 * @param scaleMode {Number} Should be one of the PIXI.scaleMode consts
 * @return Texture
 */
PIXI.Texture.fromCanvas = function(canvas, scaleMode)
{
    var baseTexture = PIXI.BaseTexture.fromCanvas(canvas, scaleMode);

    return new PIXI.Texture( baseTexture );

};


/**
 * Adds a texture to the textureCache.
 *
 * @static
 * @method addTextureToCache
 * @param texture {Texture}
 * @param id {String} the id that the texture will be stored against.
 */
PIXI.Texture.addTextureToCache = function(texture, id)
{
    PIXI.TextureCache[id] = texture;
};

/**
 * Remove a texture from the textureCache.
 *
 * @static
 * @method removeTextureFromCache
 * @param id {String} the id of the texture to be removed
 * @return {Texture} the texture that was removed
 */
PIXI.Texture.removeTextureFromCache = function(id)
{
    var texture = PIXI.TextureCache[id];
    delete PIXI.TextureCache[id];
    delete PIXI.BaseTextureCache[id];
    return texture;
};

// this is more for webGL.. it contains updated frames..
PIXI.Texture.frameUpdates = [];

PIXI.TextureUvs = function()
{
    this.x0 = 0;
    this.y0 = 0;

    this.x1 = 0;
    this.y1 = 0;

    this.x2 = 0;
    this.y2 = 0;

    this.x3 = 0;
    this.y4 = 0;


};


/**
 * @author Mat Groves http://matgroves.com/ @Doormat23
 */

/**
 A RenderTexture is a special texture that allows any pixi displayObject to be rendered to it.

 __Hint__: All DisplayObjects (exmpl. Sprites) that render on RenderTexture should be preloaded.
 Otherwise black rectangles will be drawn instead.

 RenderTexture takes snapshot of DisplayObject passed to render method. If DisplayObject is passed to render method, position and rotation of it will be ignored. For example:

    var renderTexture = new PIXI.RenderTexture(800, 600);
    var sprite = PIXI.Sprite.fromImage("spinObj_01.png");
    sprite.position.x = 800/2;
    sprite.position.y = 600/2;
    sprite.anchor.x = 0.5;
    sprite.anchor.y = 0.5;
    renderTexture.render(sprite);

 Sprite in this case will be rendered to 0,0 position. To render this sprite at center DisplayObjectContainer should be used:

    var doc = new PIXI.DisplayObjectContainer();
    doc.addChild(sprite);
    renderTexture.render(doc);  // Renders to center of renderTexture

 * @class RenderTexture
 * @extends Texture
 * @constructor
 * @param width {Number} The width of the render texture
 * @param height {Number} The height of the render texture
 * @param scaleMode {Number} Should be one of the PIXI.scaleMode consts
 */
PIXI.RenderTexture = function(width, height, renderer, scaleMode)
{
    PIXI.EventTarget.call( this );

    /**
     * The with of the render texture
     *
     * @property width
     * @type Number
     */
    this.width = width || 100;
    /**
     * The height of the render texture
     *
     * @property height
     * @type Number
     */
    this.height = height || 100;

    /**
     * The framing rectangle of the render texture
     *
     * @property frame
     * @type Rectangle
     */
    this.frame = new PIXI.Rectangle(0, 0, this.width, this.height);

    /**
     * The base texture object that this texture uses
     *
     * @property baseTexture
     * @type BaseTexture
     */
    this.baseTexture = new PIXI.BaseTexture();
    this.baseTexture.width = this.width;
    this.baseTexture.height = this.height;
    this.baseTexture._glTextures = [];

    this.baseTexture.scaleMode = scaleMode || PIXI.scaleModes.DEFAULT;

    this.baseTexture.hasLoaded = true;

    // each render texture can only belong to one renderer at the moment if its webGL
    this.renderer = renderer || PIXI.defaultRenderer;

    if(this.renderer.type === PIXI.WEBGL_RENDERER)
    {
        var gl = this.renderer.gl;

        this.textureBuffer = new PIXI.FilterTexture(gl, this.width, this.height, this.baseTexture.scaleMode);
        this.baseTexture._glTextures[gl.id] =  this.textureBuffer.texture;

        this.render = this.renderWebGL;
        this.projection = new PIXI.Point(this.width/2 , -this.height/2);
    }
    else
    {
        this.render = this.renderCanvas;
        this.textureBuffer = new PIXI.CanvasBuffer(this.width, this.height);
        this.baseTexture.source = this.textureBuffer.canvas;
    }

    PIXI.Texture.frameUpdates.push(this);


};

PIXI.RenderTexture.prototype = Object.create(PIXI.Texture.prototype);
PIXI.RenderTexture.prototype.constructor = PIXI.RenderTexture;

/**
 * Resize the RenderTexture.
 *
 * @method resize
 * @param width {Number} The width to resize to.
 * @param height {Number} The height to resize to.
 * @param updateBase {Boolean} Should the baseTexture.width and height values be resized as well?
 */
PIXI.RenderTexture.prototype.resize = function(width, height, updateBase)
{
    if (width === this.width && height === this.height)
    {
        return;
    }

    this.width = width;
    this.height = height;

    this.frame.width = this.width;
    this.frame.height = this.height;

    if (updateBase)
    {
        this.baseTexture.width = this.width;
        this.baseTexture.height = this.height;
    }

    if (this.renderer.type === PIXI.WEBGL_RENDERER)
    {
        this.projection.x = this.width / 2;
        this.projection.y = -this.height / 2;
    }
    
    this.textureBuffer.resize(this.width, this.height);
};

/**
 * Clears the RenderTexture.
 *
 * @method clear
 */
PIXI.RenderTexture.prototype.clear = function()
{
    if (this.renderer.type === PIXI.WEBGL_RENDERER)
    {
        this.renderer.gl.bindFramebuffer(this.renderer.gl.FRAMEBUFFER, this.textureBuffer.frameBuffer);
    }
    
    this.textureBuffer.clear();
};

/**
 * This function will draw the display object to the texture.
 *
 * @method renderWebGL
 * @param displayObject {DisplayObject} The display object to render this texture on
 * @param clear {Boolean} If true the texture will be cleared before the displayObject is drawn
 * @private
 */
PIXI.RenderTexture.prototype.renderWebGL = function(displayObject, position, clear)
{
    //TOOD replace position with matrix..
    var gl = this.renderer.gl;

    gl.colorMask(true, true, true, true);

    gl.viewport(0, 0, this.width, this.height);

    gl.bindFramebuffer(gl.FRAMEBUFFER, this.textureBuffer.frameBuffer );

    if(clear)this.textureBuffer.clear();

    // THIS WILL MESS WITH HIT TESTING!
    var children = displayObject.children;

    //TODO -? create a new one??? dont think so!
    var originalWorldTransform = displayObject.worldTransform;
    displayObject.worldTransform = PIXI.RenderTexture.tempMatrix;
    // modify to flip...
    displayObject.worldTransform.d = -1;
    displayObject.worldTransform.ty = this.projection.y * -2;

    if(position)
    {
        displayObject.worldTransform.tx = position.x;
        displayObject.worldTransform.ty -= position.y;
    }

    for(var i=0,j=children.length; i<j; i++)
    {
        children[i].updateTransform();
    }

    // update the textures!
    PIXI.WebGLRenderer.updateTextures();

    // 
    this.renderer.renderDisplayObject(displayObject, this.projection, this.textureBuffer.frameBuffer);

    displayObject.worldTransform = originalWorldTransform;
};


/**
 * This function will draw the display object to the texture.
 *
 * @method renderCanvas
 * @param displayObject {DisplayObject} The display object to render this texture on
 * @param clear {Boolean} If true the texture will be cleared before the displayObject is drawn
 * @private
 */
PIXI.RenderTexture.prototype.renderCanvas = function(displayObject, position, clear)
{
    var children = displayObject.children;

    var originalWorldTransform = displayObject.worldTransform;

    displayObject.worldTransform = PIXI.RenderTexture.tempMatrix;
    
    if(position)
    {
        displayObject.worldTransform.tx = position.x;
        displayObject.worldTransform.ty = position.y;
    }
    else
    {
        displayObject.worldTransform.tx = 0;
        displayObject.worldTransform.ty = 0;
    }

    for(var i = 0, j = children.length; i < j; i++)
    {
        children[i].updateTransform();
    }

    if(clear)this.textureBuffer.clear();

    var context = this.textureBuffer.context;

    this.renderer.renderDisplayObject(displayObject, context);

    context.setTransform(1,0,0,1,0,0);

    displayObject.worldTransform = originalWorldTransform;
};

PIXI.RenderTexture.tempMatrix = new PIXI.Matrix();


/**
 * @author Mat Groves http://matgroves.com/ @Doormat23
 */

/**
 * A Class that loads a bunch of images / sprite sheet / bitmap font files. Once the
 * assets have been loaded they are added to the PIXI Texture cache and can be accessed
 * easily through PIXI.Texture.fromImage() and PIXI.Sprite.fromImage()
 * When all items have been loaded this class will dispatch a 'onLoaded' event
 * As each individual item is loaded this class will dispatch a 'onProgress' event
 *
 * @class AssetLoader
 * @constructor
 * @uses EventTarget
 * @param {Array<String>} assetURLs an array of image/sprite sheet urls that you would like loaded
 *      supported. Supported image formats include 'jpeg', 'jpg', 'png', 'gif'. Supported
 *      sprite sheet data formats only include 'JSON' at this time. Supported bitmap font
 *      data formats include 'xml' and 'fnt'.
 * @param crossorigin {Boolean} Whether requests should be treated as crossorigin
 */
PIXI.AssetLoader = function(assetURLs, crossorigin)
{
    PIXI.EventTarget.call(this);

    /**
     * The array of asset URLs that are going to be loaded
     *
     * @property assetURLs
     * @type Array<String>
     */
    this.assetURLs = assetURLs;

    /**
     * Whether the requests should be treated as cross origin
     *
     * @property crossorigin
     * @type Boolean
     */
    this.crossorigin = crossorigin;

    /**
     * Maps file extension to loader types
     *
     * @property loadersByType
     * @type Object
     */
    this.loadersByType = {
        'jpg':  PIXI.ImageLoader,
        'jpeg': PIXI.ImageLoader,
        'png':  PIXI.ImageLoader,
        'gif':  PIXI.ImageLoader,
        'webp': PIXI.ImageLoader,
        'json': PIXI.JsonLoader,
        'atlas': PIXI.AtlasLoader,
        'anim': PIXI.SpineLoader,
        'xml':  PIXI.BitmapFontLoader,
        'fnt':  PIXI.BitmapFontLoader
    };
};

/**
 * Fired when an item has loaded
 * @event onProgress
 */

/**
 * Fired when all the assets have loaded
 * @event onComplete
 */

// constructor
PIXI.AssetLoader.prototype.constructor = PIXI.AssetLoader;

/**
 * Given a filename, returns its extension, wil
 *
 * @method _getDataType
 * @param str {String} the name of the asset
 */
PIXI.AssetLoader.prototype._getDataType = function(str)
{
    var test = 'data:';
    //starts with 'data:'
    var start = str.slice(0, test.length).toLowerCase();
    if (start === test) {
        var data = str.slice(test.length);

        var sepIdx = data.indexOf(',');
        if (sepIdx === -1) //malformed data URI scheme
            return null;

        //e.g. 'image/gif;base64' => 'image/gif'
        var info = data.slice(0, sepIdx).split(';')[0];

        //We might need to handle some special cases here...
        //standardize text/plain to 'txt' file extension
        if (!info || info.toLowerCase() === 'text/plain')
            return 'txt';

        //User specified mime type, try splitting it by '/'
        return info.split('/').pop().toLowerCase();
    }

    return null;
};

/**
 * Starts loading the assets sequentially
 *
 * @method load
 */
PIXI.AssetLoader.prototype.load = function()
{
    var scope = this;

    function onLoad(evt) {
        scope.onAssetLoaded(evt.content);
    }

    this.loadCount = this.assetURLs.length;

    for (var i=0; i < this.assetURLs.length; i++)
    {
        var fileName = this.assetURLs[i];
        //first see if we have a data URI scheme..
        var fileType = this._getDataType(fileName);

        //if not, assume it's a file URI
        if (!fileType)
            fileType = fileName.split('?').shift().split('.').pop().toLowerCase();

        var Constructor = this.loadersByType[fileType];
        if(!Constructor)
            throw new Error(fileType + ' is an unsupported file type');

        var loader = new Constructor(fileName, this.crossorigin);

        loader.addEventListener('loaded', onLoad);
        loader.load();
    }
};

/**
 * Invoked after each file is loaded
 *
 * @method onAssetLoaded
 * @private
 */
PIXI.AssetLoader.prototype.onAssetLoaded = function(loader)
{
    this.loadCount--;
    this.dispatchEvent({ type: 'onProgress', content: this, loader: loader });
    if (this.onProgress) this.onProgress(loader);

    if (!this.loadCount)
    {
        this.dispatchEvent({type: 'onComplete', content: this});
        if(this.onComplete) this.onComplete();
    }
};

/**
 * @author Mat Groves http://matgroves.com/ @Doormat23
 */

/**
 * The json file loader is used to load in JSON data and parse it
 * When loaded this class will dispatch a 'loaded' event
 * If loading fails this class will dispatch an 'error' event
 *
 * @class JsonLoader
 * @uses EventTarget
 * @constructor
 * @param url {String} The url of the JSON file
 * @param crossorigin {Boolean} Whether requests should be treated as crossorigin
 */
PIXI.JsonLoader = function (url, crossorigin) {
    PIXI.EventTarget.call(this);

    /**
     * The url of the bitmap font data
     *
     * @property url
     * @type String
     */
    this.url = url;

    /**
     * Whether the requests should be treated as cross origin
     *
     * @property crossorigin
     * @type Boolean
     */
    this.crossorigin = crossorigin;

    /**
     * [read-only] The base url of the bitmap font data
     *
     * @property baseUrl
     * @type String
     * @readOnly
     */
    this.baseUrl = url.replace(/[^\/]*$/, '');

    /**
     * [read-only] Whether the data has loaded yet
     *
     * @property loaded
     * @type Boolean
     * @readOnly
     */
    this.loaded = false;

};

// constructor
PIXI.JsonLoader.prototype.constructor = PIXI.JsonLoader;

/**
 * Loads the JSON data
 *
 * @method load
 */
PIXI.JsonLoader.prototype.load = function () {

    var scope = this;

    if(window.XDomainRequest && scope.crossorigin)
    {
        this.ajaxRequest = new window.XDomainRequest();

        // XDomainRequest has a few querks. Occasionally it will abort requests
        // A way to avoid this is to make sure ALL callbacks are set even if not used
        // More info here: http://stackoverflow.com/questions/15786966/xdomainrequest-aborts-post-on-ie-9
        this.ajaxRequest.timeout = 3000;

        this.ajaxRequest.onerror = function () {
            scope.onError();
        };
           
        this.ajaxRequest.ontimeout = function () {
            scope.onError();
        };

        this.ajaxRequest.onprogress = function() {};

    }
    else if (window.XMLHttpRequest)
    {
        this.ajaxRequest = new window.XMLHttpRequest();
    }
    else
    {
        this.ajaxRequest = new window.ActiveXObject('Microsoft.XMLHTTP');
    }

    

    this.ajaxRequest.onload = function(){

        scope.onJSONLoaded();
    };

    this.ajaxRequest.open('GET',this.url,true);

    this.ajaxRequest.send();
};

/**
 * Invoke when JSON file is loaded
 *
 * @method onJSONLoaded
 * @private
 */
PIXI.JsonLoader.prototype.onJSONLoaded = function () {
    
    if(!this.ajaxRequest.responseText )
    {
        this.onError();
        return;
    }
   
    this.json = JSON.parse(this.ajaxRequest.responseText);

    if(this.json.frames)
    {
        // sprite sheet
        var scope = this;
        var textureUrl = this.baseUrl + this.json.meta.image;
        var image = new PIXI.ImageLoader(textureUrl, this.crossorigin);
        var frameData = this.json.frames;

        this.texture = image.texture.baseTexture;
        image.addEventListener('loaded', function() {
            scope.onLoaded();
        });

        for (var i in frameData) {
            var rect = frameData[i].frame;
            if (rect) {
                PIXI.TextureCache[i] = new PIXI.Texture(this.texture, {
                    x: rect.x,
                    y: rect.y,
                    width: rect.w,
                    height: rect.h
                });

                // check to see ifthe sprite ha been trimmed..
                if (frameData[i].trimmed) {

                    var texture =  PIXI.TextureCache[i];
                    
                    var actualSize = frameData[i].sourceSize;
                    var realSize = frameData[i].spriteSourceSize;

                    texture.trim = new PIXI.Rectangle(realSize.x, realSize.y, actualSize.w, actualSize.h);
                }
            }
        }

        image.load();

    }
    else if(this.json.bones)
    {
        // spine animation
        var spineJsonParser = new spine.SkeletonJson();
        var skeletonData = spineJsonParser.readSkeletonData(this.json);
        PIXI.AnimCache[this.url] = skeletonData;
        this.onLoaded();
    }
    else
    {
        this.onLoaded();
    }
};

/**
 * Invoke when json file loaded
 *
 * @method onLoaded
 * @private
 */
PIXI.JsonLoader.prototype.onLoaded = function () {
    this.loaded = true;
    this.dispatchEvent({
        type: 'loaded',
        content: this
    });
};

/**
 * Invoke when error occured
 *
 * @method onError
 * @private
 */
PIXI.JsonLoader.prototype.onError = function () {

    this.dispatchEvent({
        type: 'error',
        content: this
    });
};

/**
 * @author Martin Kelm http://mkelm.github.com
 */

/**
 * The atlas file loader is used to load in Atlas data and parse it
 * When loaded this class will dispatch a 'loaded' event
 * If loading fails this class will dispatch an 'error' event
 * @class AtlasLoader
 * @extends EventTarget
 * @constructor
 * @param {String} url the url of the JSON file
 * @param {Boolean} crossorigin
 */

PIXI.AtlasLoader = function (url, crossorigin) {
    PIXI.EventTarget.call(this);
    this.url = url;
    this.baseUrl = url.replace(/[^\/]*$/, '');
    this.crossorigin = crossorigin;
    this.loaded = false;

};

// constructor
PIXI.AtlasLoader.constructor = PIXI.AtlasLoader;


 /**
 * Starts loading the JSON file
 *
 * @method load
 */
PIXI.AtlasLoader.prototype.load = function () {
    this.ajaxRequest = new PIXI.AjaxRequest();
    this.ajaxRequest.onreadystatechange = this.onAtlasLoaded.bind(this);

    this.ajaxRequest.open('GET', this.url, true);
    if (this.ajaxRequest.overrideMimeType) this.ajaxRequest.overrideMimeType('application/json');
    this.ajaxRequest.send(null);
};

/**
 * Invoke when JSON file is loaded
 * @method onAtlasLoaded
 * @private
 */
PIXI.AtlasLoader.prototype.onAtlasLoaded = function () {
    if (this.ajaxRequest.readyState === 4) {
        if (this.ajaxRequest.status === 200 || window.location.href.indexOf('http') === -1) {
            this.atlas = {
                meta : {
                    image : []
                },
                frames : []
            };
            var result = this.ajaxRequest.responseText.split(/\r?\n/);
            var lineCount = -3;

            var currentImageId = 0;
            var currentFrame = null;
            var nameInNextLine = false;

            var i = 0,
                j = 0,
                selfOnLoaded = this.onLoaded.bind(this);

            // parser without rotation support yet!
            for (i = 0; i < result.length; i++) {
                result[i] = result[i].replace(/^\s+|\s+$/g, '');
                if (result[i] === '') {
                    nameInNextLine = i+1;
                }
                if (result[i].length > 0) {
                    if (nameInNextLine === i) {
                        this.atlas.meta.image.push(result[i]);
                        currentImageId = this.atlas.meta.image.length - 1;
                        this.atlas.frames.push({});
                        lineCount = -3;
                    } else if (lineCount > 0) {
                        if (lineCount % 7 === 1) { // frame name
                            if (currentFrame != null) { //jshint ignore:line
                                this.atlas.frames[currentImageId][currentFrame.name] = currentFrame;
                            }
                            currentFrame = { name: result[i], frame : {} };
                        } else {
                            var text = result[i].split(' ');
                            if (lineCount % 7 === 3) { // position
                                currentFrame.frame.x = Number(text[1].replace(',', ''));
                                currentFrame.frame.y = Number(text[2]);
                            } else if (lineCount % 7 === 4) { // size
                                currentFrame.frame.w = Number(text[1].replace(',', ''));
                                currentFrame.frame.h = Number(text[2]);
                            } else if (lineCount % 7 === 5) { // real size
                                var realSize = {
                                    x : 0,
                                    y : 0,
                                    w : Number(text[1].replace(',', '')),
                                    h : Number(text[2])
                                };

                                if (realSize.w > currentFrame.frame.w || realSize.h > currentFrame.frame.h) {
                                    currentFrame.trimmed = true;
                                    currentFrame.realSize = realSize;
                                } else {
                                    currentFrame.trimmed = false;
                                }
                            }
                        }
                    }
                    lineCount++;
                }
            }

            if (currentFrame != null) { //jshint ignore:line
                this.atlas.frames[currentImageId][currentFrame.name] = currentFrame;
            }

            if (this.atlas.meta.image.length > 0) {
                this.images = [];
                for (j = 0; j < this.atlas.meta.image.length; j++) {
                    // sprite sheet
                    var textureUrl = this.baseUrl + this.atlas.meta.image[j];
                    var frameData = this.atlas.frames[j];
                    this.images.push(new PIXI.ImageLoader(textureUrl, this.crossorigin));

                    for (i in frameData) {
                        var rect = frameData[i].frame;
                        if (rect) {
                            PIXI.TextureCache[i] = new PIXI.Texture(this.images[j].texture.baseTexture, {
                                x: rect.x,
                                y: rect.y,
                                width: rect.w,
                                height: rect.h
                            });
                            if (frameData[i].trimmed) {
                                PIXI.TextureCache[i].realSize = frameData[i].realSize;
                                // trim in pixi not supported yet, todo update trim properties if it is done ...
                                PIXI.TextureCache[i].trim.x = 0;
                                PIXI.TextureCache[i].trim.y = 0;
                            }
                        }
                    }
                }

                this.currentImageId = 0;
                for (j = 0; j < this.images.length; j++) {
                    this.images[j].addEventListener('loaded', selfOnLoaded);
                }
                this.images[this.currentImageId].load();

            } else {
                this.onLoaded();
            }

        } else {
            this.onError();
        }
    }
};

/**
 * Invoke when json file has loaded
 * @method onLoaded
 * @private
 */
PIXI.AtlasLoader.prototype.onLoaded = function () {
    if (this.images.length - 1 > this.currentImageId) {
        this.currentImageId++;
        this.images[this.currentImageId].load();
    } else {
        this.loaded = true;
        this.dispatchEvent({
            type: 'loaded',
            content: this
        });
    }
};

/**
 * Invoke when error occured
 * @method onError
 * @private
 */
PIXI.AtlasLoader.prototype.onError = function () {
    this.dispatchEvent({
        type: 'error',
        content: this
    });
};

/**
 * @author Mat Groves http://matgroves.com/ @Doormat23
 */

/**
 * The sprite sheet loader is used to load in JSON sprite sheet data
 * To generate the data you can use http://www.codeandweb.com/texturepacker and publish in the 'JSON' format
 * There is a free version so thats nice, although the paid version is great value for money.
 * It is highly recommended to use Sprite sheets (also know as a 'texture atlas') as it means sprites can be batched and drawn together for highly increased rendering speed.
 * Once the data has been loaded the frames are stored in the PIXI texture cache and can be accessed though PIXI.Texture.fromFrameId() and PIXI.Sprite.fromFrameId()
 * This loader will load the image file that the Spritesheet points to as well as the data.
 * When loaded this class will dispatch a 'loaded' event
 *
 * @class SpriteSheetLoader
 * @uses EventTarget
 * @constructor
 * @param url {String} The url of the sprite sheet JSON file
 * @param crossorigin {Boolean} Whether requests should be treated as crossorigin
 */
PIXI.SpriteSheetLoader = function (url, crossorigin) {
    /*
     * i use texture packer to load the assets..
     * http://www.codeandweb.com/texturepacker
     * make sure to set the format as 'JSON'
     */
    PIXI.EventTarget.call(this);

    /**
     * The url of the bitmap font data
     *
     * @property url
     * @type String
     */
    this.url = url;

    /**
     * Whether the requests should be treated as cross origin
     *
     * @property crossorigin
     * @type Boolean
     */
    this.crossorigin = crossorigin;

    /**
     * [read-only] The base url of the bitmap font data
     *
     * @property baseUrl
     * @type String
     * @readOnly
     */
    this.baseUrl = url.replace(/[^\/]*$/, '');

    /**
     * The texture being loaded
     *
     * @property texture
     * @type Texture
     */
    this.texture = null;

    /**
     * The frames of the sprite sheet
     *
     * @property frames
     * @type Object
     */
    this.frames = {};
};

// constructor
PIXI.SpriteSheetLoader.prototype.constructor = PIXI.SpriteSheetLoader;

/**
 * This will begin loading the JSON file
 *
 * @method load
 */
PIXI.SpriteSheetLoader.prototype.load = function () {
    var scope = this;
    var jsonLoader = new PIXI.JsonLoader(this.url, this.crossorigin);
    jsonLoader.addEventListener('loaded', function (event) {
        scope.json = event.content.json;
        scope.onLoaded();
    });
    jsonLoader.load();
};

/**
 * Invoke when all files are loaded (json and texture)
 *
 * @method onLoaded
 * @private
 */
PIXI.SpriteSheetLoader.prototype.onLoaded = function () {
    this.dispatchEvent({
        type: 'loaded',
        content: this
    });
};

/**
 * @author Mat Groves http://matgroves.com/ @Doormat23
 */

/**
 * The image loader class is responsible for loading images file formats ('jpeg', 'jpg', 'png' and 'gif')
 * Once the image has been loaded it is stored in the PIXI texture cache and can be accessed though PIXI.Texture.fromFrameId() and PIXI.Sprite.fromFrameId()
 * When loaded this class will dispatch a 'loaded' event
 *
 * @class ImageLoader
 * @uses EventTarget
 * @constructor
 * @param url {String} The url of the image
 * @param crossorigin {Boolean} Whether requests should be treated as crossorigin
 */
PIXI.ImageLoader = function(url, crossorigin)
{
    PIXI.EventTarget.call(this);

    /**
     * The texture being loaded
     *
     * @property texture
     * @type Texture
     */
    this.texture = PIXI.Texture.fromImage(url, crossorigin);

    /**
     * if the image is loaded with loadFramedSpriteSheet
     * frames will contain the sprite sheet frames
     *
     */
    this.frames = [];
};

// constructor
PIXI.ImageLoader.prototype.constructor = PIXI.ImageLoader;

/**
 * Loads image or takes it from cache
 *
 * @method load
 */
PIXI.ImageLoader.prototype.load = function()
{
    if(!this.texture.baseTexture.hasLoaded)
    {
        var scope = this;
        this.texture.baseTexture.addEventListener('loaded', function()
        {
            scope.onLoaded();
        });
    }
    else
    {
        this.onLoaded();
    }
};

/**
 * Invoked when image file is loaded or it is already cached and ready to use
 *
 * @method onLoaded
 * @private
 */
PIXI.ImageLoader.prototype.onLoaded = function()
{
    this.dispatchEvent({type: 'loaded', content: this});
};

/**
 * Loads image and split it to uniform sized frames
 *
 *
 * @method loadFramedSpriteSheet
 * @param frameWidth {Number} width of each frame
 * @param frameHeight {Number} height of each frame
 * @param textureName {String} if given, the frames will be cached in <textureName>-<ord> format
 */
PIXI.ImageLoader.prototype.loadFramedSpriteSheet = function(frameWidth, frameHeight, textureName)
{
    this.frames = [];
    var cols = Math.floor(this.texture.width / frameWidth);
    var rows = Math.floor(this.texture.height / frameHeight);

    var i=0;
    for (var y=0; y<rows; y++)
    {
        for (var x=0; x<cols; x++,i++)
        {
            var texture = new PIXI.Texture(this.texture, {
                x: x*frameWidth,
                y: y*frameHeight,
                width: frameWidth,
                height: frameHeight
            });

            this.frames.push(texture);
            if (textureName) PIXI.TextureCache[textureName + '-' + i] = texture;
        }
    }

    if(!this.texture.baseTexture.hasLoaded)
    {
        var scope = this;
        this.texture.baseTexture.addEventListener('loaded', function() {
            scope.onLoaded();
        });
    }
    else
    {
        this.onLoaded();
    }
};

/**
 * @author Mat Groves http://matgroves.com/ @Doormat23
 */

/**
 * The xml loader is used to load in XML bitmap font data ('xml' or 'fnt')
 * To generate the data you can use http://www.angelcode.com/products/bmfont/
 * This loader will also load the image file as the data.
 * When loaded this class will dispatch a 'loaded' event
 *
 * @class BitmapFontLoader
 * @uses EventTarget
 * @constructor
 * @param url {String} The url of the sprite sheet JSON file
 * @param crossorigin {Boolean} Whether requests should be treated as crossorigin
 */
PIXI.BitmapFontLoader = function(url, crossorigin)
{
    /*
     * I use texture packer to load the assets..
     * http://www.codeandweb.com/texturepacker
     * make sure to set the format as 'JSON'
     */
    PIXI.EventTarget.call(this);

    /**
     * The url of the bitmap font data
     *
     * @property url
     * @type String
     */
    this.url = url;

    /**
     * Whether the requests should be treated as cross origin
     *
     * @property crossorigin
     * @type Boolean
     */
    this.crossorigin = crossorigin;

    /**
     * [read-only] The base url of the bitmap font data
     *
     * @property baseUrl
     * @type String
     * @readOnly
     */
    this.baseUrl = url.replace(/[^\/]*$/, '');

    /**
     * [read-only] The texture of the bitmap font
     *
     * @property baseUrl
     * @type String
     */
    this.texture = null;
};

// constructor
PIXI.BitmapFontLoader.prototype.constructor = PIXI.BitmapFontLoader;

/**
 * Loads the XML font data
 *
 * @method load
 */
PIXI.BitmapFontLoader.prototype.load = function()
{
    this.ajaxRequest = new PIXI.AjaxRequest();
    var scope = this;
    this.ajaxRequest.onreadystatechange = function()
    {
        scope.onXMLLoaded();
    };

    this.ajaxRequest.open('GET', this.url, true);
    if (this.ajaxRequest.overrideMimeType) this.ajaxRequest.overrideMimeType('application/xml');
    this.ajaxRequest.send(null);
};

/**
 * Invoked when the XML file is loaded, parses the data
 *
 * @method onXMLLoaded
 * @private
 */
PIXI.BitmapFontLoader.prototype.onXMLLoaded = function()
{
    if (this.ajaxRequest.readyState === 4)
    {
        if (this.ajaxRequest.status === 200 || window.location.protocol.indexOf('http') === -1)
        {
            var responseXML = this.ajaxRequest.responseXML;
            if(!responseXML || /MSIE 9/i.test(navigator.userAgent) || navigator.isCocoonJS) {
                if(typeof(window.DOMParser) === 'function') {
                    var domparser = new DOMParser();
                    responseXML = domparser.parseFromString(this.ajaxRequest.responseText, 'text/xml');
                } else {
                    var div = document.createElement('div');
                    div.innerHTML = this.ajaxRequest.responseText;
                    responseXML = div;
                }
            }

            var textureUrl = this.baseUrl + responseXML.getElementsByTagName('page')[0].getAttribute('file');
            var image = new PIXI.ImageLoader(textureUrl, this.crossorigin);
            this.texture = image.texture.baseTexture;

            var data = {};
            var info = responseXML.getElementsByTagName('info')[0];
            var common = responseXML.getElementsByTagName('common')[0];
            data.font = info.getAttribute('face');
            data.size = parseInt(info.getAttribute('size'), 10);
            data.lineHeight = parseInt(common.getAttribute('lineHeight'), 10);
            data.chars = {};

            //parse letters
            var letters = responseXML.getElementsByTagName('char');

            for (var i = 0; i < letters.length; i++)
            {
                var charCode = parseInt(letters[i].getAttribute('id'), 10);

                var textureRect = new PIXI.Rectangle(
                    parseInt(letters[i].getAttribute('x'), 10),
                    parseInt(letters[i].getAttribute('y'), 10),
                    parseInt(letters[i].getAttribute('width'), 10),
                    parseInt(letters[i].getAttribute('height'), 10)
                );

                data.chars[charCode] = {
                    xOffset: parseInt(letters[i].getAttribute('xoffset'), 10),
                    yOffset: parseInt(letters[i].getAttribute('yoffset'), 10),
                    xAdvance: parseInt(letters[i].getAttribute('xadvance'), 10),
                    kerning: {},
                    texture: PIXI.TextureCache[charCode] = new PIXI.Texture(this.texture, textureRect)

                };
            }

            //parse kernings
            var kernings = responseXML.getElementsByTagName('kerning');
            for (i = 0; i < kernings.length; i++)
            {
                var first = parseInt(kernings[i].getAttribute('first'), 10);
                var second = parseInt(kernings[i].getAttribute('second'), 10);
                var amount = parseInt(kernings[i].getAttribute('amount'), 10);

                data.chars[second].kerning[first] = amount;

            }

            PIXI.BitmapText.fonts[data.font] = data;

            var scope = this;
            image.addEventListener('loaded', function() {
                scope.onLoaded();
            });
            image.load();
        }
    }
};

/**
 * Invoked when all files are loaded (xml/fnt and texture)
 *
 * @method onLoaded
 * @private
 */
PIXI.BitmapFontLoader.prototype.onLoaded = function()
{
    this.dispatchEvent({type: 'loaded', content: this});
};

/**
 * @author Mat Groves http://matgroves.com/ @Doormat23
 * based on pixi impact spine implementation made by Eemeli Kelokorpi (@ekelokorpi) https://github.com/ekelokorpi
 *
 * Awesome JS run time provided by EsotericSoftware
 * https://github.com/EsotericSoftware/spine-runtimes
 *
 */

/**
 * The Spine loader is used to load in JSON spine data
 * To generate the data you need to use http://esotericsoftware.com/ and export in the "JSON" format
 * Due to a clash of names  You will need to change the extension of the spine file from *.json to *.anim for it to load
 * See example 12 (http://www.goodboydigital.com/pixijs/examples/12/) to see a working example and check out the source
 * You will need to generate a sprite sheet to accompany the spine data
 * When loaded this class will dispatch a "loaded" event
 *
 * @class Spine
 * @uses EventTarget
 * @constructor
 * @param url {String} The url of the JSON file
 * @param crossorigin {Boolean} Whether requests should be treated as crossorigin
 */
PIXI.SpineLoader = function(url, crossorigin)
{
    PIXI.EventTarget.call(this);

    /**
     * The url of the bitmap font data
     *
     * @property url
     * @type String
     */
    this.url = url;

    /**
     * Whether the requests should be treated as cross origin
     *
     * @property crossorigin
     * @type Boolean
     */
    this.crossorigin = crossorigin;

    /**
     * [read-only] Whether the data has loaded yet
     *
     * @property loaded
     * @type Boolean
     * @readOnly
     */
    this.loaded = false;
};

PIXI.SpineLoader.prototype.constructor = PIXI.SpineLoader;

/**
 * Loads the JSON data
 *
 * @method load
 */
PIXI.SpineLoader.prototype.load = function () {

    var scope = this;
    var jsonLoader = new PIXI.JsonLoader(this.url, this.crossorigin);
    jsonLoader.addEventListener("loaded", function (event) {
        scope.json = event.content.json;
        scope.onLoaded();
    });
    jsonLoader.load();
};

/**
 * Invoke when JSON file is loaded
 *
 * @method onLoaded
 * @private
 */
PIXI.SpineLoader.prototype.onLoaded = function () {
    this.loaded = true;
    this.dispatchEvent({type: "loaded", content: this});
};


/**
 * @author Mat Groves http://matgroves.com/ @Doormat23
 */

/**
 * This is the base class for creating a pixi.js filter. Currently only webGL supports filters.
 * If you want to make a custom filter this should be your base class.
 * @class AbstractFilter
 * @constructor
 * @param fragmentSrc
 * @param uniforms
 */
PIXI.AbstractFilter = function(fragmentSrc, uniforms)
{
    /**
    * An array of passes - some filters contain a few steps this array simply stores the steps in a liniear fashion.
    * For example the blur filter has two passes blurX and blurY.
    * @property passes
    * @type Array an array of filter objects
    * @private
    */
    this.passes = [this];

    /**
    * @property shaders
    * @type Array an array of shaders
    * @private
    */
    this.shaders = [];
    
    this.dirty = true;
    this.padding = 0;

    /**
    * @property uniforms
    * @type object
    * @private
    */
    this.uniforms = uniforms || {};
    /**
    * @property fragmentSrc
    * @type Array
    * @private
    */
    this.fragmentSrc = fragmentSrc || [];
};

/**
 * @author Mat Groves http://matgroves.com/ @Doormat23
 */

/**
 *
 * The AlphaMaskFilter class uses the pixel values from the specified texture (called the displacement map) to perform a displacement of an object.
 * You can use this filter to apply all manor of crazy warping effects
 * Currently the r property of the texture is used to offset the x and the g propery of the texture is used to offset the y.
 * @class AlphaMaskFilter
 * @contructor
 * @param texture {Texture} The texture used for the displacemtent map * must be power of 2 texture at the moment
 */
PIXI.AlphaMaskFilter = function(texture)
{
    PIXI.AbstractFilter.call( this );

    this.passes = [this];
    texture.baseTexture._powerOf2 = true;

    // set the uniforms
    this.uniforms = {
        mask: {type: 'sampler2D', value:texture},
        mapDimensions:   {type: '2f', value:{x:1, y:5112}},
        dimensions:   {type: '4fv', value:[0,0,0,0]}
    };

    if(texture.baseTexture.hasLoaded)
    {
        this.uniforms.mask.value.x = texture.width;
        this.uniforms.mask.value.y = texture.height;
    }
    else
    {
        this.boundLoadedFunction = this.onTextureLoaded.bind(this);

        texture.baseTexture.on('loaded', this.boundLoadedFunction);
    }

    this.fragmentSrc = [
        'precision mediump float;',
        'varying vec2 vTextureCoord;',
        'varying vec4 vColor;',
        'uniform sampler2D mask;',
        'uniform sampler2D uSampler;',
        'uniform vec2 offset;',
        'uniform vec4 dimensions;',
        'uniform vec2 mapDimensions;',

        'void main(void) {',
        '   vec2 mapCords = vTextureCoord.xy;',
        '   mapCords += (dimensions.zw + offset)/ dimensions.xy ;',
        '   mapCords.y *= -1.0;',
        '   mapCords.y += 1.0;',
        '   mapCords *= dimensions.xy / mapDimensions;',

        '   vec4 original =  texture2D(uSampler, vTextureCoord);',
        '   float maskAlpha =  texture2D(mask, mapCords).r;',
        '   original *= maskAlpha;',
        //'   original.rgb *= maskAlpha;',
        '   gl_FragColor =  original;',
        //'   gl_FragColor = gl_FragColor;',
        '}'
    ];
};

PIXI.AlphaMaskFilter.prototype = Object.create( PIXI.AbstractFilter.prototype );
PIXI.AlphaMaskFilter.prototype.constructor = PIXI.AlphaMaskFilter;

PIXI.AlphaMaskFilter.prototype.onTextureLoaded = function()
{
    this.uniforms.mapDimensions.value.x = this.uniforms.mask.value.width;
    this.uniforms.mapDimensions.value.y = this.uniforms.mask.value.height;

    this.uniforms.mask.value.baseTexture.off('loaded', this.boundLoadedFunction);
};

/**
 * The texture used for the displacemtent map * must be power of 2 texture at the moment
 *
 * @property map
 * @type Texture
 */
Object.defineProperty(PIXI.AlphaMaskFilter.prototype, 'map', {
    get: function() {
        return this.uniforms.mask.value;
    },
    set: function(value) {
        this.uniforms.mask.value = value;
    }
});


/**
 * @author Mat Groves http://matgroves.com/ @Doormat23
 */

/**
 *
 * The ColorMatrixFilter class lets you apply a 4x4 matrix transformation on the RGBA
 * color and alpha values of every pixel on your displayObject to produce a result
 * with a new set of RGBA color and alpha values. Its pretty powerful!
 * @class ColorMatrixFilter
 * @contructor
 */
PIXI.ColorMatrixFilter = function()
{
    PIXI.AbstractFilter.call( this );

    this.passes = [this];

    // set the uniforms
    this.uniforms = {
        matrix: {type: 'mat4', value: [1,0,0,0,
                                       0,1,0,0,
                                       0,0,1,0,
                                       0,0,0,1]},
    };

    this.fragmentSrc = [
        'precision mediump float;',
        'varying vec2 vTextureCoord;',
        'varying vec4 vColor;',
        'uniform float invert;',
        'uniform mat4 matrix;',
        'uniform sampler2D uSampler;',

        'void main(void) {',
        '   gl_FragColor = texture2D(uSampler, vTextureCoord) * matrix;',
      //  '   gl_FragColor = gl_FragColor;',
        '}'
    ];
};

PIXI.ColorMatrixFilter.prototype = Object.create( PIXI.AbstractFilter.prototype );
PIXI.ColorMatrixFilter.prototype.constructor = PIXI.ColorMatrixFilter;

/**
 * Sets the matrix of the color matrix filter
 *
 * @property matrix
 * @type Array and array of 26 numbers
 * @default [1,0,0,0,0,1,0,0,0,0,1,0,0,0,0,1]
 */
Object.defineProperty(PIXI.ColorMatrixFilter.prototype, 'matrix', {
    get: function() {
        return this.uniforms.matrix.value;
    },
    set: function(value) {
        this.uniforms.matrix.value = value;
    }
});
/**
 * @author Mat Groves http://matgroves.com/ @Doormat23
 */

/**
 *
 * This turns your displayObjects to black and white.
 * @class GrayFilter
 * @contructor
 */
PIXI.GrayFilter = function()
{
    PIXI.AbstractFilter.call( this );

    this.passes = [this];

    // set the uniforms
    this.uniforms = {
        gray: {type: '1f', value: 1},
    };

    this.fragmentSrc = [
        'precision mediump float;',
        'varying vec2 vTextureCoord;',
        'varying vec4 vColor;',
        'uniform sampler2D uSampler;',
        'uniform float gray;',

        'void main(void) {',
        '   gl_FragColor = texture2D(uSampler, vTextureCoord);',
        '   gl_FragColor.rgb = mix(gl_FragColor.rgb, vec3(0.2126*gl_FragColor.r + 0.7152*gl_FragColor.g + 0.0722*gl_FragColor.b), gray);',
     //   '   gl_FragColor = gl_FragColor;',
        '}'
    ];
};

PIXI.GrayFilter.prototype = Object.create( PIXI.AbstractFilter.prototype );
PIXI.GrayFilter.prototype.constructor = PIXI.GrayFilter;

/**
The strength of the gray. 1 will make the object black and white, 0 will make the object its normal color
@property gray
*/
Object.defineProperty(PIXI.GrayFilter.prototype, 'gray', {
    get: function() {
        return this.uniforms.gray.value;
    },
    set: function(value) {
        this.uniforms.gray.value = value;
    }
});

/**
 * @author Mat Groves http://matgroves.com/ @Doormat23
 */

/**
 *
 * The DisplacementFilter class uses the pixel values from the specified texture (called the displacement map) to perform a displacement of an object.
 * You can use this filter to apply all manor of crazy warping effects
 * Currently the r property of the texture is used offset the x and the g propery of the texture is used to offset the y.
 * @class DisplacementFilter
 * @contructor
 * @param texture {Texture} The texture used for the displacemtent map * must be power of 2 texture at the moment
 */
PIXI.DisplacementFilter = function(texture)
{
    PIXI.AbstractFilter.call( this );

    this.passes = [this];
    texture.baseTexture._powerOf2 = true;

    // set the uniforms
    this.uniforms = {
        displacementMap: {type: 'sampler2D', value:texture},
        scale:           {type: '2f', value:{x:30, y:30}},
        offset:          {type: '2f', value:{x:0, y:0}},
        mapDimensions:   {type: '2f', value:{x:1, y:5112}},
        dimensions:   {type: '4fv', value:[0,0,0,0]}
    };

    if(texture.baseTexture.hasLoaded)
    {
        this.uniforms.mapDimensions.value.x = texture.width;
        this.uniforms.mapDimensions.value.y = texture.height;
    }
    else
    {
        this.boundLoadedFunction = this.onTextureLoaded.bind(this);

        texture.baseTexture.on('loaded', this.boundLoadedFunction);
    }

    this.fragmentSrc = [
        'precision mediump float;',
        'varying vec2 vTextureCoord;',
        'varying vec4 vColor;',
        'uniform sampler2D displacementMap;',
        'uniform sampler2D uSampler;',
        'uniform vec2 scale;',
        'uniform vec2 offset;',
        'uniform vec4 dimensions;',
        'uniform vec2 mapDimensions;',// = vec2(256.0, 256.0);',
        // 'const vec2 textureDimensions = vec2(750.0, 750.0);',

        'void main(void) {',
        '   vec2 mapCords = vTextureCoord.xy;',
        //'   mapCords -= ;',
        '   mapCords += (dimensions.zw + offset)/ dimensions.xy ;',
        '   mapCords.y *= -1.0;',
        '   mapCords.y += 1.0;',
        '   vec2 matSample = texture2D(displacementMap, mapCords).xy;',
        '   matSample -= 0.5;',
        '   matSample *= scale;',
        '   matSample /= mapDimensions;',
        '   gl_FragColor = texture2D(uSampler, vec2(vTextureCoord.x + matSample.x, vTextureCoord.y + matSample.y));',
        '   gl_FragColor.rgb = mix( gl_FragColor.rgb, gl_FragColor.rgb, 1.0);',
        '   vec2 cord = vTextureCoord;',

        //'   gl_FragColor =  texture2D(displacementMap, cord);',
     //   '   gl_FragColor = gl_FragColor;',
        '}'
    ];
};

PIXI.DisplacementFilter.prototype = Object.create( PIXI.AbstractFilter.prototype );
PIXI.DisplacementFilter.prototype.constructor = PIXI.DisplacementFilter;

PIXI.DisplacementFilter.prototype.onTextureLoaded = function()
{
    this.uniforms.mapDimensions.value.x = this.uniforms.displacementMap.value.width;
    this.uniforms.mapDimensions.value.y = this.uniforms.displacementMap.value.height;

    this.uniforms.displacementMap.value.baseTexture.off('loaded', this.boundLoadedFunction);
};

/**
 * The texture used for the displacemtent map * must be power of 2 texture at the moment
 *
 * @property map
 * @type Texture
 */
Object.defineProperty(PIXI.DisplacementFilter.prototype, 'map', {
    get: function() {
        return this.uniforms.displacementMap.value;
    },
    set: function(value) {
        this.uniforms.displacementMap.value = value;
    }
});

/**
 * The multiplier used to scale the displacement result from the map calculation.
 *
 * @property scale
 * @type Point
 */
Object.defineProperty(PIXI.DisplacementFilter.prototype, 'scale', {
    get: function() {
        return this.uniforms.scale.value;
    },
    set: function(value) {
        this.uniforms.scale.value = value;
    }
});

/**
 * The offset used to move the displacement map.
 *
 * @property offset
 * @type Point
 */
Object.defineProperty(PIXI.DisplacementFilter.prototype, 'offset', {
    get: function() {
        return this.uniforms.offset.value;
    },
    set: function(value) {
        this.uniforms.offset.value = value;
    }
});

/**
 * @author Mat Groves http://matgroves.com/ @Doormat23
 */

/**
 *
 * This filter applies a pixelate effect making display objects appear 'blocky'
 * @class PixelateFilter
 * @contructor
 */
PIXI.PixelateFilter = function()
{
    PIXI.AbstractFilter.call( this );

    this.passes = [this];

    // set the uniforms
    this.uniforms = {
        invert: {type: '1f', value: 0},
        dimensions: {type: '4fv', value:new Float32Array([10000, 100, 10, 10])},
        pixelSize: {type: '2f', value:{x:10, y:10}},
    };

    this.fragmentSrc = [
        'precision mediump float;',
        'varying vec2 vTextureCoord;',
        'varying vec4 vColor;',
        'uniform vec2 testDim;',
        'uniform vec4 dimensions;',
        'uniform vec2 pixelSize;',
        'uniform sampler2D uSampler;',

        'void main(void) {',
        '   vec2 coord = vTextureCoord;',

        '   vec2 size = dimensions.xy/pixelSize;',

        '   vec2 color = floor( ( vTextureCoord * size ) ) / size + pixelSize/dimensions.xy * 0.5;',
        '   gl_FragColor = texture2D(uSampler, color);',
        '}'
    ];
};

PIXI.PixelateFilter.prototype = Object.create( PIXI.AbstractFilter.prototype );
PIXI.PixelateFilter.prototype.constructor = PIXI.PixelateFilter;

/**
 *
 * This a point that describes the size of the blocs. x is the width of the block and y is the the height
 * @property size
 * @type Point
 */
Object.defineProperty(PIXI.PixelateFilter.prototype, 'size', {
    get: function() {
        return this.uniforms.pixelSize.value;
    },
    set: function(value) {
        this.dirty = true;
        this.uniforms.pixelSize.value = value;
    }
});

/**
 * @author Mat Groves http://matgroves.com/ @Doormat23
 */

PIXI.BlurXFilter = function()
{
    PIXI.AbstractFilter.call( this );

    this.passes = [this];

    // set the uniforms
    this.uniforms = {
        blur: {type: '1f', value: 1/512},
    };

    this.fragmentSrc = [
        'precision mediump float;',
        'varying vec2 vTextureCoord;',
        'varying vec4 vColor;',
        'uniform float blur;',
        'uniform sampler2D uSampler;',

        'void main(void) {',
        '   vec4 sum = vec4(0.0);',

        '   sum += texture2D(uSampler, vec2(vTextureCoord.x - 4.0*blur, vTextureCoord.y)) * 0.05;',
        '   sum += texture2D(uSampler, vec2(vTextureCoord.x - 3.0*blur, vTextureCoord.y)) * 0.09;',
        '   sum += texture2D(uSampler, vec2(vTextureCoord.x - 2.0*blur, vTextureCoord.y)) * 0.12;',
        '   sum += texture2D(uSampler, vec2(vTextureCoord.x - blur, vTextureCoord.y)) * 0.15;',
        '   sum += texture2D(uSampler, vec2(vTextureCoord.x, vTextureCoord.y)) * 0.16;',
        '   sum += texture2D(uSampler, vec2(vTextureCoord.x + blur, vTextureCoord.y)) * 0.15;',
        '   sum += texture2D(uSampler, vec2(vTextureCoord.x + 2.0*blur, vTextureCoord.y)) * 0.12;',
        '   sum += texture2D(uSampler, vec2(vTextureCoord.x + 3.0*blur, vTextureCoord.y)) * 0.09;',
        '   sum += texture2D(uSampler, vec2(vTextureCoord.x + 4.0*blur, vTextureCoord.y)) * 0.05;',

        '   gl_FragColor = sum;',
        '}'
    ];
};

PIXI.BlurXFilter.prototype = Object.create( PIXI.AbstractFilter.prototype );
PIXI.BlurXFilter.prototype.constructor = PIXI.BlurXFilter;

Object.defineProperty(PIXI.BlurXFilter.prototype, 'blur', {
    get: function() {
        return this.uniforms.blur.value / (1/7000);
    },
    set: function(value) {

        this.dirty = true;
        this.uniforms.blur.value = (1/7000) * value;
    }
});

/**
 * @author Mat Groves http://matgroves.com/ @Doormat23
 */

PIXI.BlurYFilter = function()
{
    PIXI.AbstractFilter.call( this );

    this.passes = [this];

    // set the uniforms
    this.uniforms = {
        blur: {type: '1f', value: 1/512},
    };

    this.fragmentSrc = [
        'precision mediump float;',
        'varying vec2 vTextureCoord;',
        'varying vec4 vColor;',
        'uniform float blur;',
        'uniform sampler2D uSampler;',

        'void main(void) {',
        '   vec4 sum = vec4(0.0);',

        '   sum += texture2D(uSampler, vec2(vTextureCoord.x, vTextureCoord.y - 4.0*blur)) * 0.05;',
        '   sum += texture2D(uSampler, vec2(vTextureCoord.x, vTextureCoord.y - 3.0*blur)) * 0.09;',
        '   sum += texture2D(uSampler, vec2(vTextureCoord.x, vTextureCoord.y - 2.0*blur)) * 0.12;',
        '   sum += texture2D(uSampler, vec2(vTextureCoord.x, vTextureCoord.y - blur)) * 0.15;',
        '   sum += texture2D(uSampler, vec2(vTextureCoord.x, vTextureCoord.y)) * 0.16;',
        '   sum += texture2D(uSampler, vec2(vTextureCoord.x, vTextureCoord.y + blur)) * 0.15;',
        '   sum += texture2D(uSampler, vec2(vTextureCoord.x, vTextureCoord.y + 2.0*blur)) * 0.12;',
        '   sum += texture2D(uSampler, vec2(vTextureCoord.x, vTextureCoord.y + 3.0*blur)) * 0.09;',
        '   sum += texture2D(uSampler, vec2(vTextureCoord.x, vTextureCoord.y + 4.0*blur)) * 0.05;',

        '   gl_FragColor = sum;',
        '}'
    ];
};

PIXI.BlurYFilter.prototype = Object.create( PIXI.AbstractFilter.prototype );
PIXI.BlurYFilter.prototype.constructor = PIXI.BlurYFilter;

Object.defineProperty(PIXI.BlurYFilter.prototype, 'blur', {
    get: function() {
        return this.uniforms.blur.value / (1/7000);
    },
    set: function(value) {
        //this.padding = value;
        this.uniforms.blur.value = (1/7000) * value;
    }
});

/**
 * @author Mat Groves http://matgroves.com/ @Doormat23
 */

/**
 *
 * The BlurFilter applies a Gaussian blur to an object.
 * The strength of the blur can be set for x- and y-axis separately (always relative to the stage).
 *
 * @class BlurFilter
 * @contructor
 */
PIXI.BlurFilter = function()
{
    this.blurXFilter = new PIXI.BlurXFilter();
    this.blurYFilter = new PIXI.BlurYFilter();

    this.passes =[this.blurXFilter, this.blurYFilter];
};

/**
 * Sets the strength of both the blurX and blurY properties simultaneously
 *
 * @property blur
 * @type Number the strength of the blur
 * @default 2
 */
Object.defineProperty(PIXI.BlurFilter.prototype, 'blur', {
    get: function() {
        return this.blurXFilter.blur;
    },
    set: function(value) {
        this.blurXFilter.blur = this.blurYFilter.blur = value;
    }
});

/**
 * Sets the strength of the blurX property
 *
 * @property blurX
 * @type Number the strength of the blurX
 * @default 2
 */
Object.defineProperty(PIXI.BlurFilter.prototype, 'blurX', {
    get: function() {
        return this.blurXFilter.blur;
    },
    set: function(value) {
        this.blurXFilter.blur = value;
    }
});

/**
 * Sets the strength of the blurX property
 *
 * @property blurY
 * @type Number the strength of the blurY
 * @default 2
 */
Object.defineProperty(PIXI.BlurFilter.prototype, 'blurY', {
    get: function() {
        return this.blurYFilter.blur;
    },
    set: function(value) {
        this.blurYFilter.blur = value;
    }
});

/**
 * @author Mat Groves http://matgroves.com/ @Doormat23
 */

/**
 *
 * This inverts your displayObjects colors.
 * @class InvertFilter
 * @contructor
 */
PIXI.InvertFilter = function()
{
    PIXI.AbstractFilter.call( this );

    this.passes = [this];

    // set the uniforms
    this.uniforms = {
        invert: {type: '1f', value: 1},
    };

    this.fragmentSrc = [
        'precision mediump float;',
        'varying vec2 vTextureCoord;',
        'varying vec4 vColor;',
        'uniform float invert;',
        'uniform sampler2D uSampler;',

        'void main(void) {',
        '   gl_FragColor = texture2D(uSampler, vTextureCoord);',
        '   gl_FragColor.rgb = mix( (vec3(1)-gl_FragColor.rgb) * gl_FragColor.a, gl_FragColor.rgb, 1.0 - invert);',
        //'   gl_FragColor.rgb = gl_FragColor.rgb  * gl_FragColor.a;',
      //  '   gl_FragColor = gl_FragColor * vColor;',
        '}'
    ];
};

PIXI.InvertFilter.prototype = Object.create( PIXI.AbstractFilter.prototype );
PIXI.InvertFilter.prototype.constructor = PIXI.InvertFilter;

/**
The strength of the invert. 1 will fully invert the colors, 0 will make the object its normal color
@property invert
*/
Object.defineProperty(PIXI.InvertFilter.prototype, 'invert', {
    get: function() {
        return this.uniforms.invert.value;
    },
    set: function(value) {
        this.uniforms.invert.value = value;
    }
});

/**
 * @author Mat Groves http://matgroves.com/ @Doormat23
 */

/**
 *
 * This applies a sepia effect to your displayObjects.
 * @class SepiaFilter
 * @contructor
 */
PIXI.SepiaFilter = function()
{
    PIXI.AbstractFilter.call( this );

    this.passes = [this];

    // set the uniforms
    this.uniforms = {
        sepia: {type: '1f', value: 1},
    };

    this.fragmentSrc = [
        'precision mediump float;',
        'varying vec2 vTextureCoord;',
        'varying vec4 vColor;',
        'uniform float sepia;',
        'uniform sampler2D uSampler;',

        'const mat3 sepiaMatrix = mat3(0.3588, 0.7044, 0.1368, 0.2990, 0.5870, 0.1140, 0.2392, 0.4696, 0.0912);',

        'void main(void) {',
        '   gl_FragColor = texture2D(uSampler, vTextureCoord);',
        '   gl_FragColor.rgb = mix( gl_FragColor.rgb, gl_FragColor.rgb * sepiaMatrix, sepia);',
       // '   gl_FragColor = gl_FragColor * vColor;',
        '}'
    ];
};

PIXI.SepiaFilter.prototype = Object.create( PIXI.AbstractFilter.prototype );
PIXI.SepiaFilter.prototype.constructor = PIXI.SepiaFilter;

/**
The strength of the sepia. 1 will apply the full sepia effect, 0 will make the object its normal color
@property sepia
*/
Object.defineProperty(PIXI.SepiaFilter.prototype, 'sepia', {
    get: function() {
        return this.uniforms.sepia.value;
    },
    set: function(value) {
        this.uniforms.sepia.value = value;
    }
});

/**
 * @author Mat Groves http://matgroves.com/ @Doormat23
 */

/**
 *
 * This filter applies a twist effect making display objects appear twisted in the given direction
 * @class TwistFilter
 * @contructor
 */
PIXI.TwistFilter = function()
{
    PIXI.AbstractFilter.call( this );

    this.passes = [this];

    // set the uniforms
    this.uniforms = {
        radius: {type: '1f', value:0.5},
        angle: {type: '1f', value:5},
        offset: {type: '2f', value:{x:0.5, y:0.5}},
    };

    this.fragmentSrc = [
        'precision mediump float;',
        'varying vec2 vTextureCoord;',
        'varying vec4 vColor;',
        'uniform vec4 dimensions;',
        'uniform sampler2D uSampler;',

        'uniform float radius;',
        'uniform float angle;',
        'uniform vec2 offset;',

        'void main(void) {',
        '   vec2 coord = vTextureCoord - offset;',
        '   float distance = length(coord);',

        '   if (distance < radius) {',
        '       float ratio = (radius - distance) / radius;',
        '       float angleMod = ratio * ratio * angle;',
        '       float s = sin(angleMod);',
        '       float c = cos(angleMod);',
        '       coord = vec2(coord.x * c - coord.y * s, coord.x * s + coord.y * c);',
        '   }',

        '   gl_FragColor = texture2D(uSampler, coord+offset);',
        '}'
    ];
};

PIXI.TwistFilter.prototype = Object.create( PIXI.AbstractFilter.prototype );
PIXI.TwistFilter.prototype.constructor = PIXI.TwistFilter;

/**
 *
 * This point describes the the offset of the twist
 * @property size
 * @type Point
 */
Object.defineProperty(PIXI.TwistFilter.prototype, 'offset', {
    get: function() {
        return this.uniforms.offset.value;
    },
    set: function(value) {
        this.dirty = true;
        this.uniforms.offset.value = value;
    }
});

/**
 *
 * This radius describes size of the twist
 * @property size
 * @type Number
 */
Object.defineProperty(PIXI.TwistFilter.prototype, 'radius', {
    get: function() {
        return this.uniforms.radius.value;
    },
    set: function(value) {
        this.dirty = true;
        this.uniforms.radius.value = value;
    }
});

/**
 *
 * This radius describes angle of the twist
 * @property angle
 * @type Number
 */
Object.defineProperty(PIXI.TwistFilter.prototype, 'angle', {
    get: function() {
        return this.uniforms.angle.value;
    },
    set: function(value) {
        this.dirty = true;
        this.uniforms.angle.value = value;
    }
});
/**
 * @author Mat Groves http://matgroves.com/ @Doormat23
 */

/**
 *
 * This lowers the color depth of your image by the given amount, producing an image with a smaller palette.
 * @class ColorStepFilter
 * @contructor
 */
PIXI.ColorStepFilter = function()
{
    PIXI.AbstractFilter.call( this );

    this.passes = [this];

    // set the uniforms
    this.uniforms = {
        step: {type: '1f', value: 5},
    };

    this.fragmentSrc = [
        'precision mediump float;',
        'varying vec2 vTextureCoord;',
        'varying vec4 vColor;',
        'uniform sampler2D uSampler;',
        'uniform float step;',

        'void main(void) {',
        '   vec4 color = texture2D(uSampler, vTextureCoord);',
        '   color = floor(color * step) / step;',
        '   gl_FragColor = color;',
        '}'
    ];
};

PIXI.ColorStepFilter.prototype = Object.create( PIXI.AbstractFilter.prototype );
PIXI.ColorStepFilter.prototype.constructor = PIXI.ColorStepFilter;

/**
The number of steps.
@property step
*/
Object.defineProperty(PIXI.ColorStepFilter.prototype, 'step', {
    get: function() {
        return this.uniforms.step.value;
    },
    set: function(value) {
        this.uniforms.step.value = value;
    }
});

/**
 * @author Mat Groves http://matgroves.com/ @Doormat23
 * original filter: https://github.com/evanw/glfx.js/blob/master/src/filters/fun/dotscreen.js
 */

/**
 *
 * This filter applies a dotscreen effect making display objects appear to be made out of black and white halftone dots like an old printer
 * @class DotScreenFilter
 * @contructor
 */
PIXI.DotScreenFilter = function()
{
    PIXI.AbstractFilter.call( this );

    this.passes = [this];

    // set the uniforms
    this.uniforms = {
        scale: {type: '1f', value:1},
        angle: {type: '1f', value:5},
        dimensions:   {type: '4fv', value:[0,0,0,0]}
    };

    this.fragmentSrc = [
        'precision mediump float;',
        'varying vec2 vTextureCoord;',
        'varying vec4 vColor;',
        'uniform vec4 dimensions;',
        'uniform sampler2D uSampler;',

        'uniform float angle;',
        'uniform float scale;',

        'float pattern() {',
        '   float s = sin(angle), c = cos(angle);',
        '   vec2 tex = vTextureCoord * dimensions.xy;',
        '   vec2 point = vec2(',
        '       c * tex.x - s * tex.y,',
        '       s * tex.x + c * tex.y',
        '   ) * scale;',
        '   return (sin(point.x) * sin(point.y)) * 4.0;',
        '}',

        'void main() {',
        '   vec4 color = texture2D(uSampler, vTextureCoord);',
        '   float average = (color.r + color.g + color.b) / 3.0;',
        '   gl_FragColor = vec4(vec3(average * 10.0 - 5.0 + pattern()), color.a);',
        '}'
    ];
};

PIXI.DotScreenFilter.prototype = Object.create( PIXI.AbstractFilter.prototype );
PIXI.DotScreenFilter.prototype.constructor = PIXI.DotScreenFilter;

/**
 *
 * This describes the the scale
 * @property scale
 * @type Number
 */
Object.defineProperty(PIXI.DotScreenFilter.prototype, 'scale', {
    get: function() {
        return this.uniforms.scale.value;
    },
    set: function(value) {
        this.dirty = true;
        this.uniforms.scale.value = value;
    }
});

/**
 *
 * This radius describes angle
 * @property angle
 * @type Number
 */
Object.defineProperty(PIXI.DotScreenFilter.prototype, 'angle', {
    get: function() {
        return this.uniforms.angle.value;
    },
    set: function(value) {
        this.dirty = true;
        this.uniforms.angle.value = value;
    }
});

/**
 * @author Mat Groves http://matgroves.com/ @Doormat23
 */

PIXI.CrossHatchFilter = function()
{
    PIXI.AbstractFilter.call( this );

    this.passes = [this];

    // set the uniforms
    this.uniforms = {
        blur: {type: '1f', value: 1 / 512},
    };

    this.fragmentSrc = [
        'precision mediump float;',
        'varying vec2 vTextureCoord;',
        'varying vec4 vColor;',
        'uniform float blur;',
        'uniform sampler2D uSampler;',

        'void main(void) {',
        '    float lum = length(texture2D(uSampler, vTextureCoord.xy).rgb);',

        '    gl_FragColor = vec4(1.0, 1.0, 1.0, 1.0);',

        '    if (lum < 1.00) {',
        '        if (mod(gl_FragCoord.x + gl_FragCoord.y, 10.0) == 0.0) {',
        '            gl_FragColor = vec4(0.0, 0.0, 0.0, 1.0);',
        '        }',
        '    }',

        '    if (lum < 0.75) {',
        '        if (mod(gl_FragCoord.x - gl_FragCoord.y, 10.0) == 0.0) {',
        '            gl_FragColor = vec4(0.0, 0.0, 0.0, 1.0);',
        '        }',
        '    }',

        '    if (lum < 0.50) {',
        '        if (mod(gl_FragCoord.x + gl_FragCoord.y - 5.0, 10.0) == 0.0) {',
        '            gl_FragColor = vec4(0.0, 0.0, 0.0, 1.0);',
        '        }',
        '    }',

        '    if (lum < 0.3) {',
        '        if (mod(gl_FragCoord.x - gl_FragCoord.y - 5.0, 10.0) == 0.0) {',
        '            gl_FragColor = vec4(0.0, 0.0, 0.0, 1.0);',
        '        }',
        '    }',
        '}'
    ];
};

PIXI.CrossHatchFilter.prototype = Object.create( PIXI.AbstractFilter.prototype );
PIXI.CrossHatchFilter.prototype.constructor = PIXI.BlurYFilter;

Object.defineProperty(PIXI.CrossHatchFilter.prototype, 'blur', {
    get: function() {
        return this.uniforms.blur.value / (1/7000);
    },
    set: function(value) {
        //this.padding = value;
        this.uniforms.blur.value = (1/7000) * value;
    }
});

/**
 * @author Mat Groves http://matgroves.com/ @Doormat23
 */

PIXI.RGBSplitFilter = function()
{
    PIXI.AbstractFilter.call( this );

    this.passes = [this];

    // set the uniforms
    this.uniforms = {
        red: {type: '2f', value: {x:20, y:20}},
        green: {type: '2f', value: {x:-20, y:20}},
        blue: {type: '2f', value: {x:20, y:-20}},
        dimensions:   {type: '4fv', value:[0,0,0,0]}
    };

    this.fragmentSrc = [
        'precision mediump float;',
        'varying vec2 vTextureCoord;',
        'varying vec4 vColor;',
        'uniform vec2 red;',
        'uniform vec2 green;',
        'uniform vec2 blue;',
        'uniform vec4 dimensions;',
        'uniform sampler2D uSampler;',

        'void main(void) {',
        '   gl_FragColor.r = texture2D(uSampler, vTextureCoord + red/dimensions.xy).r;',
        '   gl_FragColor.g = texture2D(uSampler, vTextureCoord + green/dimensions.xy).g;',
        '   gl_FragColor.b = texture2D(uSampler, vTextureCoord + blue/dimensions.xy).b;',
        '   gl_FragColor.a = texture2D(uSampler, vTextureCoord).a;',
        '}'
    ];
};

PIXI.RGBSplitFilter.prototype = Object.create( PIXI.AbstractFilter.prototype );
PIXI.RGBSplitFilter.prototype.constructor = PIXI.RGBSplitFilter;

Object.defineProperty(PIXI.RGBSplitFilter.prototype, 'angle', {
    get: function() {
        return this.uniforms.blur.value / (1/7000);
    },
    set: function(value) {
        //this.padding = value;
        this.uniforms.blur.value = (1/7000) * value;
    }
});

/**
 * @author Mat Groves http://matgroves.com/ @Doormat23
 */

    if (typeof exports !== 'undefined') {
        if (typeof module !== 'undefined' && module.exports) {
            exports = module.exports = PIXI;
        }
        exports.PIXI = PIXI;
    } else if (typeof define !== 'undefined' && define.amd) {
        define(PIXI);
    } else {
        root.PIXI = PIXI;
    }
}).call(this);<|MERGE_RESOLUTION|>--- conflicted
+++ resolved
@@ -4,22 +4,18 @@
  * Copyright (c) 2012-2014, Mat Groves
  * http://goodboydigital.com/
  *
-<<<<<<< HEAD
  * Compiled: 2014-06-30
-=======
- * Compiled: 2014-06-29
->>>>>>> 01ba8919
  *
  * pixi.js is licensed under the MIT License.
  * http://www.opensource.org/licenses/mit-license.php
  */
-/**
- * @author Mat Groves http://matgroves.com/ @Doormat23
- */
-
-(function(){
-
-    var root = this;
+/**
+ * @author Mat Groves http://matgroves.com/ @Doormat23
+ */
+
+(function(){
+
+    var root = this;
 
 /**
  * @author Mat Groves http://matgroves.com/ @Doormat23
@@ -3715,7 +3711,7 @@
         for (var j = 0; j < this.interactiveItems.length; j++)
         {
             var item = this.interactiveItems[j];
-            if(item.touchmove && item.__touchData[touchEvent.identifier]) item.touchmove(touchData);
+            if(item.touchmove && item.__touchData && item.__touchData[touchEvent.identifier]) item.touchmove(touchData);
         }
     }
 };
