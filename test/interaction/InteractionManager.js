--- conflicted
+++ resolved
@@ -557,7 +557,6 @@
         });
     });
 
-<<<<<<< HEAD
     describe('cursor changes', function ()
     {
         it('cursor should be the cursor of interactive item', function ()
@@ -699,7 +698,9 @@
 
             pointer.mousemove(60, 60);
             expect(pointer.renderer.view.style.cursor).to.equal('');
-=======
+        });
+    });
+
     describe('recursive hitTesting', function ()
     {
         function getScene()
@@ -770,7 +771,6 @@
                 expect(middleHitTest).to.have.been.calledOnce;
                 expect(behindHitTest).to.not.have.been.called;
             });
->>>>>>> 774871b6
         });
     });
 });