--- conflicted
+++ resolved
@@ -119,11 +119,7 @@
         const charA = font.chars['A'.charCodeAt(0) || 65];
 
         expect(charA).to.exist;
-<<<<<<< HEAD
         expect(charA.texture.baseTexture.resource.source).to.equal(this.fontImage);
-=======
-        expect(charA.texture.baseTexture.source).to.equal(this.fontImage);
->>>>>>> 03787608
         expect(charA.texture.frame.x).to.equal(2);
         expect(charA.texture.frame.y).to.equal(2);
         expect(charA.texture.frame.width).to.equal(19);
@@ -131,11 +127,7 @@
         const charB = font.chars['B'.charCodeAt(0) || 66];
 
         expect(charB).to.exist;
-<<<<<<< HEAD
         expect(charB.texture.baseTexture.resource.source).to.equal(this.fontImage);
-=======
-        expect(charB.texture.baseTexture.source).to.equal(this.fontImage);
->>>>>>> 03787608
         expect(charB.texture.frame.x).to.equal(2);
         expect(charB.texture.frame.y).to.equal(24);
         expect(charB.texture.frame.width).to.equal(15);
@@ -143,11 +135,7 @@
         const charC = font.chars['C'.charCodeAt(0) || 67];
 
         expect(charC).to.exist;
-<<<<<<< HEAD
         expect(charC.texture.baseTexture.resource.source).to.equal(this.fontImage);
-=======
-        expect(charC.texture.baseTexture.source).to.equal(this.fontImage);
->>>>>>> 03787608
         expect(charC.texture.frame.x).to.equal(23);
         expect(charC.texture.frame.y).to.equal(2);
         expect(charC.texture.frame.width).to.equal(18);
@@ -155,11 +143,7 @@
         const charD = font.chars['D'.charCodeAt(0) || 68];
 
         expect(charD).to.exist;
-<<<<<<< HEAD
         expect(charD.texture.baseTexture.resource.source).to.equal(this.fontImage);
-=======
-        expect(charD.texture.baseTexture.source).to.equal(this.fontImage);
->>>>>>> 03787608
         expect(charD.texture.frame.x).to.equal(19);
         expect(charD.texture.frame.y).to.equal(24);
         expect(charD.texture.frame.width).to.equal(17);
@@ -181,11 +165,7 @@
         const charA = font.chars['A'.charCodeAt(0) || 65];
 
         expect(charA).to.exist;
-<<<<<<< HEAD
         expect(charA.texture.baseTexture.resource.source).to.equal(this.fontScaledImage);
-=======
-        expect(charA.texture.baseTexture.source).to.equal(this.fontScaledImage);
->>>>>>> 03787608
         expect(charA.texture.frame.x).to.equal(4); // 2 / 0.5
         expect(charA.texture.frame.y).to.equal(4); // 2 / 0.5
         expect(charA.texture.frame.width).to.equal(38); // 19 / 0.5
@@ -193,11 +173,7 @@
         const charB = font.chars['B'.charCodeAt(0) || 66];
 
         expect(charB).to.exist;
-<<<<<<< HEAD
         expect(charB.texture.baseTexture.resource.source).to.equal(this.fontScaledImage);
-=======
-        expect(charB.texture.baseTexture.source).to.equal(this.fontScaledImage);
->>>>>>> 03787608
         expect(charB.texture.frame.x).to.equal(4); // 2 / 0.5
         expect(charB.texture.frame.y).to.equal(48); // 24 / 0.5
         expect(charB.texture.frame.width).to.equal(30); // 15 / 0.5
@@ -205,11 +181,7 @@
         const charC = font.chars['C'.charCodeAt(0) || 67];
 
         expect(charC).to.exist;
-<<<<<<< HEAD
         expect(charC.texture.baseTexture.resource.source).to.equal(this.fontScaledImage);
-=======
-        expect(charC.texture.baseTexture.source).to.equal(this.fontScaledImage);
->>>>>>> 03787608
         expect(charC.texture.frame.x).to.equal(46); // 23 / 0.5
         expect(charC.texture.frame.y).to.equal(4); // 2 / 0.5
         expect(charC.texture.frame.width).to.equal(36); // 18 / 0.5
@@ -217,11 +189,7 @@
         const charD = font.chars['D'.charCodeAt(0) || 68];
 
         expect(charD).to.exist;
-<<<<<<< HEAD
         expect(charD.texture.baseTexture.resource.source).to.equal(this.fontScaledImage);
-=======
-        expect(charD.texture.baseTexture.source).to.equal(this.fontScaledImage);
->>>>>>> 03787608
         expect(charD.texture.frame.x).to.equal(38); // 19 / 0.5
         expect(charD.texture.frame.y).to.equal(48); // 24 / 0.5
         expect(charD.texture.frame.width).to.equal(34); // 17 / 0.5
@@ -250,11 +218,7 @@
             const charA = font.chars['A'.charCodeAt(0) || 65];
 
             expect(charA).to.exist;
-<<<<<<< HEAD
             expect(charA.texture.baseTexture.resource.source).to.equal(this.atlasImage);
-=======
-            expect(charA.texture.baseTexture.source).to.equal(this.atlasImage);
->>>>>>> 03787608
             expect(charA.texture.frame.x).to.equal(fontX + 2);
             expect(charA.texture.frame.y).to.equal(fontY + 2);
             expect(charA.texture.frame.width).to.equal(19);
@@ -262,11 +226,7 @@
             const charB = font.chars['B'.charCodeAt(0) || 66];
 
             expect(charB).to.exist;
-<<<<<<< HEAD
             expect(charB.texture.baseTexture.resource.source).to.equal(this.atlasImage);
-=======
-            expect(charB.texture.baseTexture.source).to.equal(this.atlasImage);
->>>>>>> 03787608
             expect(charB.texture.frame.x).to.equal(fontX + 2);
             expect(charB.texture.frame.y).to.equal(fontY + 24);
             expect(charB.texture.frame.width).to.equal(15);
@@ -274,11 +234,7 @@
             const charC = font.chars['C'.charCodeAt(0) || 67];
 
             expect(charC).to.exist;
-<<<<<<< HEAD
             expect(charC.texture.baseTexture.resource.source).to.equal(this.atlasImage);
-=======
-            expect(charC.texture.baseTexture.source).to.equal(this.atlasImage);
->>>>>>> 03787608
             expect(charC.texture.frame.x).to.equal(fontX + 23);
             expect(charC.texture.frame.y).to.equal(fontY + 2);
             expect(charC.texture.frame.width).to.equal(18);
@@ -286,11 +242,7 @@
             const charD = font.chars['D'.charCodeAt(0) || 68];
 
             expect(charD).to.exist;
-<<<<<<< HEAD
             expect(charD.texture.baseTexture.resource.source).to.equal(this.atlasImage);
-=======
-            expect(charD.texture.baseTexture.source).to.equal(this.atlasImage);
->>>>>>> 03787608
             expect(charD.texture.frame.x).to.equal(fontX + 19);
             expect(charD.texture.frame.y).to.equal(fontY + 24);
             expect(charD.texture.frame.width).to.equal(17);
@@ -307,11 +259,6 @@
         const baseTexture = new PIXI.BaseTexture(this.atlasScaledImage, null, 1);
         const spritesheet = new PIXI.Spritesheet(baseTexture, this.atlasScaledJSON);
 
-<<<<<<< HEAD
-        spritesheet.resolution = 1;
-
-=======
->>>>>>> 03787608
         spritesheet.parse(() =>
         {
             const fontTexture  = PIXI.Texture.fromFrame('resources/font.png');
@@ -325,11 +272,7 @@
             const charA = font.chars['A'.charCodeAt(0) || 65];
 
             expect(charA).to.exist;
-<<<<<<< HEAD
             expect(charA.texture.baseTexture.resource.source).to.equal(this.atlasScaledImage);
-=======
-            expect(charA.texture.baseTexture.source).to.equal(this.atlasScaledImage);
->>>>>>> 03787608
             expect(charA.texture.frame.x).to.equal(fontX + 2);
             expect(charA.texture.frame.y).to.equal(fontY + 2);
             expect(charA.texture.frame.width).to.equal(19);
@@ -337,11 +280,7 @@
             const charB = font.chars['B'.charCodeAt(0) || 66];
 
             expect(charB).to.exist;
-<<<<<<< HEAD
             expect(charB.texture.baseTexture.resource.source).to.equal(this.atlasScaledImage);
-=======
-            expect(charB.texture.baseTexture.source).to.equal(this.atlasScaledImage);
->>>>>>> 03787608
             expect(charB.texture.frame.x).to.equal(fontX + 2);
             expect(charB.texture.frame.y).to.equal(fontY + 24);
             expect(charB.texture.frame.width).to.equal(15);
@@ -349,11 +288,7 @@
             const charC = font.chars['C'.charCodeAt(0) || 67];
 
             expect(charC).to.exist;
-<<<<<<< HEAD
             expect(charC.texture.baseTexture.resource.source).to.equal(this.atlasScaledImage);
-=======
-            expect(charC.texture.baseTexture.source).to.equal(this.atlasScaledImage);
->>>>>>> 03787608
             expect(charC.texture.frame.x).to.equal(fontX + 23);
             expect(charC.texture.frame.y).to.equal(fontY + 2);
             expect(charC.texture.frame.width).to.equal(18);
@@ -361,11 +296,7 @@
             const charD = font.chars['D'.charCodeAt(0) || 68];
 
             expect(charD).to.exist;
-<<<<<<< HEAD
             expect(charD.texture.baseTexture.resource.source).to.equal(this.atlasScaledImage);
-=======
-            expect(charD.texture.baseTexture.source).to.equal(this.atlasScaledImage);
->>>>>>> 03787608
             expect(charD.texture.frame.x).to.equal(fontX + 19);
             expect(charD.texture.frame.y).to.equal(fontY + 24);
             expect(charD.texture.frame.width).to.equal(17);
