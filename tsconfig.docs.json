{
    "extends": "./tsconfig.json",
    "compilerOptions": {
        "target": "es6",
        "outDir": "./dist/compiled",
        "sourceMap": false,
        "allowJs": true
<<<<<<< HEAD
    }
=======
    },
    "include": [
        "bundles",
        "packages",
        "./global.d.ts"
    ],
    "exclude": [
        "node_modules",
        "**/dist/**",
        "**/lib/**",
        "**/test/**",
        "**/scripts/**",
        "**/types/**",
        "bundles/*/*.d.ts",
        "rollup.config.js",
    ]
>>>>>>> 7a9be0b6
}<|MERGE_RESOLUTION|>--- conflicted
+++ resolved
@@ -5,9 +5,6 @@
         "outDir": "./dist/compiled",
         "sourceMap": false,
         "allowJs": true
-<<<<<<< HEAD
-    }
-=======
     },
     "include": [
         "bundles",
@@ -24,5 +21,4 @@
         "bundles/*/*.d.ts",
         "rollup.config.js",
     ]
->>>>>>> 7a9be0b6
 }