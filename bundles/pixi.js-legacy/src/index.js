--- conflicted
+++ resolved
@@ -1,12 +1,5 @@
-<<<<<<< HEAD
-import { Application, accessibility, interaction, prepare, extract } from 'pixi.js';
-import { autoDetectRenderer, CanvasRenderer, CanvasTinter } from '@pixi/canvas-renderer';
-=======
-import '@pixi/polyfill';
-
 import { accessibility, interaction, prepare, extract } from 'pixi.js';
 import { CanvasRenderer, CanvasTinter } from '@pixi/canvas-renderer';
->>>>>>> 72735045
 import { CanvasMeshRenderer } from '@pixi/canvas-mesh';
 import { CanvasGraphicsRenderer } from '@pixi/canvas-graphics';
 import { CanvasSpriteRenderer } from '@pixi/canvas-sprite';
