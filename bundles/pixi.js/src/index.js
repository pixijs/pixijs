--- conflicted
+++ resolved
@@ -1,104 +1,7 @@
-<<<<<<< HEAD
-import '@pixi/polyfill';
-
-export * from '@pixi/core';
-export * from '@pixi/app';
-export * from '@pixi/sprite';
-export * from '@pixi/spritesheet';
-export * from '@pixi/text';
-export * from '@pixi/text-bitmap';
-export * from '@pixi/graphics';
-export * from '@pixi/sprite-animated';
-export * from '@pixi/sprite-tiling';
-export * from '@pixi/math';
-export * from '@pixi/mesh';
-export * from '@pixi/constants';
-export * from '@pixi/display';
-export * from '@pixi/ticker';
-
-import { Renderer } from '@pixi/core';
-import * as interaction from '@pixi/interaction';
-import * as extract from '@pixi/extract';
-import * as prepare from '@pixi/prepare';
-import { MeshRenderer } from '@pixi/mesh';
-import { SpriteRenderer } from '@pixi/sprite';
-import { TilingSpriteRenderer } from '@pixi/sprite-tiling';
-import { GraphicsRenderer } from '@pixi/graphics';
-import * as accessibility from '@pixi/accessibility';
-import * as loaders from '@pixi/loaders';
-import * as filters from './filters';
-import * as utils from '@pixi/utils';
-import { settings } from '@pixi/settings';
-
-Renderer.registerPlugin('accessibility', accessibility.AccessibilityManager);
-Renderer.registerPlugin('extract', extract.Extract);
-Renderer.registerPlugin('graphics', GraphicsRenderer);
-Renderer.registerPlugin('interaction', interaction.InteractionManager);
-Renderer.registerPlugin('mesh', MeshRenderer);
-Renderer.registerPlugin('prepare', prepare.Prepare);
-Renderer.registerPlugin('sprite', SpriteRenderer);
-Renderer.registerPlugin('tilingSprite', TilingSpriteRenderer);
-
-import '@pixi/mixin-cache-as-bitmap';
-import '@pixi/mixin-get-child-by-name';
-import '@pixi/mixin-get-global-position';
-import '@pixi/mixin-app-loader';
-
-utils.mixins.performMixins();
-
-/**
- * Alias for {@link PIXI.loaders.shared}.
- * @name loader
- * @memberof PIXI
- * @type {PIXI.loader.Loader}
- */
-export const loader = loaders.shared;
-
-export {
-    accessibility,
-    extract,
-    filters,
-    interaction,
-    loaders,
-    // particles,
-    prepare,
-    utils,
-    settings,
-};
-
-export * from '@pixi/canvas-renderer';
-export * from '@pixi/canvas-graphics';
-export * from '@pixi/canvas-mesh';
-export * from '@pixi/canvas-sprite';
-
-import { Application } from '@pixi/app';
-import { CanvasRenderer, autoDetectRenderer } from '@pixi/canvas-renderer';
-import { CanvasMeshRenderer } from '@pixi/canvas-mesh';
-import { CanvasGraphicsRenderer } from '@pixi/canvas-graphics';
-import { CanvasSpriteRenderer } from '@pixi/canvas-sprite';
-import * as canvasExtract from '@pixi/canvas-extract';
-import * as canvasPrepare from '@pixi/canvas-prepare';
-
-CanvasRenderer.registerPlugin('accessibility', accessibility.AccessibilityManager);
-CanvasRenderer.registerPlugin('extract', canvasExtract.CanvasExtract);
-CanvasRenderer.registerPlugin('graphics', CanvasGraphicsRenderer);
-CanvasRenderer.registerPlugin('interaction', interaction.InteractionManager);
-CanvasRenderer.registerPlugin('mesh', CanvasMeshRenderer);
-CanvasRenderer.registerPlugin('prepare', canvasPrepare.CanvasPrepare);
-CanvasRenderer.registerPlugin('sprite', CanvasSpriteRenderer);
-
-Object.assign(prepare, canvasPrepare);
-Object.assign(extract, canvasExtract);
-
-Application.prototype.createRenderer = autoDetectRenderer;
-
-import '@pixi/canvas-sprite-tiling';
-=======
 export * from './PIXI';
 import * as PIXI from './PIXI';
 
 if (typeof window !== 'undefined')
 {
     window.PIXI = PIXI;
-}
->>>>>>> d52e1880
+}