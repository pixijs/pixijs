import { deprecation } from '@pixi/utils';

export default function deprecated(PIXI)
{
    Object.defineProperties(PIXI, {
        /**
         * @constant
         * @name SVG_SIZE
         * @memberof PIXI
         * @see PIXI.SVGResource.SVG_SIZE
         * @deprecated since 5.0.0
         */
        SVG_SIZE: {
            get()
            {
                deprecation('5.0.0', 'PIXI.utils.SVG_SIZE has moved to PIXI.SVGResource.SVG_SIZE');

                return PIXI.SVGResource.SVG_SIZE;
            },
        },

        /**
         * @class PIXI.TransformStatic
         * @deprecated since 5.0.0
         * @see PIXI.Transform
         */
        TransformStatic: {
            get()
            {
                deprecation('5.0.0', 'PIXI.TransformStatic has been removed, use PIXI.Transform');

                return PIXI.Transform;
            },
        },

        /**
         * @class PIXI.TransformBase
         * @deprecated since 5.0.0
         * @see PIXI.Transform
         */
        TransformBase: {
            get()
            {
                deprecation('5.0.0', 'PIXI.TransformBase has been removed, use PIXI.Transform');

                return PIXI.Transform;
            },
        },

        /**
         * Constants that specify the transform type.
         *
         * @static
         * @constant
         * @name TRANSFORM_MODE
         * @memberof PIXI
         * @type {object}
         * @deprecated since 5.0.0
         * @property {number} STATIC
         * @property {number} DYNAMIC
         */
        TRANSFORM_MODE: {
            get()
            {
                deprecation('5.0.0', 'PIXI.TRANSFORM_MODE has been removed');

                return { STATIC: 0, DYNAMIC: 1 };
            },
        },

        /**
         * @class PIXI.WebGLRenderer
         * @see PIXI.Renderer
         * @deprecated since 5.0.0
         */
        WebGLRenderer: {
            get()
            {
                deprecation('5.0.0', 'PIXI.WebGLRenderer has moved to PIXI.Renderer');

                return PIXI.Renderer;
            },
        },

        /**
         * @class PIXI.CanvasRenderTarget
         * @see PIXI.utils.CanvasRenderTarget
         * @deprecated since 5.0.0
         */
        CanvasRenderTarget: {
            get()
            {
                deprecation('5.0.0', 'PIXI.CanvasRenderTarget has moved to PIXI.utils.CanvasRenderTarget');

                return PIXI.utils.CanvasRenderTarget;
            },
        },

        /**
         * @memberof PIXI
         * @name loader
         * @type {PIXI.Loader}
         * @see PIXI.Loader.shared
         * @deprecated since 5.0.0
         */
        loader: {
            get()
            {
                deprecation('5.0.0', 'PIXI.loader has moved to PIXI.Loader.shared');

                return PIXI.Loader.shared;
            },
        },

        /**
         * @class PIXI.FilterManager
         * @see PIXI.systems.FilterSystem
         * @deprecated since 5.0.0
         */
        FilterManager: {
            get()
            {
                deprecation('5.0.0', 'PIXI.FilterManager has moved to PIXI.systems.FilterSystem');

                return PIXI.systems.FilterManager;
            },
        },
    });

    /**
     * This namespace has been removed. All classes previous nested
     * under this namespace have been moved to the top-level `PIXI` object.
     * @namespace PIXI.extras
     * @deprecated since 5.0.0
     */
    PIXI.extras = {};

    Object.defineProperties(PIXI.extras, {
        /**
         * @class PIXI.extras.TilingSprite
         * @see PIXI.TilingSprite
         * @deprecated since 5.0.0
         */
        TilingSprite: {
            get()
            {
                deprecation('5.0.0', 'PIXI.extras.TilingSprite has moved to PIXI.TilingSprite');

                return PIXI.TilingSprite;
            },
        },
        /**
         * @class PIXI.extras.TilingSpriteRenderer
         * @see PIXI.TilingSpriteRenderer
         * @deprecated since 5.0.0
         */
        TilingSpriteRenderer: {
            get()
            {
                deprecation('5.0.0', 'PIXI.extras.TilingSpriteRenderer has moved to PIXI.TilingSpriteRenderer');

                return PIXI.TilingSpriteRenderer;
            },
        },
        /**
         * @class PIXI.extras.AnimatedSprite
         * @see PIXI.AnimatedSprite
         * @deprecated since 5.0.0
         */
        AnimatedSprite: {
            get()
            {
                deprecation('5.0.0', 'PIXI.extras.AnimatedSprite has moved to PIXI.AnimatedSprite');

                return PIXI.AnimatedSprite;
            },
        },
        /**
         * @class PIXI.extras.BitmapText
         * @see PIXI.BitmapText
         * @deprecated since 5.0.0
         */
        BitmapText: {
            get()
            {
                deprecation('5.0.0', 'PIXI.extras.BitmapText has moved to PIXI.BitmapText');

                return PIXI.BitmapText;
            },
        },
    });

    Object.defineProperties(PIXI.utils, {
        /**
         * @function PIXI.utils.getSvgSize
         * @see PIXI.SVGResource.getSize
         * @deprecated since 5.0.0
         */
        getSvgSize: {
            get()
            {
                deprecation('5.0.0', 'PIXI.utils.getSvgSize has moved to PIXI.SVGResource.getSize');

                return PIXI.SVGResource.getSize;
            },
        },
    });

    /**
     * All classes on this namespace have moved to the high-level `PIXI` object.
     * @namespace PIXI.mesh
     * @deprecated since 5.0.0
     */
    PIXI.mesh = {};

    Object.defineProperties(PIXI.mesh, {
        /**
         * @class PIXI.mesh.Mesh
         * @see PIXI.Mesh2d
         * @deprecated since 5.0.0
         */
        Mesh: {
            get()
            {
<<<<<<< HEAD
                deprecation('5.0.0', 'PIXI.mesh.Mesh has moved to PIXI.SimpleMesh');
=======
                warn('PIXI.mesh.Mesh has moved to PIXI.Mesh2d');
>>>>>>> fecda18e

                return PIXI.Mesh2d;
            },
        },
        /**
         * @class PIXI.mesh.NineSlicePlane
         * @see PIXI.NineSlicePlane
         * @deprecated since 5.0.0
         */
        NineSlicePlane: {
            get()
            {
                deprecation('5.0.0', 'PIXI.mesh.NineSlicePlane has moved to PIXI.NineSlicePlane');

                return PIXI.NineSlicePlane;
            },
        },
        /**
         * @class PIXI.mesh.Plane
         * @see PIXI.Plane
         * @deprecated since 5.0.0
         */
        Plane: {
            get()
            {
<<<<<<< HEAD
                deprecation('5.0.0', 'PIXI.mesh.Plane has moved to PIXI.SimplePlane');
=======
                warn('PIXI.mesh.Plane has moved to PIXI.Plane');
>>>>>>> fecda18e

                return PIXI.Plane;
            },
        },
        /**
         * @class PIXI.mesh.Rope
         * @see PIXI.Rope
         * @deprecated since 5.0.0
         */
        Rope: {
            get()
            {
<<<<<<< HEAD
                deprecation('5.0.0', 'PIXI.mesh.Rope has moved to PIXI.SimpleRope');
=======
                warn('PIXI.mesh.Rope has moved to PIXI.Rope');
>>>>>>> fecda18e

                return PIXI.Rope;
            },
        },
        /**
         * @class PIXI.mesh.RawMesh
         * @see PIXI.Mesh
         * @deprecated since 5.0.0
         */
        RawMesh: {
            get()
            {
                warn('PIXI.mesh.RawMesh has moved to PIXI.Mesh');

                return PIXI.Mesh;
            },
        },
        /**
         * @class PIXI.mesh.CanvasMeshRenderer
         * @see PIXI.CanvasMeshRenderer
         * @deprecated since 5.0.0
         */
        CanvasMeshRenderer: {
            get()
            {
                deprecation('5.0.0', 'PIXI.mesh.CanvasMeshRenderer has moved to PIXI.CanvasMeshRenderer');

                return PIXI.CanvasMeshRenderer;
            },
        },
        /**
         * @class PIXI.mesh.MeshRenderer
         * @see PIXI.MeshRenderer
         * @deprecated since 5.0.0
         */
        MeshRenderer: {
            get()
            {
                deprecation('5.0.0', 'PIXI.mesh.MeshRenderer has moved to PIXI.MeshRenderer');

                return PIXI.MeshRenderer;
            },
        },
    });

    /*
     * This namespace has been removed and items have been moved to
     * the top-level `PIXI` object.
     * @namespace PIXI.particles
     * @deprecated since 5.0.0
     */
    PIXI.particles = {};

    Object.defineProperties(PIXI.particles, {
        /**
         * @class PIXI.particles.ParticleContainer
         * @deprecated since 5.0.0
         * @see PIXI.ParticleContainer
         */
        ParticleContainer: {
            get()
            {
                deprecation('5.0.0', 'PIXI.particles.ParticleContainer has moved to PIXI.ParticleContainer');

                return PIXI.ParticleContainer;
            },
        },
        /**
         * @class PIXI.particles.ParticleRenderer
         * @deprecated since 5.0.0
         * @see PIXI.ParticleRenderer
         */
        ParticleRenderer: {
            get()
            {
                deprecation('5.0.0', 'PIXI.particles.ParticleRenderer has moved to PIXI.ParticleRenderer');

                return PIXI.ParticleRenderer;
            },
        },
    });

    /*
     * This namespace has been removed and items have been moved to
     * the top-level `PIXI` object.
     * @namespace PIXI.ticker
     * @deprecated since 5.0.0
     */
    PIXI.ticker = {};

    Object.defineProperties(PIXI.ticker, {
        /**
         * @class PIXI.ticker.Ticker
         * @deprecated since 5.0.0
         * @see PIXI.Ticker
         */
        Ticker: {
            get()
            {
                deprecation('5.0.0', 'PIXI.ticker.Ticker has moved to PIXI.Ticker');

                return PIXI.Ticker;
            },
        },
        /**
         * @name PIXI.ticker.shared
         * @type {PIXI.Ticker}
         * @deprecated since 5.0.0
         * @see PIXI.Ticker.shared
         */
        shared: {
            get()
            {
                deprecation('5.0.0', 'PIXI.ticker.shared has moved to PIXI.Ticker.shared');

                return PIXI.Ticker.shared;
            },
        },
    });

    /**
     * All classes on this namespace have moved to the high-level `PIXI` object.
     * @namespace PIXI.loaders
     * @deprecated since 5.0.0
     */
    PIXI.loaders = {};

    Object.defineProperties(PIXI.loaders, {
        /**
         * @class PIXI.loaders.Loader
         * @see PIXI.Loader
         * @deprecated since 5.0.0
         */
        Loader: {
            get()
            {
                deprecation('5.0.0', 'PIXI.loaders.Loader has moved to PIXI.Loader');

                return PIXI.Loader;
            },
        },
        /**
         * @class PIXI.loaders.Resource
         * @see PIXI.LoaderResource
         * @deprecated since 5.0.0
         */
        Resource: {
            get()
            {
                deprecation('5.0.0', 'PIXI.loaders.Resource has moved to PIXI.LoaderResource');

                return PIXI.LoaderResource;
            },
        },
        /**
         * @function PIXI.loaders.bitmapFontParser
         * @see PIXI.BitmapFontLoader.use
         * @deprecated since 5.0.0
         */
        bitmapFontParser: {
            get()
            {
                deprecation('5.0.0', 'PIXI.loaders.bitmapFontParser has moved to PIXI.BitmapFontLoader.use');

                return PIXI.BitmapFontLoader.use;
            },
        },
        /**
         * @function PIXI.loaders.parseBitmapFontData
         * @see PIXI.BitmapFontLoader.parse
         * @deprecated since 5.0.0
         */
        parseBitmapFontData: {
            get()
            {
                deprecation('5.0.0', 'PIXI.loaders.parseBitmapFontData has moved to PIXI.BitmapFontLoader.parse');

                return PIXI.BitmapFontLoader.parse;
            },
        },
        /**
         * @function PIXI.loaders.spritesheetParser
         * @see PIXI.SpritesheetLoader.use
         * @deprecated since 5.0.0
         */
        spritesheetParser: {
            get()
            {
                deprecation('5.0.0', 'PIXI.loaders.spritesheetParser has moved to PIXI.SpritesheetLoader.use');

                return PIXI.SpritesheetLoader.use;
            },
        },
        /**
         * @function PIXI.loaders.getResourcePath
         * @see PIXI.SpritesheetLoader.getResourcePath
         * @deprecated since 5.0.0
         */
        getResourcePath: {
            get()
            {
                deprecation('5.0.0', 'PIXI.loaders.getResourcePath has moved to PIXI.SpritesheetLoader.getResourcePath');

                return PIXI.SpritesheetLoader.getResourcePath;
            },
        },
    });

    /**
     * @function PIXI.loaders.Loader.addPixiMiddleware
     * @see PIXI.Loader.registerPlugin
     * @deprecated since 5.0.0
     * @param {function} middleware
     */
    PIXI.Loader.addPixiMiddleware = function addPixiMiddleware(middleware)
    {
        deprecation('5.0.0', 'PIXI.loaders.Loader.addPixiMiddleware is deprecated, use PIXI.loaders.Loader.registerPlugin');

        return PIXI.loaders.Loader.registerPlugin({ use: middleware() });
    };

    /**
     * @class PIXI.extract.WebGLExtract
     * @deprecated since 5.0.0
     * @see PIXI.extract.Prepare
     */
    Object.defineProperty(PIXI.extract, 'WebGLExtract', {
        get()
        {
            deprecation('5.0.0', 'PIXI.extract.WebGLExtract has moved to PIXI.extract.Extract');

            return PIXI.extract.Extract;
        },
    });

    /**
     * @class PIXI.prepare.WebGLPrepare
     * @deprecated since 5.0.0
     * @see PIXI.prepare.Prepare
     */
    Object.defineProperty(PIXI.prepare, 'WebGLPrepare', {
        get()
        {
            deprecation('5.0.0', 'PIXI.prepare.WebGLPrepare has moved to PIXI.prepare.Prepare');

            return PIXI.prepare.Prepare;
        },
    });

    /**
     * @method PIXI.Container#_renderWebGL
     * @private
     * @deprecated since 5.0.0
     * @see PIXI.Container#render
     * @param {PIXI.Renderer} renderer Instance of renderer
     */
    PIXI.Container.prototype._renderWebGL = function _renderWebGL(renderer)
    {
        deprecation('5.0.0', 'PIXI.Container#_renderWebGL has moved to PIXI.Container#_render');

        this._render(renderer);
    };

    /**
     * @method PIXI.Container#renderWebGL
     * @deprecated since 5.0.0
     * @see PIXI.Container#render
     * @param {PIXI.Renderer} renderer Instance of renderer
     */
    PIXI.Container.prototype.renderWebGL = function renderWebGL(renderer)
    {
        deprecation('5.0.0', 'PIXI.Container#renderWebGL has moved to PIXI.Container#render');

        this.render(renderer);
    };

    /**
     * @method PIXI.DisplayObject#renderWebGL
     * @deprecated since 5.0.0
     * @see PIXI.DisplayObject#render
     * @param {PIXI.Renderer} renderer Instance of renderer
     */
    PIXI.DisplayObject.prototype.renderWebGL = function renderWebGL(renderer)
    {
        deprecation('5.0.0', 'PIXI.DisplayObject#renderWebGL has moved to PIXI.DisplayObject#render');

        this.render(renderer);
    };

    /**
     * @method PIXI.Container#renderAdvancedWebGL
     * @deprecated since 5.0.0
     * @see PIXI.Container#renderAdvanced
     * @param {PIXI.Renderer} renderer Instance of renderer
     */
    PIXI.Container.prototype.renderAdvancedWebGL = function renderAdvancedWebGL(renderer)
    {
        deprecation('5.0.0', 'PIXI.Container#renderAdvancedWebGL has moved to PIXI.Container#renderAdvanced');

        this.renderAdvanced(renderer);
    };

    Object.defineProperties(PIXI.settings, {
        /**
         * Default transform type.
         *
         * @static
         * @deprecated since 5.0.0
         * @memberof PIXI.settings
         * @type {PIXI.TRANSFORM_MODE}
         * @default PIXI.TRANSFORM_MODE.STATIC
         */
        TRANSFORM_MODE: {
            get()
            {
                deprecation('5.0.0', 'PIXI.settings.TRANSFORM_MODE has been removed.');

                return 0;
            },
            set()
            {
                deprecation('5.0.0', 'PIXI.settings.TRANSFORM_MODE has been removed.');
            },
        },
    });

    const { BaseTexture } = PIXI;

    /**
     * @method fromImage
     * @static
     * @memberof PIXI.BaseTexture
     * @deprecated since 5.0.0
     * @see PIXI.BaseTexture.from
     */
    BaseTexture.fromImage = function fromImage(canvas, crossorigin, scaleMode, scale)
    {
        deprecation('5.0.0', 'PIXI.BaseTexture.fromImage has been replaced with PIXI.BaseTexture.from');

        const resourceOptions = { scale, crossorigin };

        return BaseTexture.from(canvas, { scaleMode, resourceOptions });
    };

    /**
     * @method fromCanvas
     * @static
     * @memberof PIXI.BaseTexture
     * @deprecated since 5.0.0
     * @see PIXI.BaseTexture.from
     */
    BaseTexture.fromCanvas = function fromCanvas(canvas, scaleMode)
    {
        deprecation('5.0.0', 'PIXI.BaseTexture.fromCanvas has been replaced with PIXI.BaseTexture.from');

        return BaseTexture.from(canvas, { scaleMode });
    };

    /**
     * @method fromSVG
     * @static
     * @memberof PIXI.BaseTexture
     * @deprecated since 5.0.0
     * @see PIXI.BaseTexture.from
     */
    BaseTexture.fromSVG = function fromSVG(canvas, crossorigin, scaleMode, scale)
    {
        deprecation('5.0.0', 'PIXI.BaseTexture.fromSVG has been replaced with PIXI.BaseTexture.from');

        const resourceOptions = { scale, crossorigin };

        return BaseTexture.from(canvas, { scaleMode, resourceOptions });
    };

    /**
     * @method PIXI.Point#copy
     * @deprecated since 5.0.0
     * @see PIXI.Point#copyFrom
     */
    PIXI.Point.prototype.copy = function copy(p)
    {
        deprecation('5.0.0', 'PIXI.Point.copy has been replaced with PIXI.Point#copyFrom');

        return this.copyFrom(p);
    };

    /**
     * @method PIXI.ObservablePoint#copy
     * @deprecated since 5.0.0
     * @see PIXI.ObservablePoint#copyFrom
     */
    PIXI.ObservablePoint.prototype.copy = function copy(p)
    {
        deprecation('5.0.0', 'PIXI.ObservablePoint.copy has been replaced with PIXI.ObservablePoint#copyFrom');

        return this.copyFrom(p);
    };

    /**
     * @method PIXI.Rectangle#copy
     * @deprecated since 5.0.0
     * @see PIXI.Rectangle#copyFrom
     */
    PIXI.Rectangle.prototype.copy = function copy(p)
    {
        deprecation('5.0.0', 'PIXI.Rectangle.copy has been replaced with PIXI.Rectangle#copyFrom');

        return this.copyFrom(p);
    };

    /**
     * @method PIXI.Matrix#copy
     * @deprecated since 5.0.0
     * @see PIXI.Matrix#copyTo
     */
    PIXI.Matrix.prototype.copy = function copy(p)
    {
        deprecation('5.0.0', 'PIXI.Matrix.copy has been replaced with PIXI.Matrix#copyTo');

        return this.copyTo(p);
    };

    Object.assign(PIXI.systems.FilterSystem.prototype, {
        /**
         * @method PIXI.FilterManager#getRenderTarget
         * @deprecated since 5.0.0
         * @see PIXI.systems.FilterSystem#getFilterTexture
         */
        getRenderTarget(clear, resolution)
        {
            deprecation('5.0.0', 'FilterManager#getRenderTarget has been replaced with FilterSystem#getFilterTexture');

            return this.getFilterTexture(resolution);
        },

        /**
         * @method PIXI.FilterManager#returnRenderTarget
         * @deprecated since 5.0.0
         * @see PIXI.systems.FilterSystem#returnFilterTexture
         */
        returnRenderTarget(renderTexture)
        {
            deprecation('5.0.0', 'FilterManager#returnRenderTarget has been replaced with FilterSystem#returnFilterTexture');

            this.returnFilterTexture(renderTexture);
        },
    });

    Object.defineProperties(PIXI.RenderTexture.prototype, {
        /**
         * @name PIXI.RenderTexture#sourceFrame
         * @type {PIXI.Rectangle}
         * @deprecated since 5.0.0
         * @readonly
         */
        sourceFrame: {
            get()
            {
                deprecation('5.0.0', 'PIXI.RenderTexture#sourceFrame has been removed');

                return this.filterFrame;
            },
        },
        /**
         * @name PIXI.RenderTexture#size
         * @type {PIXI.Rectangle}
         * @deprecated since 5.0.0
         * @readonly
         */
        size: {
            get()
            {
                deprecation('5.0.0', 'PIXI.RenderTexture#size has been removed');

                return this._frame;
            },
        },
    });

    /**
     * @class BlurXFilter
     * @memberof PIXI.filters
     * @deprecated since 5.0.0
     * @see PIXI.filters.BlurFilterPass
     */
    class BlurXFilter extends PIXI.filters.BlurFilterPass
    {
        constructor(strength, quality, resolution, kernelSize)
        {
            deprecation('5.0.0', 'PIXI.filters.BlurXFilter is deprecated, use PIXI.filters.BlurFilterPass');

            super(true, strength, quality, resolution, kernelSize);
        }
    }

    /**
     * @class BlurYFilter
     * @memberof PIXI.filters
     * @deprecated since 5.0.0
     * @see PIXI.filters.BlurFilterPass
     */
    class BlurYFilter extends PIXI.filters.BlurFilterPass
    {
        constructor(strength, quality, resolution, kernelSize)
        {
            deprecation('5.0.0', 'PIXI.filters.BlurYFilter is deprecated, use PIXI.filters.BlurFilterPass');

            super(false, strength, quality, resolution, kernelSize);
        }
    }

    Object.assign(PIXI.filters, {
        BlurXFilter,
        BlurYFilter,
    });

    const { Sprite, Texture } = PIXI;

    // Use these to deprecate all the Sprite from* methods
    function spriteFrom(name, source, crossorigin, scaleMode)
    {
        deprecation('5.0.0', `PIXI.Sprite.${name} is deprecated, use PIXI.Sprite.from`);

        return Sprite.from(source, {
            resourceOptions: {
                scale: scaleMode,
                crossorigin,
            },
        });
    }

    /**
     * @deprecated since 5.0.0
     * @see PIXI.Sprite.from
     * @method PIXI.Sprite.fromImage
     * @return {PIXI.Sprite}
     */
    Sprite.fromImage = spriteFrom.bind(null, 'fromImage');

    /**
     * @deprecated since 5.0.0
     * @method PIXI.Sprite.fromSVG
     * @see PIXI.Sprite.from
     * @return {PIXI.Sprite}
     */
    Sprite.fromSVG = spriteFrom.bind(null, 'fromSVG');

    /**
     * @deprecated since 5.0.0
     * @method PIXI.Sprite.fromCanvas
     * @see PIXI.Sprite.from
     * @return {PIXI.Sprite}
     */
    Sprite.fromCanvas = spriteFrom.bind(null, 'fromCanvas');

    /**
     * @deprecated since 5.0.0
     * @method PIXI.Sprite.fromVideo
     * @see PIXI.Sprite.from
     * @return {PIXI.Sprite}
     */
    Sprite.fromVideo = spriteFrom.bind(null, 'fromVideo');

    /**
     * @deprecated since 5.0.0
     * @method PIXI.Sprite.fromFrame
     * @see PIXI.Sprite.from
     * @return {PIXI.Sprite}
     */
    Sprite.fromFrame = spriteFrom.bind(null, 'fromFrame');

    // Use these to deprecate all the Texture from* methods
    function textureFrom(name, source, crossorigin, scaleMode)
    {
        deprecation('5.0.0', `PIXI.Texture.${name} is deprecated, use PIXI.Texture.from`);

        return Texture.from(source, {
            resourceOptions: {
                scale: scaleMode,
                crossorigin,
            },
        });
    }

    /**
     * @deprecated since 5.0.0
     * @method PIXI.Texture.fromImage
     * @see PIXI.Texture.from
     * @return {PIXI.Texture}
     */
    Texture.fromImage = textureFrom.bind(null, 'fromImage');

    /**
     * @deprecated since 5.0.0
     * @method PIXI.Texture.fromSVG
     * @see PIXI.Texture.from
     * @return {PIXI.Texture}
     */
    Texture.fromSVG = textureFrom.bind(null, 'fromSVG');

    /**
     * @deprecated since 5.0.0
     * @method PIXI.Texture.fromCanvas
     * @see PIXI.Texture.from
     * @return {PIXI.Texture}
     */
    Texture.fromCanvas = textureFrom.bind(null, 'fromCanvas');

    /**
     * @deprecated since 5.0.0
     * @method PIXI.Texture.fromVideo
     * @see PIXI.Texture.from
     * @return {PIXI.Texture}
     */
    Texture.fromVideo = textureFrom.bind(null, 'fromVideo');

    /**
     * @deprecated since 5.0.0
     * @method PIXI.Texture.fromFrame
     * @see PIXI.Texture.from
     * @return {PIXI.Texture}
     */
    Texture.fromFrame = textureFrom.bind(null, 'fromFrame');

    /**
     * @deprecated since 5.0.0
     * @member {boolean} PIXI.AbstractRenderer#autoResize
     * @see PIXI.AbstractRenderer#autoDensity
     */
    Object.defineProperty(PIXI.AbstractRenderer.prototype, 'autoResize', {
        get()
        {
            deprecation('5.0.0', 'PIXI.AbstractRenderer autoResize is deprecated, use autoDensity');

            return this.autoDensity;
        },
        set(value)
        {
            deprecation('5.0.0', 'PIXI.AbstractRenderer autoResize is deprecated, use autoDensity');

            this.autoDensity = value;
        },
    });
}<|MERGE_RESOLUTION|>--- conflicted
+++ resolved
@@ -222,11 +222,7 @@
         Mesh: {
             get()
             {
-<<<<<<< HEAD
-                deprecation('5.0.0', 'PIXI.mesh.Mesh has moved to PIXI.SimpleMesh');
-=======
-                warn('PIXI.mesh.Mesh has moved to PIXI.Mesh2d');
->>>>>>> fecda18e
+                deprecation('5.0.0', 'PIXI.mesh.Mesh has moved to PIXI.Mesh2d');
 
                 return PIXI.Mesh2d;
             },
@@ -252,11 +248,7 @@
         Plane: {
             get()
             {
-<<<<<<< HEAD
-                deprecation('5.0.0', 'PIXI.mesh.Plane has moved to PIXI.SimplePlane');
-=======
-                warn('PIXI.mesh.Plane has moved to PIXI.Plane');
->>>>>>> fecda18e
+                deprecation('5.0.0', 'PIXI.mesh.Plane has moved to PIXI.Plane');
 
                 return PIXI.Plane;
             },
@@ -269,11 +261,7 @@
         Rope: {
             get()
             {
-<<<<<<< HEAD
-                deprecation('5.0.0', 'PIXI.mesh.Rope has moved to PIXI.SimpleRope');
-=======
-                warn('PIXI.mesh.Rope has moved to PIXI.Rope');
->>>>>>> fecda18e
+                deprecation('5.0.0', 'PIXI.mesh.Rope has moved to PIXI.Rope');
 
                 return PIXI.Rope;
             },
@@ -286,7 +274,7 @@
         RawMesh: {
             get()
             {
-                warn('PIXI.mesh.RawMesh has moved to PIXI.Mesh');
+                deprecation('5.0.0', 'PIXI.mesh.RawMesh has moved to PIXI.Mesh');
 
                 return PIXI.Mesh;
             },
