// provide method to give a stack track for warnings
// useful for tracking-down where deprecated methods/properties/classes
// are being used within the code
function warn(msg)
{
    /* eslint-disable no-console */
    let stack = new Error().stack;

    // Handle IE < 10 and Safari < 6
    if (typeof stack === 'undefined')
    {
        console.warn('Deprecation Warning: ', msg);
    }
    else
    {
        // chop off the stack trace which includes pixi.js internal calls
        stack = stack.split('\n').splice(3).join('\n');

        if (console.groupCollapsed)
        {
            console.groupCollapsed(
                '%cDeprecation Warning: %c%s',
                'color:#614108;background:#fffbe6',
                'font-weight:normal;color:#614108;background:#fffbe6',
                msg
            );
            console.warn(stack);
            console.groupEnd();
        }
        else
        {
            console.warn('Deprecation Warning: ', msg);
            console.warn(stack);
        }
    }
    /* eslint-enable no-console */
}

export default function deprecated(PIXI)
{
    Object.defineProperties(PIXI, {
        /**
         * @constant
         * @name SVG_SIZE
         * @memberof PIXI
         * @see PIXI.SVGResource.SVG_SIZE
         * @deprecated since 5.0.0
         */
        SVG_SIZE: {
            get()
            {
                warn('PIXI.utils.SVG_SIZE has moved to PIXI.SVGResource.SVG_SIZE');

                return PIXI.SVGResource.SVG_SIZE;
            },
        },
<<<<<<< HEAD
    },

    /**
     * @class PIXI.TransformStatic
     * @deprecated since 5.0.0
     * @see PIXI.Transform
     */
    TransformStatic: {
        get()
        {
            warn('PIXI.TransformStatic has been removed, use PIXI.Transform');

            return PIXI.Transform;
        },
    },

    /**
     * @class PIXI.TransformBase
     * @deprecated since 5.0.0
     * @see PIXI.Transform
     */
    TransformBase: {
        get()
        {
            warn('PIXI.TransformBase has been removed, use PIXI.Transform');

            return PIXI.Transform;
        },
    },

    /**
     * Constants that specify the transform type.
     *
     * @static
     * @constant
     * @name TRANSFORM_MODE
     * @memberof PIXI
     * @type {object}
     * @deprecated since 5.0.0
     * @property {number} STATIC
     * @property {number} DYNAMIC
     */
    TRANSFORM_MODE: {
        get()
        {
            warn('PIXI.TRANSFORM_MODE has been removed');

            return { STATIC: 0, DYNAMIC: 1 };
        },
    },
});

/**
 * This namespace has been removed. All classes previous nested
 * under this namespace have been moved to the top-level `PIXI` object.
 * @namespace PIXI.extras
 * @deprecated since 5.0.0
 */
PIXI.extras = {};

Object.defineProperties(PIXI.extras, {
    /**
     * @class PIXI.extras.TilingSprite
     * @see PIXI.TilingSprite
     * @deprecated since 5.0.0
     */
    TilingSprite: {
        get()
        {
            warn('PIXI.extras.TilingSprite has moved to PIXI.TilingSprite');
=======
>>>>>>> c7a9bbdd

        /**
         * @class PIXI.WebGLRenderer
         * @see PIXI.Renderer
         * @deprecated since 5.0.0
         */
        WebGLRenderer: {
            get()
            {
                warn('PIXI.WebGLRenderer has moved to PIXI.Renderer');

                return PIXI.Renderer;
            },
        },

        /**
         * @class PIXI.CanvasRenderTarget
         * @see PIXI.utils.CanvasRenderTarget
         * @deprecated since 5.0.0
         */
        CanvasRenderTarget: {
            get()
            {
                warn('PIXI.CanvasRenderTarget has moved to PIXI.utils.CanvasRenderTarget');

                return PIXI.utils.CanvasRenderTarget;
            },
        },
    });

    /**
     * This namespace has been removed. All classes previous nested
     * under this namespace have been moved to the top-level `PIXI` object.
     * @namespace PIXI.extras
     * @deprecated since 5.0.0
     */
    PIXI.extras = {};

    Object.defineProperties(PIXI.extras, {
        /**
         * @class PIXI.extras.TilingSprite
         * @see PIXI.TilingSprite
         * @deprecated since 5.0.0
         */
        TilingSprite: {
            get()
            {
                warn('PIXI.extras.TilingSprite has moved to PIXI.TilingSprite');

                return PIXI.TilingSprite;
            },
        },
        /**
         * @class PIXI.extras.TilingSpriteRenderer
         * @see PIXI.TilingSpriteRenderer
         * @deprecated since 5.0.0
         */
        TilingSpriteRenderer: {
            get()
            {
                warn('PIXI.extras.TilingSpriteRenderer has moved to PIXI.TilingSpriteRenderer');

                return PIXI.TilingSpriteRenderer;
            },
        },
        /**
         * @class PIXI.extras.AnimatedSprite
         * @see PIXI.AnimatedSprite
         * @deprecated since 5.0.0
         */
        AnimatedSprite: {
            get()
            {
                warn('PIXI.extras.AnimatedSprite has moved to PIXI.AnimatedSprite');

                return PIXI.AnimatedSprite;
            },
        },
        /**
         * @class PIXI.extras.BitmapText
         * @see PIXI.BitmapText
         * @deprecated since 5.0.0
         */
        BitmapText: {
            get()
            {
                warn('PIXI.extras.BitmapText has moved to PIXI.BitmapText');

                return PIXI.BitmapText;
            },
        },
    });

    Object.defineProperties(PIXI.utils, {
        /**
         * @function PIXI.utils.getSvgSize
         * @see PIXI.SVGResource.getSize
         * @deprecated since 5.0.0
         */
        getSvgSize: {
            get()
            {
                warn('PIXI.utils.getSvgSize has moved to PIXI.SVGResource.getSize');

                return PIXI.SVGResource.getSize;
            },
        },
    });

    /**
     * All classes on this namespace have moved to the high-level `PIXI` object.
     * @namespace PIXI.mesh
     * @deprecated since 5.0.0
     */
    PIXI.mesh = {};

    Object.defineProperties(PIXI.mesh, {
        /**
         * @class PIXI.mesh.Mesh
         * @see PIXI.Mesh
         * @deprecated since 5.0.0
         */
        Mesh: {
            get()
            {
                warn('PIXI.mesh.Mesh has moved to PIXI.Mesh');

                return PIXI.Mesh;
            },
        },
        /**
         * @class PIXI.mesh.NineSlicePlane
         * @see PIXI.NineSlicePlane
         * @deprecated since 5.0.0
         */
        NineSlicePlane: {
            get()
            {
                warn('PIXI.mesh.NineSlicePlane has moved to PIXI.NineSlicePlane');

                return PIXI.NineSlicePlane;
            },
        },
        /**
         * @class PIXI.mesh.Plane
         * @see PIXI.Plane
         * @deprecated since 5.0.0
         */
        Plane: {
            get()
            {
                warn('PIXI.mesh.Plane has moved to PIXI.Plane');

                return PIXI.Plane;
            },
        },
        /**
         * @class PIXI.mesh.Rope
         * @see PIXI.Rope
         * @deprecated since 5.0.0
         */
        Rope: {
            get()
            {
                warn('PIXI.mesh.Rope has moved to PIXI.Rope');

                return PIXI.Rope;
            },
        },
        /**
         * @class PIXI.mesh.RawMesh
         * @see PIXI.RawMesh
         * @deprecated since 5.0.0
         */
        RawMesh: {
            get()
            {
                warn('PIXI.mesh.RawMesh has moved to PIXI.RawMesh');

                return PIXI.RawMesh;
            },
        },
        /**
         * @class PIXI.mesh.CanvasMeshRenderer
         * @see PIXI.CanvasMeshRenderer
         * @deprecated since 5.0.0
         */
        CanvasMeshRenderer: {
            get()
            {
                warn('PIXI.mesh.CanvasMeshRenderer has moved to PIXI.CanvasMeshRenderer');

                return PIXI.CanvasMeshRenderer;
            },
        },
        /**
         * @class PIXI.mesh.MeshRenderer
         * @see PIXI.MeshRenderer
         * @deprecated since 5.0.0
         */
        MeshRenderer: {
            get()
            {
                warn('PIXI.mesh.MeshRenderer has moved to PIXI.MeshRenderer');

                return PIXI.MeshRenderer;
            },
        },
    });

    /*
     * This namespace has been removed and items have been moved to
     * the top-level `PIXI` object.
     * @namespace PIXI.ticker
     * @deprecated since 5.0.0
     */
    PIXI.ticker = {};

    Object.defineProperties(PIXI.ticker, {
        /**
         * @class PIXI.ticker.Ticker
         * @deprecated since 5.0.0
         * @see PIXI.Ticker
         */
        Ticker: {
            get()
            {
                warn('PIXI.ticker.Ticker has moved to PIXI.Ticker');

                return PIXI.Ticker;
            },
        },
        /**
         * @name PIXI.ticker.shared
         * @type {PIXI.Ticker}
         * @deprecated since 5.0.0
         * @see PIXI.Ticker.shared
         */
        shared: {
            get()
            {
                warn('PIXI.ticker.shared has moved to PIXI.Ticker.shared');

                return PIXI.Ticker.shared;
            },
        },
    });

    Object.defineProperties(PIXI.loaders.Loader, {
        /**
         * @function PIXI.loaders.Loader.addPixiMiddleware
         * @see PIXI.loaders.Loader.useMiddleware
         * @deprecated since 5.0.0
         */
        addPixiMiddleware: {
            get()
            {
                warn('PIXI.loaders.Loader.addPixiMiddleware has moved to PIXI.loaders.Loader.useMiddleware');

                return PIXI.loaders.Loader.useMiddleware;
            },
        },
    });

    Object.defineProperties(PIXI.loaders, {
        /**
         * @function PIXI.loaders.bitmapFontParser
         * @see PIXI.BitmapFontLoader.middleware
         * @deprecated since 5.0.0
         */
        bitmapFontParser: {
            get()
            {
                warn('PIXI.loaders.bitmapFontParser has moved to PIXI.BitmapFontLoader.middleware');

                return PIXI.BitmapFontLoader.middleware;
            },
        },
        /**
         * @function PIXI.loaders.parseBitmapFontData
         * @see PIXI.BitmapFontLoader.parse
         * @deprecated since 5.0.0
         */
        parseBitmapFontData: {
            get()
            {
                warn('PIXI.loaders.parseBitmapFontData has moved to PIXI.BitmapFontLoader.parse');

                return PIXI.BitmapFontLoader.parse;
            },
        },
        /**
         * @function PIXI.loaders.spritesheetParser
         * @see PIXI.SpritesheetLoader.middleware
         * @deprecated since 5.0.0
         */
        spritesheetParser: {
            get()
            {
                warn('PIXI.loaders.spritesheetParser has moved to PIXI.SpritesheetLoader.middleware');

                return PIXI.SpritesheetLoader.middleware;
            },
        },
        /**
         * @function PIXI.loaders.getResourcePath
         * @see PIXI.SpritesheetLoader.getResourcePath
         * @deprecated since 5.0.0
         */
        getResourcePath: {
            get()
            {
                warn('PIXI.loaders.getResourcePath has moved to PIXI.SpritesheetLoader.getResourcePath');

                return PIXI.SpritesheetLoader.getResourcePath;
            },
        },
    });

    /**
     * @class PIXI.extract.WebGLExtract
     * @deprecated since 5.0.0
     * @see PIXI.extract.Prepare
     */
    Object.defineProperty(PIXI.extract, 'WebGLExtract', {
        get()
        {
            warn('PIXI.extract.WebGLExtract has moved to PIXI.extract.Extract');

            return PIXI.extract.Extract;
        },
    });

    /**
     * @class PIXI.prepare.WebGLPrepare
     * @deprecated since 5.0.0
     * @see PIXI.prepare.Prepare
     */
    Object.defineProperty(PIXI.prepare, 'WebGLPrepare', {
        get()
        {
            warn('PIXI.prepare.WebGLPrepare has moved to PIXI.prepare.Prepare');

            return PIXI.prepare.Prepare;
        },
    });

    /**
     * @method PIXI.Container#_renderWebGL
     * @private
     * @deprecated since 5.0.0
     * @see PIXI.Container#render
     * @param {PIXI.Renderer} renderer Instance of renderer
     */
    PIXI.Container.prototype._renderWebGL = function _renderWebGL(renderer)
    {
        warn('PIXI.Container#_renderWebGL has moved to PIXI.Container#_render');

        this._render(renderer);
    };

    /**
     * @method PIXI.Container#renderWebGL
     * @deprecated since 5.0.0
     * @see PIXI.Container#render
     * @param {PIXI.Renderer} renderer Instance of renderer
     */
    PIXI.Container.prototype.renderWebGL = function renderWebGL(renderer)
    {
        warn('PIXI.Container#renderWebGL has moved to PIXI.Container#render');

        this.render(renderer);
    };

    /**
     * @method PIXI.DisplayObject#renderWebGL
     * @deprecated since 5.0.0
     * @see PIXI.DisplayObject#render
     * @param {PIXI.Renderer} renderer Instance of renderer
     */
    PIXI.DisplayObject.prototype.renderWebGL = function renderWebGL(renderer)
    {
        warn('PIXI.DisplayObject#renderWebGL has moved to PIXI.DisplayObject#render');

        this.render(renderer);
    };

    /**
     * @method PIXI.Container#renderAdvancedWebGL
     * @deprecated since 5.0.0
     * @see PIXI.Container#renderAdvanced
     * @param {PIXI.Renderer} renderer Instance of renderer
     */
    PIXI.Container.prototype.renderAdvancedWebGL = function renderAdvancedWebGL(renderer)
    {
        warn('PIXI.Container#renderAdvancedWebGL has moved to PIXI.Container#renderAdvanced');

<<<<<<< HEAD
            return PIXI.SpritesheetLoader.getResourcePath;
        },
    },
});

Object.defineProperties(PIXI.settings, {
    /**
     * Default transform type.
     *
     * @static
     * @deprecated since 5.0.0
     * @memberof PIXI.settings
     * @type {PIXI.TRANSFORM_MODE}
     * @default PIXI.TRANSFORM_MODE.STATIC
     */
    TRANSFORM_MODE: {
        get()
        {
            warn('PIXI.settings.TRANSFORM_MODE has been removed.');

            return 0;
        },
        set()
        {
            warn('PIXI.settings.TRANSFORM_MODE has been removed.');
        },
    },
});
=======
        this.renderAdvanced(renderer);
    };
}
>>>>>>> c7a9bbdd
<|MERGE_RESOLUTION|>--- conflicted
+++ resolved
@@ -54,79 +54,79 @@
                 return PIXI.SVGResource.SVG_SIZE;
             },
         },
-<<<<<<< HEAD
-    },
-
-    /**
-     * @class PIXI.TransformStatic
-     * @deprecated since 5.0.0
-     * @see PIXI.Transform
-     */
-    TransformStatic: {
-        get()
-        {
-            warn('PIXI.TransformStatic has been removed, use PIXI.Transform');
-
-            return PIXI.Transform;
-        },
-    },
-
-    /**
-     * @class PIXI.TransformBase
-     * @deprecated since 5.0.0
-     * @see PIXI.Transform
-     */
-    TransformBase: {
-        get()
-        {
-            warn('PIXI.TransformBase has been removed, use PIXI.Transform');
-
-            return PIXI.Transform;
-        },
-    },
-
-    /**
-     * Constants that specify the transform type.
-     *
-     * @static
-     * @constant
-     * @name TRANSFORM_MODE
-     * @memberof PIXI
-     * @type {object}
-     * @deprecated since 5.0.0
-     * @property {number} STATIC
-     * @property {number} DYNAMIC
-     */
-    TRANSFORM_MODE: {
-        get()
-        {
-            warn('PIXI.TRANSFORM_MODE has been removed');
-
-            return { STATIC: 0, DYNAMIC: 1 };
-        },
-    },
-});
-
-/**
- * This namespace has been removed. All classes previous nested
- * under this namespace have been moved to the top-level `PIXI` object.
- * @namespace PIXI.extras
- * @deprecated since 5.0.0
- */
-PIXI.extras = {};
-
-Object.defineProperties(PIXI.extras, {
-    /**
-     * @class PIXI.extras.TilingSprite
-     * @see PIXI.TilingSprite
-     * @deprecated since 5.0.0
-     */
-    TilingSprite: {
-        get()
-        {
-            warn('PIXI.extras.TilingSprite has moved to PIXI.TilingSprite');
-=======
->>>>>>> c7a9bbdd
+
+        /**
+         * @class PIXI.TransformStatic
+         * @deprecated since 5.0.0
+         * @see PIXI.Transform
+         */
+        TransformStatic: {
+            get()
+            {
+                warn('PIXI.TransformStatic has been removed, use PIXI.Transform');
+
+                return PIXI.Transform;
+            },
+        },
+
+        /**
+         * @class PIXI.TransformBase
+         * @deprecated since 5.0.0
+         * @see PIXI.Transform
+         */
+        TransformBase: {
+            get()
+            {
+                warn('PIXI.TransformBase has been removed, use PIXI.Transform');
+
+                return PIXI.Transform;
+            },
+        },
+
+        /**
+         * Constants that specify the transform type.
+         *
+         * @static
+         * @constant
+         * @name TRANSFORM_MODE
+         * @memberof PIXI
+         * @type {object}
+         * @deprecated since 5.0.0
+         * @property {number} STATIC
+         * @property {number} DYNAMIC
+         */
+        TRANSFORM_MODE: {
+            get()
+            {
+                warn('PIXI.TRANSFORM_MODE has been removed');
+
+                return { STATIC: 0, DYNAMIC: 1 };
+            },
+        },
+    });
+
+    /**
+     * This namespace has been removed. All classes previous nested
+     * under this namespace have been moved to the top-level `PIXI` object.
+     * @namespace PIXI.extras
+     * @deprecated since 5.0.0
+     */
+    PIXI.extras = {};
+
+    Object.defineProperties(PIXI.extras, {
+        /**
+         * @class PIXI.extras.TilingSprite
+         * @see PIXI.TilingSprite
+         * @deprecated since 5.0.0
+         */
+        TilingSprite: {
+            get()
+            {
+                warn('PIXI.extras.TilingSprite has moved to PIXI.TilingSprite');
+
+                return PIXI.TilingSprite;
+            },
+        },
 
         /**
          * @class PIXI.WebGLRenderer
@@ -524,37 +524,30 @@
     {
         warn('PIXI.Container#renderAdvancedWebGL has moved to PIXI.Container#renderAdvanced');
 
-<<<<<<< HEAD
-            return PIXI.SpritesheetLoader.getResourcePath;
-        },
-    },
-});
-
-Object.defineProperties(PIXI.settings, {
-    /**
-     * Default transform type.
-     *
-     * @static
-     * @deprecated since 5.0.0
-     * @memberof PIXI.settings
-     * @type {PIXI.TRANSFORM_MODE}
-     * @default PIXI.TRANSFORM_MODE.STATIC
-     */
-    TRANSFORM_MODE: {
-        get()
-        {
-            warn('PIXI.settings.TRANSFORM_MODE has been removed.');
-
-            return 0;
-        },
-        set()
-        {
-            warn('PIXI.settings.TRANSFORM_MODE has been removed.');
-        },
-    },
-});
-=======
         this.renderAdvanced(renderer);
     };
+
+    Object.defineProperties(PIXI.settings, {
+        /**
+         * Default transform type.
+         *
+         * @static
+         * @deprecated since 5.0.0
+         * @memberof PIXI.settings
+         * @type {PIXI.TRANSFORM_MODE}
+         * @default PIXI.TRANSFORM_MODE.STATIC
+         */
+        TRANSFORM_MODE: {
+            get()
+            {
+                warn('PIXI.settings.TRANSFORM_MODE has been removed.');
+
+                return 0;
+            },
+            set()
+            {
+                warn('PIXI.settings.TRANSFORM_MODE has been removed.');
+            },
+        },
+    });
 }
->>>>>>> c7a9bbdd
