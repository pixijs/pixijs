// provide method to give a stack track for warnings
// useful for tracking-down where deprecated methods/properties/classes
// are being used within the code
function warn(msg)
{
    /* eslint-disable no-console */
    let stack = new Error().stack;

    // Handle IE < 10 and Safari < 6
    if (typeof stack === 'undefined')
    {
        console.warn('Deprecation Warning: ', msg);
    }
    else
    {
        // chop off the stack trace which includes pixi.js internal calls
        stack = stack.split('\n').splice(3).join('\n');

        if (console.groupCollapsed)
        {
            console.groupCollapsed(
                '%cDeprecation Warning: %c%s',
                'color:#614108;background:#fffbe6',
                'font-weight:normal;color:#614108;background:#fffbe6',
                msg
            );
            console.warn(stack);
            console.groupEnd();
        }
        else
        {
            console.warn('Deprecation Warning: ', msg);
            console.warn(stack);
        }
    }
    /* eslint-enable no-console */
}

// Define via the exports
const PIXI = exports;

Object.defineProperties(PIXI, {
    /**
     * @deprecated since 5.0.0
     * @see PIXI.ticker.UPDATE_PRIORITY
     * @static
     * @constant
     * @name UPDATE_PRIORITY
     * @memberof PIXI
     * @type {object}
     */
    UPDATE_PRIORITY: {
        get()
        {
            warn('PIXI.UPDATE_PRIORITY has moved to PIXI.ticker.UPDATE_PRIORITY');

            return PIXI.ticker.UPDATE_PRIORITY;
        },
    },

    /**
     * @constant
     * @name SVG_SIZE
     * @memberof PIXI
     * @see PIXI.SVGResource.SVG_SIZE
     * @deprecated since 5.0.0
     */
    SVG_SIZE: {
        get()
        {
            warn('PIXI.utils.SVG_SIZE has moved to PIXI.SVGResource.SVG_SIZE');

            return PIXI.SVGResource.SVG_SIZE;
        },
    },
});

/**
 * This namespace has been removed. All classes previous nested
 * under this namespace have been moved to the top-level `PIXI` object.
 * @namespace PIXI.extras
 * @deprecated since 5.0.0
 */
PIXI.extras = {};

Object.defineProperties(PIXI.extras, {
    /**
     * @class PIXI.extras.TilingSprite
     * @see PIXI.TilingSprite
     * @deprecated since 5.0.0
     */
    TilingSprite: {
        get()
        {
            warn('PIXI.extras.TilingSprite has moved to PIXI.TilingSprite');

            return PIXI.TilingSprite;
        },
    },
    /**
     * @class PIXI.extras.TilingSpriteRenderer
     * @see PIXI.TilingSpriteRenderer
     * @deprecated since 5.0.0
     */
    TilingSpriteRenderer: {
        get()
        {
            warn('PIXI.extras.TilingSpriteRenderer has moved to PIXI.TilingSpriteRenderer');

            return PIXI.TilingSpriteRenderer;
        },
    },
    /**
     * @class PIXI.extras.AnimatedSprite
     * @see PIXI.AnimatedSprite
     * @deprecated since 5.0.0
     */
    AnimatedSprite: {
        get()
        {
            warn('PIXI.extras.AnimatedSprite has moved to PIXI.AnimatedSprite');

            return PIXI.AnimatedSprite;
        },
    },
    /**
     * @class PIXI.extras.BitmapText
     * @see PIXI.BitmapText
     * @deprecated since 5.0.0
     */
    BitmapText: {
        get()
        {
            warn('PIXI.extras.BitmapText has moved to PIXI.BitmapText');

            return PIXI.BitmapText;
        },
    },
});

Object.defineProperties(PIXI.utils, {
    /**
     * @function PIXI.utils.getSvgSize
     * @see PIXI.SVGResource.getSize
     * @deprecated since 5.0.0
     */
    getSvgSize: {
        get()
        {
            warn('PIXI.utils.getSvgSize has moved to PIXI.SVGResource.getSize');

            return PIXI.SVGResource.getSize;
        },
    },
});

<<<<<<< HEAD
/**
 * All classes on this namespace have moved to the high-level `PIXI` object.
 * @namespace PIXI.mesh
 */
PIXI.mesh = {};

Object.defineProperties(PIXI.mesh, {
    /**
     * @class PIXI.mesh.Mesh
     * @see PIXI.Mesh
     * @deprecated since 5.0.0
     */
    Mesh: {
        get()
        {
            warn('PIXI.mesh.Mesh has moved to PIXI.Mesh');

            return PIXI.Mesh;
        },
    },
    /**
     * @class PIXI.mesh.NineSlicePlane
     * @see PIXI.NineSlicePlane
     * @deprecated since 5.0.0
     */
    NineSlicePlane: {
        get()
        {
            warn('PIXI.mesh.NineSlicePlane has moved to PIXI.NineSlicePlane');

            return PIXI.NineSlicePlane;
        },
    },
    /**
     * @class PIXI.mesh.Plane
     * @see PIXI.Plane
     * @deprecated since 5.0.0
     */
    Plane: {
        get()
        {
            warn('PIXI.mesh.Plane has moved to PIXI.Plane');

            return PIXI.Plane;
        },
    },
    /**
     * @class PIXI.mesh.Rope
     * @see PIXI.Rope
     * @deprecated since 5.0.0
     */
    Rope: {
        get()
        {
            warn('PIXI.mesh.Rope has moved to PIXI.Rope');

            return PIXI.Rope;
        },
    },
    /**
     * @class PIXI.mesh.RawMesh
     * @see PIXI.RawMesh
     * @deprecated since 5.0.0
     */
    RawMesh: {
        get()
        {
            warn('PIXI.mesh.RawMesh has moved to PIXI.RawMesh');

            return PIXI.RawMesh;
        },
    },
    /**
     * @class PIXI.mesh.CanvasMeshRenderer
     * @see PIXI.CanvasMeshRenderer
     * @deprecated since 5.0.0
     */
    CanvasMeshRenderer: {
        get()
        {
            warn('PIXI.mesh.CanvasMeshRenderer has moved to PIXI.CanvasMeshRenderer');

            return PIXI.CanvasMeshRenderer;
        },
    },
    /**
     * @class PIXI.mesh.MeshRenderer
     * @see PIXI.MeshRenderer
     * @deprecated since 5.0.0
     */
    MeshRenderer: {
        get()
        {
            warn('PIXI.mesh.MeshRenderer has moved to PIXI.MeshRenderer');

            return PIXI.MeshRenderer;
=======
Object.defineProperties(PIXI.loaders.Loader, {
    /**
     * @function PIXI.loaders.Loader.addPixiMiddleware
     * @see PIXI.loaders.Loader.useMiddleware
     * @deprecated since 5.0.0
     */
    addPixiMiddleware: {
        get()
        {
            warn('PIXI.loaders.Loader.addPixiMiddleware has moved to PIXI.loaders.Loader.useMiddleware');

            return PIXI.loaders.Loader.useMiddleware;
        },
    },
});

Object.defineProperties(PIXI.loaders, {
    /**
     * @function PIXI.loaders.bitmapFontParser
     * @see PIXI.BitmapFontLoader.middleware
     * @deprecated since 5.0.0
     */
    bitmapFontParser: {
        get()
        {
            warn('PIXI.loaders.bitmapFontParser has moved to PIXI.BitmapFontLoader.middleware');

            return PIXI.BitmapFontLoader.middleware;
        },
    },
    /**
     * @function PIXI.loaders.parseBitmapFontData
     * @see PIXI.BitmapFontLoader.parse
     * @deprecated since 5.0.0
     */
    parseBitmapFontData: {
        get()
        {
            warn('PIXI.loaders.parseBitmapFontData has moved to PIXI.BitmapFontLoader.parse');

            return PIXI.BitmapFontLoader.parse;
        },
    },
    /**
     * @function PIXI.loaders.spritesheetParser
     * @see PIXI.SpritesheetLoader.middleware
     * @deprecated since 5.0.0
     */
    spritesheetParser: {
        get()
        {
            warn('PIXI.loaders.spritesheetParser has moved to PIXI.SpritesheetLoader.middleware');

            return PIXI.SpritesheetLoader.middleware;
        },
    },
    /**
     * @function PIXI.loaders.getResourcePath
     * @see PIXI.SpritesheetLoader.getResourcePath
     * @deprecated since 5.0.0
     */
    getResourcePath: {
        get()
        {
            warn('PIXI.loaders.getResourcePath has moved to PIXI.SpritesheetLoader.getResourcePath');

            return PIXI.SpritesheetLoader.getResourcePath;
>>>>>>> 8cde49b4
        },
    },
});<|MERGE_RESOLUTION|>--- conflicted
+++ resolved
@@ -154,7 +154,6 @@
     },
 });
 
-<<<<<<< HEAD
 /**
  * All classes on this namespace have moved to the high-level `PIXI` object.
  * @namespace PIXI.mesh
@@ -251,7 +250,10 @@
             warn('PIXI.mesh.MeshRenderer has moved to PIXI.MeshRenderer');
 
             return PIXI.MeshRenderer;
-=======
+        },
+    },
+});
+
 Object.defineProperties(PIXI.loaders.Loader, {
     /**
      * @function PIXI.loaders.Loader.addPixiMiddleware
@@ -319,7 +321,6 @@
             warn('PIXI.loaders.getResourcePath has moved to PIXI.SpritesheetLoader.getResourcePath');
 
             return PIXI.SpritesheetLoader.getResourcePath;
->>>>>>> 8cde49b4
         },
     },
 });