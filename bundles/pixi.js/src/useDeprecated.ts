--- conflicted
+++ resolved
@@ -11,7 +11,8 @@
     StateSystem,
     SVGResource,
     ImageResource,
-    BaseImageResource } from '@pixi/core';
+    BaseImageResource
+} from '@pixi/core';
 import type { DisplayObject, Container } from '@pixi/display';
 import type { TilingSprite } from '@pixi/sprite-tiling';
 import type {
@@ -180,11 +181,7 @@
          * @deprecated since 5.0.0
          */
         FilterManager: {
-<<<<<<< HEAD
-            get(): systems['FilterSystem']
-=======
             get(): FilterSystem
->>>>>>> fde453ee
             {
                 deprecation(v5, 'PIXI.FilterManager class has moved to PIXI.FilterSystem');
 
@@ -1012,11 +1009,7 @@
             {
                 deprecation(v5, 'PIXI.BaseTexture.imageUrl property has been removed, use PIXI.BaseTexture.resource.url');
 
-<<<<<<< HEAD
-                return (this.resource as resources['ImageResource'])?.url;
-=======
                 return (this.resource as ImageResource)?.url;
->>>>>>> fde453ee
             },
 
             set(this: BaseTexture, imageUrl: string): void
@@ -1025,11 +1018,7 @@
 
                 if (this.resource)
                 {
-<<<<<<< HEAD
-                    (this.resource as resources['ImageResource']).url = imageUrl;
-=======
                     (this.resource as ImageResource).url = imageUrl;
->>>>>>> fde453ee
                 }
             },
         },
@@ -1046,11 +1035,7 @@
             {
                 deprecation(v5, 'PIXI.BaseTexture.source property has been moved, use `PIXI.BaseTexture.resource.source`');
 
-<<<<<<< HEAD
-                return (this.resource as resources['BaseImageResource']).source;
-=======
                 return (this.resource as BaseImageResource).source;
->>>>>>> fde453ee
             },
             set(this: BaseTexture, source: ImageSource): void
             {
@@ -1059,11 +1044,7 @@
 
                 if (this.resource)
                 {
-<<<<<<< HEAD
-                    (this.resource as resources['BaseImageResource']).source = source;
-=======
                     (this.resource as BaseImageResource).source = source;
->>>>>>> fde453ee
                 }
             },
         },
@@ -1184,22 +1165,14 @@
          * @see PIXI.ImageResource#alphaMode
          */
         premultiplyAlpha: {
-<<<<<<< HEAD
-            get(this: resources['ImageResource']): boolean
-=======
             get(this: ImageResource): boolean
->>>>>>> fde453ee
             {
                 deprecation('5.2.0', 'PIXI.ImageResource.premultiplyAlpha property '
                     + 'has been changed to `alphaMode`, see `PIXI.ALPHA_MODES`');
 
                 return this.alphaMode !== 0;
             },
-<<<<<<< HEAD
-            set(this: resources['ImageResource'], value: boolean): void
-=======
             set(this: ImageResource, value: boolean): void
->>>>>>> fde453ee
             {
                 deprecation('5.2.0', 'PIXI.ImageResource.premultiplyAlpha property '
                     + 'has been changed to `alphaMode`, see `PIXI.ALPHA_MODES`');
@@ -1261,11 +1234,7 @@
      * @deprecated since 5.1.0
      * @see PIXI.StateSystem#set
      */
-<<<<<<< HEAD
-    PIXI.systems.StateSystem.prototype.setState = function setState(this: systems['StateSystem'], s: State): void
-=======
     PIXI.StateSystem.prototype.setState = function setState(this: StateSystem, s: State): void
->>>>>>> fde453ee
     {
         deprecation('v5.1.0', 'StateSystem.setState has been renamed to StateSystem.set');
 
@@ -1278,11 +1247,7 @@
          * @deprecated since 5.0.0
          * @see PIXI.FilterSystem#getFilterTexture
          */
-<<<<<<< HEAD
-        getRenderTarget(this: systems['FilterSystem'], _clear: boolean, resolution: number)
-=======
         getRenderTarget(this: FilterSystem, _clear: boolean, resolution: number)
->>>>>>> fde453ee
         {
             deprecation(v5,
                 'PIXI.FilterManager.getRenderTarget method has been replaced with PIXI.FilterSystem#getFilterTexture'
@@ -1296,11 +1261,7 @@
          * @deprecated since 5.0.0
          * @see PIXI.FilterSystem#returnFilterTexture
          */
-<<<<<<< HEAD
-        returnRenderTarget(this: systems['FilterSystem'], renderTexture: any)
-=======
         returnRenderTarget(this: FilterSystem, renderTexture: any)
->>>>>>> fde453ee
         {
             deprecation(v5,
                 'PIXI.FilterManager.returnRenderTarget method has been replaced with '
@@ -1316,11 +1277,7 @@
          * @param {PIXI.Matrix} outputMatrix - the matrix to output to.
          * @return {PIXI.Matrix} The mapped matrix.
          */
-<<<<<<< HEAD
-        calculateScreenSpaceMatrix(this: systems['FilterSystem'], outputMatrix: any)
-=======
         calculateScreenSpaceMatrix(this: FilterSystem, outputMatrix: any)
->>>>>>> fde453ee
         {
             deprecation(v5, 'PIXI.FilterSystem.calculateScreenSpaceMatrix method is removed, '
                 + 'use `(vTextureCoord * inputSize.xy) + outputFrame.xy` instead');
@@ -1340,11 +1297,7 @@
          * @param {PIXI.Matrix} outputMatrix - The matrix to output to.
          * @return {PIXI.Matrix} The mapped matrix.
          */
-<<<<<<< HEAD
-        calculateNormalizedScreenSpaceMatrix(this: systems['FilterSystem'], outputMatrix: Matrix): Matrix
-=======
         calculateNormalizedScreenSpaceMatrix(this: FilterSystem, outputMatrix: Matrix): Matrix
->>>>>>> fde453ee
         {
             deprecation(v5, 'PIXI.FilterManager.calculateNormalizedScreenSpaceMatrix method is removed, '
                 + 'use `((vTextureCoord * inputSize.xy) + outputFrame.xy) / outputFrame.zw` instead.');
