--- conflicted
+++ resolved
@@ -99,27 +99,11 @@
         expect(spyRemove).toHaveBeenCalledTimes(1);
     });
 
-<<<<<<< HEAD
-    it('should set filter correctly if filters are swapped', async () =>
-=======
     it('should copy the filters user input', () =>
->>>>>>> ee44c995
     {
         const container = new Container();
         const noiseFilter = new NoiseFilter();
         const alphaFilter = new AlphaFilter();
-<<<<<<< HEAD
-
-        container.filters = [noiseFilter];
-
-        expect(container.effects.length).toBe(1);
-        expect((container.effects[0] as FilterEffect).filters).toEqual([noiseFilter]);
-
-        container.filters = [alphaFilter];
-
-        expect(container.effects.length).toBe(1);
-        expect((container.effects[0] as FilterEffect).filters).toEqual([alphaFilter]);
-=======
         const origFilters: (NoiseFilter | AlphaFilter)[] = [noiseFilter];
 
         container.filters = origFilters;
@@ -134,6 +118,22 @@
         container.filters = origFilters;
 
         expect(container.filters).toEqual([noiseFilter, alphaFilter]);
->>>>>>> ee44c995
+    });
+
+    it('should set filter correctly if filters are swapped', async () =>
+    {
+        const container = new Container();
+        const noiseFilter = new NoiseFilter();
+        const alphaFilter = new AlphaFilter();
+
+        container.filters = [noiseFilter];
+
+        expect(container.effects.length).toBe(1);
+        expect((container.effects[0] as FilterEffect).filters).toEqual([noiseFilter]);
+
+        container.filters = [alphaFilter];
+
+        expect(container.effects.length).toBe(1);
+        expect((container.effects[0] as FilterEffect).filters).toEqual([alphaFilter]);
     });
 });