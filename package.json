--- conflicted
+++ resolved
@@ -58,12 +58,8 @@
     "@rollup/plugin-node-resolve": "^15.0.0",
     "@types/inquirer": "^8.0.0",
     "@types/jest": "^26.0.0",
-<<<<<<< HEAD
     "@types/toposort": "^2.0.3",
-    "@webdoc/cli": "^2.0.0",
-=======
     "@webdoc/cli": "^2.2.0",
->>>>>>> a4409c20
     "copyfiles": "^2.1.0",
     "cross-env": "^5.2.0",
     "electron": "^12.0.0",
