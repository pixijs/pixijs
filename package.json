{
  "name": "pixi.js",
  "version": "4.0.0",
  "description": "Pixi.js is a fast lightweight 2D library that works across all devices.",
  "author": "Mat Groves",
  "contributors": [
    "Ivan Popelyshev <ivan.popelyshev@gmail.com>",
    "Matt Karl <matt@mattkarl.com>",
    "Chad Engler <chad@pantherdev.com>",
    "Richard Davey <rdavey@gmail.com>"
  ],
  "main": "./src/index.js",
  "homepage": "http://goodboydigital.com/",
  "bugs": "https://github.com/pixijs/pixi.js/issues",
  "license": "MIT",
  "repository": {
    "type": "git",
    "url": "https://github.com/pixijs/pixi.js.git"
  },
  "scripts": {
    "clean": "rimraf bin && mkdirp bin",
    "prestart": "npm run clean",
    "start": "parallelshell \"npm run watch:debug\" \"npm run watch:release\"",
    "watch:debug": "watchify src/index.js -s PIXI -o bin/pixi.js -dv",
    "watch:release": "watchify src/index.js -s PIXI -o bin/pixi.min.js -dv",
    "test": "floss --path test/index.js",
    "test:debug": "npm test -- --debug",
    "lint": "jshint --reporter=scripts/reporter.js scripts src test",
    "prebuild": "npm run lint && npm run clean",
<<<<<<< HEAD
    "build": "node scripts/bundle.js",
    "postbuild": "npm test",
=======
    "build": "pixify --name pixi",
>>>>>>> eca65de0
    "docs": "jsdoc -c scripts/jsdoc.conf.json -R README.md"
  },
  "files": [
    "bin/",
    "src/",
    "CONTRIBUTING.md",
    "LICENSE",
    "package.json",
    "README.md"
  ],
  "dependencies": {
    "async": "^1.5.2",
    "bit-twiddle": "^1.0.2",
    "earcut": "^2.0.7",
    "eventemitter3": "^1.1.1",
    "glslify": "^5.0.2",
    "ismobilejs": "^0.4.0",
    "object-assign": "^4.0.1",
    "pixi-gl-core": "^1.0.2",
    "resource-loader": "^1.6.4"
  },
  "devDependencies": {
    "browserify-versionify": "^1.0.6",
    "del": "^2.2.0",
<<<<<<< HEAD
    "electron-prebuilt": "^1.3.2",
    "floss": "^0.7.1",
    "gulp-empty": "^0.1.1",
    "gulp-sourcemaps": "^1.6.0",
    "gulp-uglify": "^2.0.0",
=======
>>>>>>> eca65de0
    "jaguarjs-jsdoc": "^1.0.0",
    "jsdoc": "^3.4.0",
    "jshint": "^2.9.2",
    "jshint-stylish": "^2.2.0",
    "jshint-stylish-summary": "^0.1.2",
    "minimist": "^1.2.0",
    "mkdirp": "^0.5.1",
    "parallelshell": "^2.0.0",
    "pixify": "^1.2.0",
    "rimraf": "^2.5.3",
<<<<<<< HEAD
    "through2": "^2.0.1",
    "vinyl-buffer": "^1.0.0",
    "vinyl-fs": "^2.4.3",
    "vinyl-source-stream": "^1.1.0",
=======
    "testem": "^1.8.1",
>>>>>>> eca65de0
    "watchify": "^3.7.0"
  },
  "browserify": {
    "transform": [
      "glslify",
      "browserify-versionify"
    ]
  }
}<|MERGE_RESOLUTION|>--- conflicted
+++ resolved
@@ -27,12 +27,8 @@
     "test:debug": "npm test -- --debug",
     "lint": "jshint --reporter=scripts/reporter.js scripts src test",
     "prebuild": "npm run lint && npm run clean",
-<<<<<<< HEAD
-    "build": "node scripts/bundle.js",
+    "build": "pixify --name pixi",
     "postbuild": "npm test",
-=======
-    "build": "pixify --name pixi",
->>>>>>> eca65de0
     "docs": "jsdoc -c scripts/jsdoc.conf.json -R README.md"
   },
   "files": [
@@ -57,14 +53,8 @@
   "devDependencies": {
     "browserify-versionify": "^1.0.6",
     "del": "^2.2.0",
-<<<<<<< HEAD
     "electron-prebuilt": "^1.3.2",
     "floss": "^0.7.1",
-    "gulp-empty": "^0.1.1",
-    "gulp-sourcemaps": "^1.6.0",
-    "gulp-uglify": "^2.0.0",
-=======
->>>>>>> eca65de0
     "jaguarjs-jsdoc": "^1.0.0",
     "jsdoc": "^3.4.0",
     "jshint": "^2.9.2",
@@ -75,14 +65,6 @@
     "parallelshell": "^2.0.0",
     "pixify": "^1.2.0",
     "rimraf": "^2.5.3",
-<<<<<<< HEAD
-    "through2": "^2.0.1",
-    "vinyl-buffer": "^1.0.0",
-    "vinyl-fs": "^2.4.3",
-    "vinyl-source-stream": "^1.1.0",
-=======
-    "testem": "^1.8.1",
->>>>>>> eca65de0
     "watchify": "^3.7.0"
   },
   "browserify": {
