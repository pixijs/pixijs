import core from '../../core';
const SharedTicker = core.ticker.shared;

/**
 * The prepare manager provides functionality to upload content to the GPU
 * @class
 * @memberof PIXI
 * @param renderer {PIXI.WebGLRenderer} A reference to the current renderer
 */
class WebGLPrepare
{
    constructor(renderer)
    {
        /**
         * Reference to the renderer.
         * @type {PIXI.WebGLRenderer}
         * @private
         */
        this.renderer = renderer;

        /**
         * Collection of items to uploads at once.
         * @type {Array<*>}
         * @private
         */
        this.queue = [];

        /**
         * Collection of additional hooks for finding assets.
         * @type {Array<Function>}
         * @private
         */
        this.addHooks = [];

        /**
         * Collection of additional hooks for processing assets.
         * @type {Array<Function>}
         * @private
         */
        this.uploadHooks = [];

        /**
         * Callback to call after completed.
         * @type {Array<Function>}
         * @private
         */
        this.completes = [];

        /**
         * If prepare is ticking (running).
         * @type {boolean}
         * @private
         */
        this.ticking = false;

<<<<<<< HEAD
/**
 * Upload all the textures and graphics to the GPU.
 * @param {Function|PIXI.DisplayObject|PIXI.Container} item Either
 *        the container or display object to search for items to upload or
 *        the callback function, if items have been added using `prepare.add`.
 * @param {Function} [done] Optional callback when all queued uploads have completed
 */
WebGLPrepare.prototype.upload = function(item, done)
{
    if (typeof item === 'function')
    {
        done = item;
        item = null;
=======
        // Add textures and graphics to upload
        this.register(findBaseTextures, uploadBaseTextures)
            .register(findGraphics, uploadGraphics);
>>>>>>> 4bcacc57
    }

    /**
     * Upload all the textures and graphics to the GPU.
     * @param {Function|PIXI.DisplayObject|PIXI.Container} item Either
     *        the container or display object to search for items to upload or
     *        the callback function, if items have been added using `prepare.add`.
     * @param {Function} done When completed
     */
    upload(item, done)
    {
        if (typeof item === 'function')
        {
            done = item;
            item = null;
        }

<<<<<<< HEAD
    // Get the items for upload from the display
    if (this.queue.length)
    {
        this.numLeft = WebGLPrepare.UPLOADS_PER_FRAME;
        if (done)
        {
            this.completes.push(done);
        }
        if (!this.ticking)
=======
        // If a display object, search for items
        // that we could upload
        if (item)
>>>>>>> 4bcacc57
        {
            this.add(item);
        }
<<<<<<< HEAD
    }
    else
    {
        if (done)
        {
            done();
        }
    }
};
=======
>>>>>>> 4bcacc57

        // Get the items for upload from the display
        if (this.queue.length)
        {
            this.numLeft = WebGLPrepare.UPLOADS_PER_FRAME;
            this.completes.push(done);
            if (!this.ticking)
            {
                this.ticking = true;
                SharedTicker.add(this.tick, this);
            }
        }
        else
        {
            done();
        }
    }

    /**
     * Handle tick update
     * @private
     */
    tick()
    {
        // Upload the graphics
        while(this.queue.length && this.numLeft > 0)
        {
            const item = this.queue[0];
            let uploaded = false;
            for (let i = 0, len = this.uploadHooks.length; i < len; i++)
            {
                if (this.uploadHooks[i](this.renderer, item))
                {
                    this.numLeft--;
                    this.queue.shift();
                    uploaded = true;
                    break;
                }
            }
            if (!uploaded)
            {
                this.queue.shift();
            }
        }

        // We're finished
        if (this.queue.length)
        {
            this.numLeft = WebGLPrepare.UPLOADS_PER_FRAME;
        }
        else
        {
            this.ticking = false;
            SharedTicker.remove(this.tick, this);
            const completes = this.completes.slice(0);
            this.completes.length = 0;
            for (let i = 0, len = completes.length; i < len; i++)
            {
                completes[i]();
            }
        }
    }

    /**
     * Adds hooks for finding and uploading items.
     * @param {Function} [addHook] Function call that takes two parameters: `item:*, queue:Array`
              function must return `true` if it was able to add item to the queue.
     * @param {Function} [uploadHook] Function call that takes two parameters: `renderer:WebGLRenderer, item:*` and
     *        function must return `true` if it was able to handle upload of item.
     * @return {PIXI.WebGLPrepare} Instance of plugin for chaining.
     */
    register(addHook, uploadHook)
    {
        if (addHook)
        {
            this.addHooks.push(addHook);
        }
        if (uploadHook)
        {
            this.uploadHooks.push(uploadHook);
        }
        return this;
    }

    /**
     * Manually add an item to the uploading queue.
     * @param {PIXI.DisplayObject|PIXI.Container|*} item Object to add to the queue
     * @return {PIXI.WebGLPrepare} Instance of plugin for chaining.
     */
    add(item)
    {

        // Add additional hooks for finding elements on special
        // types of objects that
        for (let i = 0, len = this.addHooks.length; i < len; i++)
        {
            if (this.addHooks[i](item, this.queue))
            {
                break;
            }
        }

        // Get childen recursively
        if (item instanceof core.Container)
        {
            for (let i = item.children.length - 1; i >= 0; i--)
            {
                this.add(item.children[i]);
            }
        }
        return this;
    }

    /**
     * Destroys the plugin, don't use after this.
     */
    destroy()
    {
        if (this.ticking)
        {
            SharedTicker.remove(this.tick, this);
        }
        this.ticking = false;
        this.addHooks = null;
        this.uploadHooks = null;
        this.renderer = null;
        this.completes = null;
        this.queue = null;
    }

}

/**
 * The number of graphics or textures to upload to the GPU
 * @property {number} UPLOADS_PER_FRAME
 * @static
 * @default 4
 */
WebGLPrepare.UPLOADS_PER_FRAME = 4;

/**
 * Built-in hook to upload PIXI.Texture objects to the GPU
 * @private
 * @param {*} item Item to check
 * @return {boolean} If item was uploaded.
 */
function uploadBaseTextures(renderer, item)
{
    if (item instanceof core.BaseTexture)
    {
        renderer.textureManager.updateTexture(item);
        return true;
    }
    return false;
}

/**
 * Built-in hook to upload PIXI.Graphics to the GPU
 * @private
 * @param {*} item Item to check
 * @return {boolean} If item was uploaded.
 */
function uploadGraphics(renderer, item)
{
    if (item instanceof core.Graphics)
    {
        renderer.plugins.graphics.updateGraphics(item);
        return true;
    }
    return false;
}

/**
 * Built-in hook to find textures from Sprites
 * @private
 * @param {PIXI.DisplayObject} item Display object to check
 * @param {Array<*>} queue Collection of items to upload
 * @return {boolean} if a PIXI.Texture object was found.
 */
function findBaseTextures(item, queue)
{
    // Objects with textures, like Sprites/Text
    if (item instanceof core.BaseTexture)
    {
        if (queue.indexOf(item) === -1)
        {
            queue.push(item);
        }
        return true;
    }
    else if (item._texture && item._texture instanceof core.Texture)
    {
        const texture = item._texture.baseTexture;
        if (queue.indexOf(texture) === -1)
        {
            queue.push(texture);
        }
        return true;
    }
    return false;
}

/**
 * Built-in hook to find graphics
 * @private
 * @param {PIXI.DisplayObject} item Display object to check
 * @param {Array<*>} queue Collection of items to upload
 * @return {boolean} if a PIXI.Graphics object was found.
 */
function findGraphics(item, queue)
{
    if (item instanceof core.Graphics)
    {
        queue.push(item);
        return true;
    }
    return false;
}

core.WebGLRenderer.registerPlugin('prepare', WebGLPrepare);

export default WebGLPrepare;<|MERGE_RESOLUTION|>--- conflicted
+++ resolved
@@ -53,25 +53,9 @@
          */
         this.ticking = false;
 
-<<<<<<< HEAD
-/**
- * Upload all the textures and graphics to the GPU.
- * @param {Function|PIXI.DisplayObject|PIXI.Container} item Either
- *        the container or display object to search for items to upload or
- *        the callback function, if items have been added using `prepare.add`.
- * @param {Function} [done] Optional callback when all queued uploads have completed
- */
-WebGLPrepare.prototype.upload = function(item, done)
-{
-    if (typeof item === 'function')
-    {
-        done = item;
-        item = null;
-=======
         // Add textures and graphics to upload
         this.register(findBaseTextures, uploadBaseTextures)
             .register(findGraphics, uploadGraphics);
->>>>>>> 4bcacc57
     }
 
     /**
@@ -79,7 +63,7 @@
      * @param {Function|PIXI.DisplayObject|PIXI.Container} item Either
      *        the container or display object to search for items to upload or
      *        the callback function, if items have been added using `prepare.add`.
-     * @param {Function} done When completed
+     * @param {Function} [done] Optional callback when all queued uploads have completed
      */
     upload(item, done)
     {
@@ -89,42 +73,21 @@
             item = null;
         }
 
-<<<<<<< HEAD
-    // Get the items for upload from the display
-    if (this.queue.length)
-    {
-        this.numLeft = WebGLPrepare.UPLOADS_PER_FRAME;
-        if (done)
-        {
-            this.completes.push(done);
-        }
-        if (!this.ticking)
-=======
         // If a display object, search for items
         // that we could upload
         if (item)
->>>>>>> 4bcacc57
         {
             this.add(item);
         }
-<<<<<<< HEAD
-    }
-    else
-    {
-        if (done)
-        {
-            done();
-        }
-    }
-};
-=======
->>>>>>> 4bcacc57
 
         // Get the items for upload from the display
         if (this.queue.length)
         {
             this.numLeft = WebGLPrepare.UPLOADS_PER_FRAME;
-            this.completes.push(done);
+            if (done)
+            {
+                this.completes.push(done);
+            }
             if (!this.ticking)
             {
                 this.ticking = true;
@@ -133,7 +96,10 @@
         }
         else
         {
-            done();
+            if (done)
+            {
+                done();
+            }
         }
     }
 
@@ -262,6 +228,7 @@
 /**
  * Built-in hook to upload PIXI.Texture objects to the GPU
  * @private
+ * @param {*} instance of the webgl renderer
  * @param {*} item Item to check
  * @return {boolean} If item was uploaded.
  */
