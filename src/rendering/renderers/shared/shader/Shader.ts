--- conflicted
+++ resolved
@@ -42,15 +42,10 @@
     public gpuProgram: GpuProgram;
     public glProgram: GlProgram;
 
-<<<<<<< HEAD
-    compatibleRenderers = 0;
-
-    groups: Record<number, BindGroup>;
-    resources: Record<string, any>;
-=======
+    public readonly compatibleRenderers;
+
     public groups: Record<number, BindGroup>;
     public resources: Record<string, any>;
->>>>>>> 6020836f
 
     public uniformBindMap: Record<number, Record<number, string>> = {};
 
