--- conflicted
+++ resolved
@@ -1,10 +1,4 @@
 import EventEmitter from 'eventemitter3';
-<<<<<<< HEAD
-import { type PixiGL2DSpritesheetSource, type PixiGL2DTextureSource } from '../../../../../gl2d/extensions/resources';
-import { type ToGL2DOptions } from '../../../../../gl2d/GL2D';
-import { isSpritesheetTexture } from '../../../../../gl2d/utils/isSpritesheetTexture';
-=======
->>>>>>> 153d346a
 import { isPow2 } from '../../../../../maths/misc/pow2';
 import { definedProps } from '../../../../../scene/container/utils/definedProps';
 import { uid } from '../../../../../utils/data/uid';
@@ -568,90 +562,6 @@
         this.isPowerOfTwo = isPow2(this.pixelWidth) && isPow2(this.pixelHeight);
     }
 
-<<<<<<< HEAD
-    /**
-     * Serializes the texture source to a GL2D-compatible format.
-     * @param options - The options for serialization.
-     * @returns The serialized GL2D representation of the texture source.
-     */
-    public async serialize(options: ToGL2DOptions): Promise<ToGL2DOptions>
-    {
-        const { gl2D, renderer } = options;
-        // check if the source is already serialized
-        const sourceIndex = gl2D.resources.findIndex(
-            (texture) => texture.uid === `texture_source_${this.uid}`);
-
-        if (sourceIndex !== -1)
-        {
-            return options;
-        }
-
-        // If not serialized, add it to the GL2D instance
-        const data: PixiGL2DTextureSource<'texture_source'> = {
-            uid: `texture_source_${this.uid}`,
-            type: 'texture_source',
-            // TODO: fix ugly type hack
-            uri: this.uri
-                ?? (await renderer.extract.base64({
-                    isTexture: true,
-                    source: this,
-                    frame: new Rectangle(0, 0, this.width, this.height),
-                } as unknown as Texture)),
-            width: this.pixelWidth,
-            height: this.pixelHeight,
-            resolution: this._resolution,
-            format: this.format,
-            antialias: this.antialias,
-            alphaMode: this.alphaMode,
-            addressModeU: this._style.addressModeU,
-            addressModeV: this._style.addressModeV,
-            addressModeW: this._style.addressModeW,
-            magFilter: this._style.magFilter,
-            minFilter: this._style.minFilter,
-            mipmapFilter: this._style.mipmapFilter,
-            lodMinClamp: this._style.lodMinClamp,
-            lodMaxClamp: this._style.lodMaxClamp,
-            extensions: {
-                pixi_texture_source_resource: {
-                    autoGarbageCollect: this.autoGarbageCollect,
-                    mipLevelCount: this.mipLevelCount,
-                    maxAnisotropy: this._style.maxAnisotropy,
-                    dimensions: this.dimension,
-                    compare: this._style.compare,
-                    autoGenerateMipmaps: this.autoGenerateMipmaps,
-                }
-            }
-        };
-
-        gl2D.resources.push(data);
-        gl2D.extensionsUsed.push('pixi_texture_source_resource');
-
-        // we need to know if this source is part of a spritesheet
-        const spritesheetSource = isSpritesheetTexture(this);
-
-        if (spritesheetSource)
-        {
-            const spritesheetResource: PixiGL2DSpritesheetSource = {
-                uid: `spritesheet_${spritesheetSource.uid}`,
-                type: 'spritesheet',
-                uri: spritesheetSource.uri,
-                source: gl2D.resources.length - 1,
-                extensions: {
-                    pixi_spritesheet_resource: {
-                        cachePrefix: spritesheetSource.cachePrefix
-                    }
-                }
-            };
-
-            gl2D.extensionsUsed.push('pixi_spritesheet_resource');
-            gl2D.resources.push(spritesheetResource);
-        }
-
-        return options;
-    }
-
-=======
->>>>>>> 153d346a
     public static test(_resource: any): any
     {
         // this should be overridden by other sources..
