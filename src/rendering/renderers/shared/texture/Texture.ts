--- conflicted
+++ resolved
@@ -1,11 +1,4 @@
 import EventEmitter from 'eventemitter3';
-<<<<<<< HEAD
-import { type PixiGL2DTexture } from '../../../../gl2d/extensions/resources';
-import { type ToGL2DOptions } from '../../../../gl2d/GL2D';
-import { type GL2DTexture } from '../../../../gl2d/resources';
-import { isSpritesheetTexture } from '../../../../gl2d/utils/isSpritesheetTexture';
-=======
->>>>>>> 153d346a
 import { groupD8 } from '../../../../maths/matrix/groupD8';
 import { Rectangle } from '../../../../maths/shapes/Rectangle';
 import { uid } from '../../../../utils/data/uid';
@@ -430,79 +423,6 @@
         return this._source;
     }
 
-<<<<<<< HEAD
-    /**
-     * Serializes the texture to a gl2D-compatible format.
-     * @param options - The serialization options.
-     * @returns The updated gl2D instance.
-     */
-    public async serialize(options: ToGL2DOptions): Promise<ToGL2DOptions>
-    {
-        const { gl2D } = options;
-        // see if the texture already exists in the resource cache
-        const textureData = gl2D.resources.find((res) =>
-        {
-            const tex = res as GL2DTexture;
-
-            return tex.uid === `texture_${this.uid}`;
-        });
-
-        if (textureData)
-        {
-            return options;
-        }
-
-        // if not, create a new entry
-        await this.source.serialize(options);
-        const spritesheetSource = isSpritesheetTexture(this.source);
-
-        let sourceIndex: number;
-
-        if (spritesheetSource)
-        {
-            // find the spritesheet resource
-            sourceIndex = gl2D.resources.findIndex((res) => res.uid === `spritesheet_${spritesheetSource.uid}`);
-        }
-        else
-        {
-            sourceIndex = gl2D.resources.findIndex((res) => res.uid === `texture_source_${this.source.uid}`);
-        }
-
-        const newTextureData: PixiGL2DTexture = {
-            type: 'texture',
-            uid: `texture_${this.uid}`,
-            name: this.label,
-            frame: this.frame ? [this.frame.x, this.frame.y, this.frame.width, this.frame.height] : undefined,
-            source: sourceIndex,
-            extensions: {
-                pixi_texture_resource: {
-                    orig: this.orig ? [this.orig.x, this.orig.y, this.orig.width, this.orig.height] : null,
-                    trim: this.trim ? [this.trim.x, this.trim.y, this.trim.width, this.trim.height] : null,
-                    defaultAnchor: this.defaultAnchor
-                        ? [this.defaultAnchor.x, this.defaultAnchor.y]
-                        : undefined,
-                    defaultBorders: this.defaultBorders
-                        ? [
-                            this.defaultBorders.left,
-                            this.defaultBorders.top,
-                            this.defaultBorders.right,
-                            this.defaultBorders.bottom,
-                        ]
-                        : undefined,
-                    rotate: this.rotate,
-                    dynamic: this.dynamic,
-                },
-            }
-        };
-
-        gl2D.resources.push(newTextureData);
-        gl2D.extensionsUsed.push('pixi_texture_resource');
-
-        return options;
-    }
-
-=======
->>>>>>> 153d346a
     /** an Empty Texture used internally by the engine */
     public static EMPTY: Texture;
     /** a White texture used internally by the engine */
