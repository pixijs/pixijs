--- conflicted
+++ resolved
@@ -21,10 +21,7 @@
      */
     renderPipeId: string;
 
-<<<<<<< HEAD
-=======
     /** @private */
->>>>>>> 95c70eae
     didViewUpdate: boolean;
 
     /** this is an int because it is packed directly into an attribute in the shader */
