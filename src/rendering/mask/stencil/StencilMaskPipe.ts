--- conflicted
+++ resolved
@@ -167,12 +167,8 @@
             }
             else
             {
-<<<<<<< HEAD
-                renderer.renderTarget.clear(CLEAR.STENCIL);
+                renderer.renderTarget.clear(null, CLEAR.STENCIL);
                 renderer.stencil.setStencilMode(STENCIL_MODES.DISABLED, maskStackIndex);
-=======
-                renderer.renderTarget.clear(null, CLEAR.STENCIL);
->>>>>>> 13bca766
             }
         }
         else if (instruction.action === 'popMaskEnd')
