import { BindGroup } from '../../renderers/gpu/shader/BindGroup';
import { Texture } from '../../renderers/shared/texture/Texture';

import type { TextureSource } from '../../renderers/shared/texture/sources/TextureSource';

const cachedGroups: Record<number, BindGroup> = {};

<<<<<<< HEAD
/**
 * @param textures
 * @param size
 * @internal
 */
export function getTextureBatchBindGroup(textures: TextureSource[], size: number)
=======
export function getTextureBatchBindGroup(textures: TextureSource[], size: number, maxTextures: number)
>>>>>>> 89285a64
{
    let uid = 2166136261; // FNV-1a 32-bit offset basis

    for (let i = 0; i < size; i++)
    {
        uid ^= textures[i].uid;
        uid = Math.imul(uid, 16777619);
        uid >>>= 0;
    }

    return cachedGroups[uid] || generateTextureBatchBindGroup(textures, size, uid, maxTextures);
}

function generateTextureBatchBindGroup(textures: TextureSource[], size: number, key: number, maxTextures: number): BindGroup
{
    const bindGroupResources: Record<string, any> = {};

    let bindIndex = 0;

    for (let i = 0; i < maxTextures; i++)
    {
        const texture = i < size ? textures[i] : Texture.EMPTY.source;

        bindGroupResources[bindIndex++] = texture.source;
        bindGroupResources[bindIndex++] = texture.style;
    }

    // pad out with empty textures
    const bindGroup = new BindGroup(bindGroupResources);

    cachedGroups[key] = bindGroup;

    return bindGroup;
}
<|MERGE_RESOLUTION|>--- conflicted
+++ resolved
@@ -5,16 +5,13 @@
 
 const cachedGroups: Record<number, BindGroup> = {};
 
-<<<<<<< HEAD
 /**
  * @param textures
  * @param size
+ * @param maxTextures
  * @internal
  */
-export function getTextureBatchBindGroup(textures: TextureSource[], size: number)
-=======
 export function getTextureBatchBindGroup(textures: TextureSource[], size: number, maxTextures: number)
->>>>>>> 89285a64
 {
     let uid = 2166136261; // FNV-1a 32-bit offset basis
 
