--- conflicted
+++ resolved
@@ -35,25 +35,15 @@
     public resolution = 1;
     public override readonly pages: {canvasAndContext?: CanvasAndContext, texture: Texture}[] = [];
 
-<<<<<<< HEAD
-    private readonly _padding: number = 4;
+    private readonly _padding = 4;
     private readonly _measureCache: Record<string, number> = {};
-=======
-    private _padding = 4;
-    private _measureCache: Record<string, number> = {};
->>>>>>> 417d0474
     private _currentChars: string[] = [];
     private _currentX = 0;
     private _currentY = 0;
     private _currentPageIndex = -1;
-<<<<<<< HEAD
     private readonly _style: TextStyle;
-    private readonly _skipKerning: boolean = false;
-=======
-    private _style: TextStyle;
-
-    private _skipKerning = false;
->>>>>>> 417d0474
+
+    private readonly _skipKerning = false;
 
     constructor(options: DynamicBitmapFontOptions)
     {
