import * as core from '../core';
import Device from 'ismobilejs';
import accessibleTarget from './accessibleTarget';

// add some extra variables to the container..
Object.assign(
    core.DisplayObject.prototype,
    accessibleTarget
);

const KEY_CODE_TAB = 9;

const DIV_TOUCH_SIZE = 100;
const DIV_TOUCH_POS_X = 0;
const DIV_TOUCH_POS_Y = 0;
const DIV_TOUCH_ZINDEX = 2;

const DIV_HOOK_SIZE = 1;
const DIV_HOOK_POS_X = -1000;
const DIV_HOOK_POS_Y = -1000;
const DIV_HOOK_ZINDEX = 2;

/**
 * The Accessibility manager reacreates the ability to tab and and have content read by screen
 * readers. This is very important as it can possibly help people with disabilities access pixi
 * content.
 *
 * Much like interaction any DisplayObject can be made accessible. This manager will map the
 * events as if the mouse was being used, minimizing the efferot required to implement.
 *
 * An instance of this class is automatically created by default, and can be found at renderer.plugins.accessibility
 *
 * @class
 * @memberof PIXI
 */
export default class AccessibilityManager
{
<<<<<<< HEAD
	// first we create a div that will sit over the pixi element. This is where the div overlays will go.
    var div = document.createElement('div');

    div.style.width = 100 + 'px';
    div.style.height = 100 + 'px';
    div.style.position = 'fixed';
    div.style.top = 0;
    div.style.left = 0;
   //
    div.style.zIndex = 2;

   	/**
   	 * This is the dom element that will sit over the pixi element. This is where the div overlays will go.
   	 *
   	 * @type {HTMLElement}
   	 * @private
   	 */
   	this.div = div;

   	/**
   	 * A simple pool for storing divs.
   	 *
   	 * @type {*}
   	 * @private
   	 */
 	this.pool = [];

 	/**
 	 * This is a tick used to check if an object is no longer being rendered.
 	 *
 	 * @type {Number}
 	 * @private
 	 */
   	this.renderId = 0;

   	/**
   	 * Setting this to true will visually show the divs
   	 *
   	 * @type {boolean}
   	 */
   	this.debug = false;

  	/**
     * The renderer this accessibility manager works for.
     *
     * @member {PIXI.SystemRenderer}
=======
    /**
     * @param {PIXI.CanvasRenderer|PIXI.WebGLRenderer} renderer - A reference to the current renderer
>>>>>>> dac50ecf
     */
    constructor(renderer)
    {
        if ((Device.tablet || Device.phone) && !navigator.isCocoonJS)
        {
            this.createTouchHook();
        }

        // first we create a div that will sit over the pixi element. This is where the div overlays will go.
        const div = document.createElement('div');

        div.style.width = `${DIV_TOUCH_SIZE}px`;
        div.style.height = `${DIV_TOUCH_SIZE}px`;
        div.style.position = 'absolute';
        div.style.top = `${DIV_TOUCH_POS_X}px`;
        div.style.left = `${DIV_TOUCH_POS_Y}px`;
        div.style.zIndex = DIV_TOUCH_ZINDEX;

        /**
         * This is the dom element that will sit over the pixi element. This is where the div overlays will go.
         *
         * @type {HTMLElement}
         * @private
         */
        this.div = div;

        /**
         * A simple pool for storing divs.
         *
         * @type {*}
         * @private
         */
        this.pool = [];

        /**
         * This is a tick used to check if an object is no longer being rendered.
         *
         * @type {Number}
         * @private
         */
        this.renderId = 0;

        /**
         * Setting this to true will visually show the divs
         *
         * @type {boolean}
         */
        this.debug = false;

        /**
         * The renderer this accessibility manager works for.
         *
         * @member {PIXI.SystemRenderer}
         */
        this.renderer = renderer;

        /**
         * The array of currently active accessible items.
         *
         * @member {Array<*>}
         * @private
         */
        this.children = [];

        /**
         * pre-bind the functions
         *
         * @private
         */
        this._onKeyDown = this._onKeyDown.bind(this);
        this._onMouseMove = this._onMouseMove.bind(this);

        /**
         * stores the state of the manager. If there are no accessible objects or the mouse is moving the will be false.
         *
         * @member {Array<*>}
         * @private
         */
        this.isActive = false;
        this.isMobileAccessabillity = false;

        // let listen for tab.. once pressed we can fire up and show the accessibility layer
        window.addEventListener('keydown', this._onKeyDown, false);
    }

    /**
     * Creates the touch hooks.
     *
     */
    createTouchHook()
    {
        const hookDiv = document.createElement('button');

        hookDiv.style.width = `${DIV_HOOK_SIZE}px`;
        hookDiv.style.height = `${DIV_HOOK_SIZE}px`;
        hookDiv.style.position = 'absolute';
        hookDiv.style.top = `${DIV_HOOK_POS_X}px`;
        hookDiv.style.left = `${DIV_HOOK_POS_Y}px`;
        hookDiv.style.zIndex = DIV_HOOK_ZINDEX;
        hookDiv.style.backgroundColor = '#FF0000';
        hookDiv.title = 'HOOK DIV';

        hookDiv.addEventListener('focus', () =>
        {
            this.isMobileAccessabillity = true;
            this.activate();
            document.body.removeChild(hookDiv);
        });

        document.body.appendChild(hookDiv);
    }

    /**
     * Activating will cause the Accessibility layer to be shown. This is called when a user
     * preses the tab key
     *
     * @private
     */
<<<<<<< HEAD
   	this.isActive = false;
   	this.isMobileAccessabillity = false;
    this.isAlwaysOn = false;

   	// let listen for tab.. once pressed we can fire up and show the accessibility layer
   	window.addEventListener('keydown', this._onKeyDown, false);

    //check for mobile specific solutions
    if(this.isMobileDevice())
    {
        if (this.hasFocusEvents())
        {
            this.createTouchHook();
        }
        else
        {
            this.alwaysOn();
        }
    }
}


AccessibilityManager.prototype.constructor = AccessibilityManager;
module.exports = AccessibilityManager;

AccessibilityManager.prototype.createTouchHook = function()
{
	var hookDiv = document.createElement('button');
	hookDiv.style.width = 1 + 'px';
    hookDiv.style.height = 1 + 'px';
    hookDiv.style.position = 'absolute';
    hookDiv.style.top = -1000+'px';
    hookDiv.style.left = -1000+'px';
    hookDiv.style.zIndex = 2;
    hookDiv.style.backgroundColor = '#FF0000';
    hookDiv.title = 'HOOK DIV';

    hookDiv.addEventListener('focus', function(){

    	this.isMobileAccessabillity = true;
    	this.activate();
    	document.body.removeChild(hookDiv);

    }.bind(this));

    document.body.appendChild(hookDiv);

};

/**
 * some mobile devices fire Focus Events in accessibility mode eg. IOS Voiceover
 * other mobile devices do not fire Focus Events eg. Android Talkback or Kindle Fire VoiceView
 * default to false unless tested
 */
AccessibilityManager.prototype.hasFocusEvents = function() {
    return (Device.apple.device);
};


AccessibilityManager.prototype.isMobileDevice = function()
{
    return (Device.tablet || Device.phone);
};

AccessibilityManager.prototype.alwaysOn = function()
{
    this.isAlwaysOn = true;

    //render is undefined until the next tick
    setTimeout(this.activate.bind(this));
};

/**
 * Activating will cause the Accessibility layer to be shown. This is called when a user preses the tab key
 * @private
 */
AccessibilityManager.prototype.activate = function()
{
	if(this.isActive )
	{
		return;
	}

	this.isActive = true;

	window.document.addEventListener('mousemove', this._onMouseMove, true);
	window.removeEventListener('keydown', this._onKeyDown, false);

	this.renderer.on('postrender', this.update, this);

	if(this.renderer.view.parentNode)
	{
		this.renderer.view.parentNode.appendChild(this.div);
	}
};

/**
 * Deactivating will cause the Accessibility layer to be hidden. This is called when a user moves the mouse
 * @private
 */
AccessibilityManager.prototype.deactivate = function()
{

	if(!this.isActive || this.isMobileAccessabillity)
	{
		return;
	}

	this.isActive = false;

	window.document.removeEventListener('mousemove', this._onMouseMove);
	window.addEventListener('keydown', this._onKeyDown, false);

	this.renderer.off('postrender', this.update);

	if(this.div.parentNode)
	{
		this.div.parentNode.removeChild(this.div);
	}

};

/**
 * This recursive function will run throught he scene graph and add any new accessible objects to the DOM layer.
 * @param displayObject {PIXI.Container} the DisplayObject to check.
 * @private
 */
AccessibilityManager.prototype.updateAccessibleObjects = function(displayObject)
{
	if(!displayObject.visible)
	{
		return;
	}

	if(displayObject.accessible && displayObject.interactive)
	{
		if(!displayObject._accessibleActive)
		{
			this.addChild(displayObject);
		}

	   	displayObject.renderId = this.renderId;
	}

	var children = displayObject.children;

	for (var i = children.length - 1; i >= 0; i--) {

		this.updateAccessibleObjects(children[i]);
	}
};

/**
 * Sort children by tab index
 * The divs seem to tab in order of being added as a child regardless of the tab order set
 * This sorts the children whenever a new one is set
 * @param  {DOMElement} element the one which will have children sorted.
 */
AccessibilityManager.prototype.updateTabOrders = function()
{
    if (!this._tabOrderDirty) {
        return;
    }

    var element = this.div;
    var children = element.childNodes;

    var list = [];
    for (var i = 0; i < children.length; i++) {
        if (children[i].nodeType === 1) {
            list.push(children[i]);
        }
    }

    list = list.sort(function(a, b) {
        var ta = a.getAttribute('tabindex');
        var tb = b.getAttribute('tabindex');
        return ta === tb ? 0 : tb > ta ? -1 : 1;
    });

    for (var j in list) {
        element.appendChild(list[j]);
    }

    this._tabOrderDirty = false;
};


/**
 * Before each render this function will ensure that all divs are mapped correctly to their DisplayObjects
 * @private
 */
AccessibilityManager.prototype.update = function()
{
	//change this to strict equality comparison so that it will work with PIXI v3 where renderingToScreen is not set.
    if (this.renderer.renderingToScreen === false) {
    	return;
  	}

	// update children...
	this.updateAccessibleObjects(this.renderer._lastObjectRendered);

    //sort out tab orders
    this.updateTabOrders();

	var rect = this.renderer.view.getBoundingClientRect();
	var sx = rect.width  / this.renderer.width;
	var sy = rect.height / this.renderer.height;

	var div = this.div;

	div.style.left = rect.left + 'px';
	div.style.top = rect.top + 'px';
	div.style.width = this.renderer.width + 'px';
	div.style.height = this.renderer.height + 'px';

	for (var i = 0; i < this.children.length; i++)
	{

		var child = this.children[i];

		if(child.renderId !== this.renderId)
		{
			child._accessibleActive = false;

            core.utils.removeItems(this.children, i, 1);
			this.div.removeChild( child._accessibleDiv );
			this.pool.push(child._accessibleDiv);
			child._accessibleDiv = null;
=======
    activate()
    {
        if (this.isActive)
        {
            return;
        }
>>>>>>> dac50ecf

        this.isActive = true;

        window.document.addEventListener('mousemove', this._onMouseMove, true);
        window.removeEventListener('keydown', this._onKeyDown, false);

        this.renderer.on('postrender', this.update, this);

        if (this.renderer.view.parentNode)
        {
            this.renderer.view.parentNode.appendChild(this.div);
        }
    }

    /**
     * Deactivating will cause the Accessibility layer to be hidden. This is called when a user moves
     * the mouse
     *
     * @private
     */
    deactivate()
    {
        if (!this.isActive || this.isMobileAccessabillity)
        {
            return;
        }

        this.isActive = false;

        window.document.removeEventListener('mousemove', this._onMouseMove);
        window.addEventListener('keydown', this._onKeyDown, false);

        this.renderer.off('postrender', this.update);

        if (this.div.parentNode)
        {
            this.div.parentNode.removeChild(this.div);
        }
    }

    /**
     * This recursive function will run throught he scene graph and add any new accessible objects to the DOM layer.
     *
     * @private
     * @param {PIXI.Container} displayObject - The DisplayObject to check.
     */
    updateAccessibleObjects(displayObject)
    {
        if (!displayObject.visible)
        {
            return;
        }

        if (displayObject.accessible && displayObject.interactive)
        {
            if (!displayObject._accessibleActive)
            {
                this.addChild(displayObject);
            }

            displayObject.renderId = this.renderId;
        }

        const children = displayObject.children;

        for (let i = children.length - 1; i >= 0; i--)
        {
            this.updateAccessibleObjects(children[i]);
        }
    }

    /**
     * Before each render this function will ensure that all divs are mapped correctly to their DisplayObjects.
     *
     * @private
     */
    update()
    {
        if (!this.renderer.renderingToScreen)
        {
            return;
        }

        // update children...
        this.updateAccessibleObjects(this.renderer._lastObjectRendered);

        const rect = this.renderer.view.getBoundingClientRect();
        const sx = rect.width / this.renderer.width;
        const sy = rect.height / this.renderer.height;

        let div = this.div;

        div.style.left = `${rect.left}px`;
        div.style.top = `${rect.top}px`;
        div.style.width = `${this.renderer.width}px`;
        div.style.height = `${this.renderer.height}px`;

        for (let i = 0; i < this.children.length; i++)
        {
            const child = this.children[i];

            if (child.renderId !== this.renderId)
            {
                child._accessibleActive = false;

                core.utils.removeItems(this.children, i, 1);
                this.div.removeChild(child._accessibleDiv);
                this.pool.push(child._accessibleDiv);
                child._accessibleDiv = null;

                i--;

                if (this.children.length === 0)
                {
                    this.deactivate();
                }
            }
            else
            {
                // map div to display..
                div = child._accessibleDiv;
                let hitArea = child.hitArea;
                const wt = child.worldTransform;

                if (child.hitArea)
                {
                    div.style.left = `${(wt.tx + (hitArea.x * wt.a)) * sx}px`;
                    div.style.top = `${(wt.ty + (hitArea.y * wt.d)) * sy}px`;

                    div.style.width = `${hitArea.width * wt.a * sx}px`;
                    div.style.height = `${hitArea.height * wt.d * sy}px`;
                }
                else
                {
                    hitArea = child.getBounds();

                    this.capHitArea(hitArea);

                    div.style.left = `${hitArea.x * sx}px`;
                    div.style.top = `${hitArea.y * sy}px`;

                    div.style.width = `${hitArea.width * sx}px`;
                    div.style.height = `${hitArea.height * sy}px`;
                }
            }
        }

        // increment the render id..
        this.renderId++;
    }

    /**
     * TODO: docs.
     *
     * @param {Rectangle} hitArea - TODO docs
     */
    capHitArea(hitArea)
    {
        if (hitArea.x < 0)
        {
            hitArea.width += hitArea.x;
            hitArea.x = 0;
        }

        if (hitArea.y < 0)
        {
            hitArea.height += hitArea.y;
            hitArea.y = 0;
        }

        if (hitArea.x + hitArea.width > this.renderer.width)
        {
            hitArea.width = this.renderer.width - hitArea.x;
        }

        if (hitArea.y + hitArea.height > this.renderer.height)
        {
            hitArea.height = this.renderer.height - hitArea.y;
        }
    }

    /**
     * Adds a DisplayObject to the accessibility manager
     *
     * @private
     * @param {DisplayObject} displayObject - The child to make accessible.
     */
    addChild(displayObject)
    {
        //    this.activate();

        let div = this.pool.pop();

        if (!div)
        {
            div = document.createElement('button');

            div.style.width = `${DIV_TOUCH_SIZE}px`;
            div.style.height = `${DIV_TOUCH_SIZE}px`;
            div.style.backgroundColor = this.debug ? 'rgba(255,0,0,0.5)' : 'transparent';
            div.style.position = 'absolute';
            div.style.zIndex = DIV_TOUCH_ZINDEX;
            div.style.borderStyle = 'none';

            div.addEventListener('click', this._onClick.bind(this));
            div.addEventListener('focus', this._onFocus.bind(this));
            div.addEventListener('focusout', this._onFocusOut.bind(this));
        }

        if (displayObject.accessibleTitle)
        {
            div.title = displayObject.accessibleTitle;
        }
        else if (!displayObject.accessibleTitle && !displayObject.accessibleHint)
        {
            div.title = `displayObject ${this.tabIndex}`;
        }

        if (displayObject.accessibleHint)
        {
            div.setAttribute('aria-label', displayObject.accessibleHint);
        }

        //

        displayObject._accessibleActive = true;
        displayObject._accessibleDiv = div;
        div.displayObject = displayObject;

        this.children.push(displayObject);
        this.div.appendChild(displayObject._accessibleDiv);
        displayObject._accessibleDiv.tabIndex = displayObject.tabIndex;
    }
<<<<<<< HEAD
};


/**
 * Adds a DisplayObject to the accessibility manager
 * @private
 */
AccessibilityManager.prototype.addChild = function(displayObject)
{
//	this.activate();

	var div = this.pool.pop();

	if(!div)
	{
		div = document.createElement('button');

	    div.style.width = 100 + 'px';
	    div.style.height = 100 + 'px';
	    div.style.backgroundColor = this.debug ? 'rgba(255,0,0,0.5)' : 'transparent';
	    div.style.position = 'absolute';
	    div.style.zIndex = 2;
	    div.style.borderStyle = 'none';

        if (this.isAlwaysOn) {
            //remove the focus highlight from the div so you cannot see the hidden div during normal touch to click
            div.style['-webkit-tap-highlight-color'] = 'rgba(0,0,0,0)';
            div.style.border = 0;
            div.style.outline = 'none';
        }


	    div.addEventListener('click', this._onClick.bind(this));
	    div.addEventListener('focus', this._onFocus.bind(this));
	    div.addEventListener('focusout', this._onFocusOut.bind(this));
	}


	if(displayObject.accessibleTitle)
	{
		div.title = displayObject.accessibleTitle;
	}
	else if (!displayObject.accessibleTitle && !displayObject.accessibleHint)
	{
		div.title = 'displayObject ' + this.tabIndex;
	}

	if(displayObject.accessibleHint)
	{
		div.setAttribute('aria-label', displayObject.accessibleHint);
	}
=======
>>>>>>> dac50ecf

    /**
     * Maps the div button press to pixi's InteractionManager (click)
     *
     * @private
     * @param {MouseEvent} e - The click event.
     */
    _onClick(e)
    {
        const interactionManager = this.renderer.plugins.interaction;

<<<<<<< HEAD
	//

	displayObject._accessibleActive = true;
	displayObject._accessibleDiv = div;
	div.displayObject = displayObject;


	this.children.push(displayObject);
	this.div.appendChild( displayObject._accessibleDiv );
	displayObject._accessibleDiv.tabIndex = displayObject.tabIndex;

    //set this to true so we know to sort the tab order of the divs
    this._tabOrderDirty = true;
};


/**
 * Maps the div button press to pixi's InteractionManager (click)
 * @private
 */
AccessibilityManager.prototype._onClick = function(e)
{
	var interactionManager = this.renderer.plugins.interaction;
	interactionManager.dispatchEvent(e.target.displayObject, 'click', interactionManager.eventData);
};

/**
 * Maps the div focus events to pixis InteractionManager (mouseover)
 * @private
 */
AccessibilityManager.prototype._onFocus = function(e)
{
	var interactionManager = this.renderer.plugins.interaction;
	interactionManager.dispatchEvent(e.target.displayObject, 'mouseover', interactionManager.eventData);
};
=======
        interactionManager.dispatchEvent(e.target.displayObject, 'click', interactionManager.eventData);
    }
>>>>>>> dac50ecf

    /**
     * Maps the div focus events to pixis InteractionManager (mouseover)
     *
     * @private
     * @param {FocusEvent} e - The focus event.
     */
    _onFocus(e)
    {
        const interactionManager = this.renderer.plugins.interaction;

        interactionManager.dispatchEvent(e.target.displayObject, 'mouseover', interactionManager.eventData);
    }

    /**
     * Maps the div focus events to pixis InteractionManager (mouseout)
     *
     * @private
     * @param {FocusEvent} e - The focusout event.
     */
    _onFocusOut(e)
    {
        const interactionManager = this.renderer.plugins.interaction;

        interactionManager.dispatchEvent(e.target.displayObject, 'mouseout', interactionManager.eventData);
    }

    /**
     * Is called when a key is pressed
     *
     * @private
     * @param {KeyboardEvent} e - The keydown event.
     */
    _onKeyDown(e)
    {
        if (e.keyCode !== KEY_CODE_TAB)
        {
            return;
        }

        this.activate();
    }

    /**
     * Is called when the mouse moves across the renderer element
     *
     * @private
     */
    _onMouseMove()
    {
        this.deactivate();
    }

    /**
     * Destroys the accessibility manager
     *
     */
    destroy()
    {
        this.div = null;

        for (let i = 0; i < this.children.length; i++)
        {
            this.children[i].div = null;
        }

        window.document.removeEventListener('mousemove', this._onMouseMove);
        window.removeEventListener('keydown', this._onKeyDown);

        this.pool = null;
        this.children = null;
        this.renderer = null;
    }
}

core.WebGLRenderer.registerPlugin('accessibility', AccessibilityManager);
core.CanvasRenderer.registerPlugin('accessibility', AccessibilityManager);<|MERGE_RESOLUTION|>--- conflicted
+++ resolved
@@ -35,57 +35,8 @@
  */
 export default class AccessibilityManager
 {
-<<<<<<< HEAD
-	// first we create a div that will sit over the pixi element. This is where the div overlays will go.
-    var div = document.createElement('div');
-
-    div.style.width = 100 + 'px';
-    div.style.height = 100 + 'px';
-    div.style.position = 'fixed';
-    div.style.top = 0;
-    div.style.left = 0;
-   //
-    div.style.zIndex = 2;
-
-   	/**
-   	 * This is the dom element that will sit over the pixi element. This is where the div overlays will go.
-   	 *
-   	 * @type {HTMLElement}
-   	 * @private
-   	 */
-   	this.div = div;
-
-   	/**
-   	 * A simple pool for storing divs.
-   	 *
-   	 * @type {*}
-   	 * @private
-   	 */
- 	this.pool = [];
-
- 	/**
- 	 * This is a tick used to check if an object is no longer being rendered.
- 	 *
- 	 * @type {Number}
- 	 * @private
- 	 */
-   	this.renderId = 0;
-
-   	/**
-   	 * Setting this to true will visually show the divs
-   	 *
-   	 * @type {boolean}
-   	 */
-   	this.debug = false;
-
-  	/**
-     * The renderer this accessibility manager works for.
-     *
-     * @member {PIXI.SystemRenderer}
-=======
     /**
      * @param {PIXI.CanvasRenderer|PIXI.WebGLRenderer} renderer - A reference to the current renderer
->>>>>>> dac50ecf
      */
     constructor(renderer)
     {
@@ -204,244 +155,12 @@
      *
      * @private
      */
-<<<<<<< HEAD
-   	this.isActive = false;
-   	this.isMobileAccessabillity = false;
-    this.isAlwaysOn = false;
-
-   	// let listen for tab.. once pressed we can fire up and show the accessibility layer
-   	window.addEventListener('keydown', this._onKeyDown, false);
-
-    //check for mobile specific solutions
-    if(this.isMobileDevice())
-    {
-        if (this.hasFocusEvents())
-        {
-            this.createTouchHook();
-        }
-        else
-        {
-            this.alwaysOn();
-        }
-    }
-}
-
-
-AccessibilityManager.prototype.constructor = AccessibilityManager;
-module.exports = AccessibilityManager;
-
-AccessibilityManager.prototype.createTouchHook = function()
-{
-	var hookDiv = document.createElement('button');
-	hookDiv.style.width = 1 + 'px';
-    hookDiv.style.height = 1 + 'px';
-    hookDiv.style.position = 'absolute';
-    hookDiv.style.top = -1000+'px';
-    hookDiv.style.left = -1000+'px';
-    hookDiv.style.zIndex = 2;
-    hookDiv.style.backgroundColor = '#FF0000';
-    hookDiv.title = 'HOOK DIV';
-
-    hookDiv.addEventListener('focus', function(){
-
-    	this.isMobileAccessabillity = true;
-    	this.activate();
-    	document.body.removeChild(hookDiv);
-
-    }.bind(this));
-
-    document.body.appendChild(hookDiv);
-
-};
-
-/**
- * some mobile devices fire Focus Events in accessibility mode eg. IOS Voiceover
- * other mobile devices do not fire Focus Events eg. Android Talkback or Kindle Fire VoiceView
- * default to false unless tested
- */
-AccessibilityManager.prototype.hasFocusEvents = function() {
-    return (Device.apple.device);
-};
-
-
-AccessibilityManager.prototype.isMobileDevice = function()
-{
-    return (Device.tablet || Device.phone);
-};
-
-AccessibilityManager.prototype.alwaysOn = function()
-{
-    this.isAlwaysOn = true;
-
-    //render is undefined until the next tick
-    setTimeout(this.activate.bind(this));
-};
-
-/**
- * Activating will cause the Accessibility layer to be shown. This is called when a user preses the tab key
- * @private
- */
-AccessibilityManager.prototype.activate = function()
-{
-	if(this.isActive )
-	{
-		return;
-	}
-
-	this.isActive = true;
-
-	window.document.addEventListener('mousemove', this._onMouseMove, true);
-	window.removeEventListener('keydown', this._onKeyDown, false);
-
-	this.renderer.on('postrender', this.update, this);
-
-	if(this.renderer.view.parentNode)
-	{
-		this.renderer.view.parentNode.appendChild(this.div);
-	}
-};
-
-/**
- * Deactivating will cause the Accessibility layer to be hidden. This is called when a user moves the mouse
- * @private
- */
-AccessibilityManager.prototype.deactivate = function()
-{
-
-	if(!this.isActive || this.isMobileAccessabillity)
-	{
-		return;
-	}
-
-	this.isActive = false;
-
-	window.document.removeEventListener('mousemove', this._onMouseMove);
-	window.addEventListener('keydown', this._onKeyDown, false);
-
-	this.renderer.off('postrender', this.update);
-
-	if(this.div.parentNode)
-	{
-		this.div.parentNode.removeChild(this.div);
-	}
-
-};
-
-/**
- * This recursive function will run throught he scene graph and add any new accessible objects to the DOM layer.
- * @param displayObject {PIXI.Container} the DisplayObject to check.
- * @private
- */
-AccessibilityManager.prototype.updateAccessibleObjects = function(displayObject)
-{
-	if(!displayObject.visible)
-	{
-		return;
-	}
-
-	if(displayObject.accessible && displayObject.interactive)
-	{
-		if(!displayObject._accessibleActive)
-		{
-			this.addChild(displayObject);
-		}
-
-	   	displayObject.renderId = this.renderId;
-	}
-
-	var children = displayObject.children;
-
-	for (var i = children.length - 1; i >= 0; i--) {
-
-		this.updateAccessibleObjects(children[i]);
-	}
-};
-
-/**
- * Sort children by tab index
- * The divs seem to tab in order of being added as a child regardless of the tab order set
- * This sorts the children whenever a new one is set
- * @param  {DOMElement} element the one which will have children sorted.
- */
-AccessibilityManager.prototype.updateTabOrders = function()
-{
-    if (!this._tabOrderDirty) {
-        return;
-    }
-
-    var element = this.div;
-    var children = element.childNodes;
-
-    var list = [];
-    for (var i = 0; i < children.length; i++) {
-        if (children[i].nodeType === 1) {
-            list.push(children[i]);
-        }
-    }
-
-    list = list.sort(function(a, b) {
-        var ta = a.getAttribute('tabindex');
-        var tb = b.getAttribute('tabindex');
-        return ta === tb ? 0 : tb > ta ? -1 : 1;
-    });
-
-    for (var j in list) {
-        element.appendChild(list[j]);
-    }
-
-    this._tabOrderDirty = false;
-};
-
-
-/**
- * Before each render this function will ensure that all divs are mapped correctly to their DisplayObjects
- * @private
- */
-AccessibilityManager.prototype.update = function()
-{
-	//change this to strict equality comparison so that it will work with PIXI v3 where renderingToScreen is not set.
-    if (this.renderer.renderingToScreen === false) {
-    	return;
-  	}
-
-	// update children...
-	this.updateAccessibleObjects(this.renderer._lastObjectRendered);
-
-    //sort out tab orders
-    this.updateTabOrders();
-
-	var rect = this.renderer.view.getBoundingClientRect();
-	var sx = rect.width  / this.renderer.width;
-	var sy = rect.height / this.renderer.height;
-
-	var div = this.div;
-
-	div.style.left = rect.left + 'px';
-	div.style.top = rect.top + 'px';
-	div.style.width = this.renderer.width + 'px';
-	div.style.height = this.renderer.height + 'px';
-
-	for (var i = 0; i < this.children.length; i++)
-	{
-
-		var child = this.children[i];
-
-		if(child.renderId !== this.renderId)
-		{
-			child._accessibleActive = false;
-
-            core.utils.removeItems(this.children, i, 1);
-			this.div.removeChild( child._accessibleDiv );
-			this.pool.push(child._accessibleDiv);
-			child._accessibleDiv = null;
-=======
     activate()
     {
         if (this.isActive)
         {
             return;
         }
->>>>>>> dac50ecf
 
         this.isActive = true;
 
@@ -675,60 +394,6 @@
         this.div.appendChild(displayObject._accessibleDiv);
         displayObject._accessibleDiv.tabIndex = displayObject.tabIndex;
     }
-<<<<<<< HEAD
-};
-
-
-/**
- * Adds a DisplayObject to the accessibility manager
- * @private
- */
-AccessibilityManager.prototype.addChild = function(displayObject)
-{
-//	this.activate();
-
-	var div = this.pool.pop();
-
-	if(!div)
-	{
-		div = document.createElement('button');
-
-	    div.style.width = 100 + 'px';
-	    div.style.height = 100 + 'px';
-	    div.style.backgroundColor = this.debug ? 'rgba(255,0,0,0.5)' : 'transparent';
-	    div.style.position = 'absolute';
-	    div.style.zIndex = 2;
-	    div.style.borderStyle = 'none';
-
-        if (this.isAlwaysOn) {
-            //remove the focus highlight from the div so you cannot see the hidden div during normal touch to click
-            div.style['-webkit-tap-highlight-color'] = 'rgba(0,0,0,0)';
-            div.style.border = 0;
-            div.style.outline = 'none';
-        }
-
-
-	    div.addEventListener('click', this._onClick.bind(this));
-	    div.addEventListener('focus', this._onFocus.bind(this));
-	    div.addEventListener('focusout', this._onFocusOut.bind(this));
-	}
-
-
-	if(displayObject.accessibleTitle)
-	{
-		div.title = displayObject.accessibleTitle;
-	}
-	else if (!displayObject.accessibleTitle && !displayObject.accessibleHint)
-	{
-		div.title = 'displayObject ' + this.tabIndex;
-	}
-
-	if(displayObject.accessibleHint)
-	{
-		div.setAttribute('aria-label', displayObject.accessibleHint);
-	}
-=======
->>>>>>> dac50ecf
 
     /**
      * Maps the div button press to pixi's InteractionManager (click)
@@ -740,46 +405,8 @@
     {
         const interactionManager = this.renderer.plugins.interaction;
 
-<<<<<<< HEAD
-	//
-
-	displayObject._accessibleActive = true;
-	displayObject._accessibleDiv = div;
-	div.displayObject = displayObject;
-
-
-	this.children.push(displayObject);
-	this.div.appendChild( displayObject._accessibleDiv );
-	displayObject._accessibleDiv.tabIndex = displayObject.tabIndex;
-
-    //set this to true so we know to sort the tab order of the divs
-    this._tabOrderDirty = true;
-};
-
-
-/**
- * Maps the div button press to pixi's InteractionManager (click)
- * @private
- */
-AccessibilityManager.prototype._onClick = function(e)
-{
-	var interactionManager = this.renderer.plugins.interaction;
-	interactionManager.dispatchEvent(e.target.displayObject, 'click', interactionManager.eventData);
-};
-
-/**
- * Maps the div focus events to pixis InteractionManager (mouseover)
- * @private
- */
-AccessibilityManager.prototype._onFocus = function(e)
-{
-	var interactionManager = this.renderer.plugins.interaction;
-	interactionManager.dispatchEvent(e.target.displayObject, 'mouseover', interactionManager.eventData);
-};
-=======
         interactionManager.dispatchEvent(e.target.displayObject, 'click', interactionManager.eventData);
     }
->>>>>>> dac50ecf
 
     /**
      * Maps the div focus events to pixis InteractionManager (mouseover)
