--- conflicted
+++ resolved
@@ -118,11 +118,7 @@
  * });
  * ```
  * @category assets
-<<<<<<< HEAD
  * @advanced
-=======
- * @internal
->>>>>>> 7d91234e
  */
 export const loadVideoTextures = {
 
