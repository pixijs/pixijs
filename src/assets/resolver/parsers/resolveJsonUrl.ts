--- conflicted
+++ resolved
@@ -12,11 +12,8 @@
 export const resolveJsonUrl = {
     extension: {
         type: ExtensionType.ResolveParser,
-<<<<<<< HEAD
+        priority: -2,
         name: 'resolve-json',
-=======
-        priority: -2,
->>>>>>> 59837b45
     },
     test: (value: string): boolean =>
         Resolver.RETINA_PREFIX.test(value) && value.endsWith('.json'),
