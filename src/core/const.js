/**
 * String of the current PIXI version.
 *
 * @static
 * @constant
 * @memberof PIXI
 * @name VERSION
 * @type {string}
 */
export const VERSION = __VERSION__;

/**
 * Two Pi.
 *
 * @static
 * @constant
 * @memberof PIXI
 * @type {number}
 */
export const PI_2 = Math.PI * 2;

/**
 * Conversion factor for converting radians to degrees.
 *
 * @static
 * @constant
 * @memberof PIXI
 * @type {number}
 */
export const RAD_TO_DEG = 180 / Math.PI;

/**
 * Conversion factor for converting degrees to radians.
 *
 * @static
 * @constant
 * @memberof PIXI
 * @type {number}
 */
export const DEG_TO_RAD = Math.PI / 180;

/**
 * Constant to identify the Renderer Type.
 *
 * @static
 * @constant
 * @memberof PIXI
 * @name RENDERER_TYPE
 * @type {object}
 * @property {number} UNKNOWN - Unknown render type.
 * @property {number} WEBGL - WebGL render type.
 * @property {number} CANVAS - Canvas render type.
 */
export const RENDERER_TYPE = {
    UNKNOWN:    0,
    WEBGL:      1,
    CANVAS:     2,
};

/**
 * Various blend modes supported by PIXI.
 *
 * IMPORTANT - The WebGL renderer only supports the NORMAL, ADD, MULTIPLY and SCREEN blend modes.
 * Anything else will silently act like NORMAL.
 *
 * @static
 * @constant
 * @memberof PIXI
 * @name BLEND_MODES
 * @type {object}
 * @property {number} NORMAL
 * @property {number} ADD
 * @property {number} MULTIPLY
 * @property {number} SCREEN
 * @property {number} OVERLAY
 * @property {number} DARKEN
 * @property {number} LIGHTEN
 * @property {number} COLOR_DODGE
 * @property {number} COLOR_BURN
 * @property {number} HARD_LIGHT
 * @property {number} SOFT_LIGHT
 * @property {number} DIFFERENCE
 * @property {number} EXCLUSION
 * @property {number} HUE
 * @property {number} SATURATION
 * @property {number} COLOR
 * @property {number} LUMINOSITY
 */
export const BLEND_MODES = {
    NORMAL:         0,
    ADD:            1,
    MULTIPLY:       2,
    SCREEN:         3,
    OVERLAY:        4,
    DARKEN:         5,
    LIGHTEN:        6,
    COLOR_DODGE:    7,
    COLOR_BURN:     8,
    HARD_LIGHT:     9,
    SOFT_LIGHT:     10,
    DIFFERENCE:     11,
    EXCLUSION:      12,
    HUE:            13,
    SATURATION:     14,
    COLOR:          15,
    LUMINOSITY:     16,
<<<<<<< HEAD
    NONE:           17,
=======
    NORMAL_NPM:     17,
    ADD_NPM:        18,
    SCREEN_NPM:     19,
>>>>>>> 03787608
};

/**
 * Various webgl draw modes. These can be used to specify which GL drawMode to use
 * under certain situations and renderers.
 *
 * @static
 * @constant
 * @memberof PIXI
 * @name DRAW_MODES
 * @type {object}
 * @property {number} POINTS
 * @property {number} LINES
 * @property {number} LINE_LOOP
 * @property {number} LINE_STRIP
 * @property {number} TRIANGLES
 * @property {number} TRIANGLE_STRIP
 * @property {number} TRIANGLE_FAN
 */
export const DRAW_MODES = {
    POINTS:         0,
    LINES:          1,
    LINE_LOOP:      2,
    LINE_STRIP:     3,
    TRIANGLES:      4,
    TRIANGLE_STRIP: 5,
    TRIANGLE_FAN:   6,
};

export const FORMATS = {
    RGBA:             6408,
    RGB:              6407,
    ALPHA:            6406,
    LUMINANCE:        6409,
    LUMINANCE_ALPHA:  6410,
    DEPTH_COMPONENT:  6402,
    DEPTH_STENCIL:    34041,
};

export const TARGETS = {
    TEXTURE_2D: 3553,
    TEXTURE_CUBE_MAP: 34067,
    TEXTURE_2D_ARRAY: 35866,
    TEXTURE_CUBE_MAP_POSITIVE_X: 34069,
    TEXTURE_CUBE_MAP_NEGATIVE_X: 34070,
    TEXTURE_CUBE_MAP_POSITIVE_Y: 34071,
    TEXTURE_CUBE_MAP_NEGATIVE_Y: 34072,
    TEXTURE_CUBE_MAP_POSITIVE_Z: 34073,
    TEXTURE_CUBE_MAP_NEGATIVE_Z: 34074,
};

export const TYPES = {
    UNSIGNED_BYTE: 5121,
    UNSIGNED_SHORT: 5123,
    UNSIGNED_SHORT_5_6_5: 33635,
    UNSIGNED_SHORT_4_4_4_4: 32819,
    UNSIGNED_SHORT_5_5_5_1: 32820,
    FLOAT: 5126,
    HALF_FLOAT: 36193,
};

/**
 * The scale modes that are supported by pixi.
 *
 * The {@link PIXI.settings.SCALE_MODE} scale mode affects the default scaling mode of future operations.
 * It can be re-assigned to either LINEAR or NEAREST, depending upon suitability.
 *
 * @static
 * @constant
 * @memberof PIXI
 * @name SCALE_MODES
 * @type {object}
 * @property {number} LINEAR Smooth scaling
 * @property {number} NEAREST Pixelating scaling
 */
export const SCALE_MODES = {
    LINEAR:     1,
    NEAREST:    0,
};

/**
 * The wrap modes that are supported by pixi.
 *
 * The {@link PIXI.settings.WRAP_MODE} wrap mode affects the default wraping mode of future operations.
 * It can be re-assigned to either CLAMP or REPEAT, depending upon suitability.
 * If the texture is non power of two then clamp will be used regardless as webGL can
 * only use REPEAT if the texture is po2.
 *
 * This property only affects WebGL.
 *
 * @static
 * @constant
 * @name WRAP_MODES
 * @memberof PIXI
 * @type {object}
 * @property {number} CLAMP - The textures uvs are clamped
 * @property {number} REPEAT - The texture uvs tile and repeat
 * @property {number} MIRRORED_REPEAT - The texture uvs tile and repeat with mirroring
 */
export const WRAP_MODES = {
    CLAMP:           33071,
    REPEAT:          10497,
    MIRRORED_REPEAT: 33648,
};

/**
 * The gc modes that are supported by pixi.
 *
 * The {@link PIXI.settings.GC_MODE} Garbage Collection mode for PixiJS textures is AUTO
 * If set to GC_MODE, the renderer will occasionally check textures usage. If they are not
 * used for a specified period of time they will be removed from the GPU. They will of course
 * be uploaded again when they are required. This is a silent behind the scenes process that
 * should ensure that the GPU does not  get filled up.
 *
 * Handy for mobile devices!
 * This property only affects WebGL.
 *
 * @static
 * @constant
 * @name GC_MODES
 * @memberof PIXI
 * @type {object}
 * @property {number} AUTO - Garbage collection will happen periodically automatically
 * @property {number} MANUAL - Garbage collection will need to be called manually
 */
export const GC_MODES = {
    AUTO:           0,
    MANUAL:         1,
};

/**
 * Regexp for image type by extension.
 *
 * @static
 * @constant
 * @memberof PIXI
 * @type {RegExp|string}
 * @example `image.png`
 */
export const URL_FILE_EXTENSION = /\.(\w{3,4})(?:$|\?|#)/i;

/**
 * Regexp for data URI.
 * Based on: {@link https://github.com/ragingwind/data-uri-regex}
 *
 * @static
 * @constant
 * @name DATA_URI
 * @memberof PIXI
 * @type {RegExp|string}
 * @example data:image/png;base64
 */
export const DATA_URI = /^\s*data:(?:([\w-]+)\/([\w+.-]+))?(?:;(charset=[\w-]+|base64))?,(.*)/i;

/**
 * Regexp for SVG size.
 *
 * @static
 * @constant
 * @name SVG_SIZE
 * @memberof PIXI
 * @type {RegExp|string}
 * @example &lt;svg width="100" height="100"&gt;&lt;/svg&gt;
 */
export const SVG_SIZE = /<svg[^>]*(?:\s(width|height)=('|")(\d*(?:\.\d+)?)(?:px)?('|"))[^>]*(?:\s(width|height)=('|")(\d*(?:\.\d+)?)(?:px)?('|"))[^>]*>/i; // eslint-disable-line max-len

/**
 * Constants that identify shapes, mainly to prevent `instanceof` calls.
 *
 * @static
 * @constant
 * @name SHAPES
 * @memberof PIXI
 * @type {object}
 * @property {number} POLY Polygon
 * @property {number} RECT Rectangle
 * @property {number} CIRC Circle
 * @property {number} ELIP Ellipse
 * @property {number} RREC Rounded Rectangle
 */
export const SHAPES = {
    POLY: 0,
    RECT: 1,
    CIRC: 2,
    ELIP: 3,
    RREC: 4,
};

/**
 * Constants that specify float precision in shaders.
 *
 * @static
 * @constant
 * @name PRECISION
 * @memberof PIXI
 * @type {object}
 * @property {string} LOW='lowp'
 * @property {string} MEDIUM='mediump'
 * @property {string} HIGH='highp'
 */
export const PRECISION = {
    LOW: 'lowp',
    MEDIUM: 'mediump',
    HIGH: 'highp',
};

/**
 * Constants that specify the transform type.
 *
 * @static
 * @constant
 * @name TRANSFORM_MODE
 * @memberof PIXI
 * @type {object}
 * @property {number} STATIC
 * @property {number} DYNAMIC
 */
export const TRANSFORM_MODE = {
    STATIC:     0,
    DYNAMIC:    1,
};

/**
 * Constants that define the type of gradient on text.
 *
 * @static
 * @constant
 * @name TEXT_GRADIENT
 * @memberof PIXI
 * @type {object}
 * @property {number} LINEAR_VERTICAL Vertical gradient
 * @property {number} LINEAR_HORIZONTAL Linear gradient
 */
export const TEXT_GRADIENT = {
    LINEAR_VERTICAL: 0,
    LINEAR_HORIZONTAL: 1,
};

/**
 * Represents the update priorities used by internal PIXI classes when registered with
 * the {@link PIXI.ticker.Ticker} object. Higher priority items are updated first and lower
 * priority items, such as render, should go later.
 *
 * @static
 * @constant
 * @name UPDATE_PRIORITY
 * @memberof PIXI
 * @type {object}
 * @property {number} INTERACTION=50 Highest priority, used for {@link PIXI.interaction.InteractionManager}
 * @property {number} HIGH=25 High priority updating, {@link PIXI.VideoBaseTexture} and {@link PIXI.extras.AnimatedSprite}
 * @property {number} NORMAL=0 Default priority for ticker events, see {@link PIXI.ticker.Ticker#add}.
 * @property {number} LOW=-25 Low priority used for {@link PIXI.Application} rendering.
 * @property {number} UTILITY=-50 Lowest priority used for {@link PIXI.prepare.BasePrepare} utility.
 */
export const UPDATE_PRIORITY = {
    INTERACTION: 50,
    HIGH: 25,
    NORMAL: 0,
    LOW: -25,
    UTILITY: -50,
};<|MERGE_RESOLUTION|>--- conflicted
+++ resolved
@@ -104,13 +104,9 @@
     SATURATION:     14,
     COLOR:          15,
     LUMINOSITY:     16,
-<<<<<<< HEAD
-    NONE:           17,
-=======
     NORMAL_NPM:     17,
     ADD_NPM:        18,
     SCREEN_NPM:     19,
->>>>>>> 03787608
 };
 
 /**
