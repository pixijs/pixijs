--- conflicted
+++ resolved
@@ -17,19 +17,14 @@
  * @param [style.dropShadowBlur=0] {number} Set a shadow blur radius
  * @param [style.dropShadowColor='#000000'] {string} A fill style to be used on the dropshadow e.g 'red', '#00FF00'
  * @param [style.dropShadowDistance=5] {number} Set a distance of the drop shadow
-<<<<<<< HEAD
- * @param [style.fill='black'] {string|string[]|Number|CanvasGradient} A canvas fillstyle that will be used on the text e.g 'red', '#00FF00'. Can be an array to create a gradient eg ['#000000','#FFFFFF']
+ * @param [style.fill='black'] {string|string[]|number|CanvasGradient|CanvasPattern} A canvas fillstyle that will be used on the
+ *      text e.g 'red', '#00FF00'. Can be an array to create a gradient eg ['#000000','#FFFFFF'] @see {@link https://developer.mozilla.org/en-US/docs/Web/API/CanvasRenderingContext2D/fillStyle|MDN}
  * @param [style.fillGradientType=PIXI.TEXT_GRADIENT.LINEAR_VERTICAL] {number} If fills styles are supplied, this can change the type/direction of the gradient. See {@link PIXI.TEXT_GRADIENT} for possible values
- * @param [style.font='bold 20pt Arial'] {string} The style and size of the font
-=======
- * @param [style.fill='black'] {string|number|CanvasGradient|CanvasPattern} A canvas fillstyle that will be used on the
- *      text e.g 'red', '#00FF00'. @see {@link https://developer.mozilla.org/en-US/docs/Web/API/CanvasRenderingContext2D/fillStyle|MDN}
  * @param [style.fontFamily='Arial'] {string} The font family
  * @param [style.fontSize=26] {number|string} The font size (as a number it converts to px, but as a string, equivalents are '26px','20pt','160%' or '1.6em')
  * @param [style.fontStyle='normal'] {string} The font style ('normal', 'italic' or 'oblique')
  * @param [style.fontVariant='normal'] {string} The font variant ('normal' or 'small-caps')
  * @param [style.fontWeight='normal'] {string} The font weight ('normal', 'bold', 'bolder', 'lighter' and '100', '200', '300', '400', '500', '600', '700', 800' or '900')
->>>>>>> f1e65b2f
  * @param [style.letterSpacing=0] {number} The amount of spacing between letters, default is 0
  * @param [style.lineHeight] {number} The line height, a number that represents the vertical space that a letter uses
  * @param [style.lineJoin='miter'] {string} The lineJoin property sets the type of corner created, it can resolve
@@ -64,16 +59,12 @@
     dropShadowColor: '#000000',
     dropShadowDistance: 5,
     fill: 'black',
-<<<<<<< HEAD
     fillGradientType: CONST.TEXT_GRADIENT.LINEAR_VERTICAL,
-    font: 'bold 20pt Arial',
-=======
     fontFamily: 'Arial',
     fontSize: 26,
     fontStyle: 'normal',
     fontVariant: 'normal',
     fontWeight: 'normal',
->>>>>>> f1e65b2f
     letterSpacing: 0,
     lineHeight: 0,
     lineJoin: 'miter',
@@ -237,7 +228,6 @@
         }
     },
 
-<<<<<<< HEAD
     fillGradientType: {
         get: function ()
         {
@@ -252,10 +242,7 @@
         }
     },
 
-    font: {
-=======
     fontFamily: {
->>>>>>> f1e65b2f
         get: function ()
         {
             return this._fontFamily;
