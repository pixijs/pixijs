--- conflicted
+++ resolved
@@ -701,7 +701,6 @@
 TextMetrics._fonts = {};
 
 /**
-<<<<<<< HEAD
  * Default string for calculate font metrics.
  * @public
  * @static
@@ -751,7 +750,8 @@
  * @type {number}
  */
 TextMetrics._baselineMultiplier = TextMetrics.DEFAULT_BASELINE_MULTIPLIER;
-=======
+
+/**
  * Cache of new line chars.
  * @memberof PIXI.TextMetrics
  * @type {number[]}
@@ -783,5 +783,4 @@
     0x200A, // hair space
     0x205F, // medium mathematical space
     0x3000, // ideographic space
-];
->>>>>>> c8a5ebe8
+];