--- conflicted
+++ resolved
@@ -42,16 +42,10 @@
 
         /**
          * The anchor sets the origin point of the texture.
-<<<<<<< HEAD
-         * The default is 0,0 or taken from the {@link PIXI.Texture|Texture} passed to the constructor.
-         * Setting the texture at a later point of time does not change the anchor.
-         *
-         * 0,0 means the texture's origin is the top left, 0.5,0.5 is the center, 1,1 the bottom right corner.
-=======
-         * The default is 0,0 this means the texture's origin is the top left.
+         * The default is 0,0 or taken from the {@link PIXI.Texture#defaultAnchor|Texture} passed to the constructor.
+         * A value of 0,0 means the texture's origin is the top left.
          * Setting the anchor to 0.5,0.5 means the texture's origin is centered.
          * Setting the anchor to 1,1 would mean the texture's origin point will be the bottom right corner.
->>>>>>> 25427b5f
          *
          * @member {PIXI.ObservablePoint}
          * @private
