var math = require('../math'),
    Texture = require('../textures/Texture'),
    Container = require('../display/Container'),
    CanvasTinter = require('../renderers/canvas/utils/CanvasTinter'),
    utils = require('../utils'),
    CONST = require('../const'),
    tempPoint = new math.Point();

/**
 * The Sprite object is the base for all textured objects that are rendered to the screen
 *
 * A sprite can be created directly from an image like this:
 *
 * ```js
 * var sprite = new PIXI.Sprite.fromImage('assets/image.png');
 * ```
 *
 * @class
 * @extends PIXI.Container
 * @memberof PIXI
 * @param texture {PIXI.Texture} The texture for this sprite
 */
function Sprite(texture)
{
    Container.call(this);

    /**
     * The anchor sets the origin point of the texture.
     * The default is 0,0 this means the texture's origin is the top left
     * Setting the anchor to 0.5,0.5 means the texture's origin is centered
     * Setting the anchor to 1,1 would mean the texture's origin point will be the bottom right corner
     *
     * @member {PIXI.Point}
     */
    this.anchor = new math.Point();

    /**
     * The texture that the sprite is using
     *
     * @member {PIXI.Texture}
     * @private
     */
    this._texture = null;

    /**
     * The width of the sprite (this is initially set by the texture)
     *
     * @member {number}
     * @private
     */
    this._width = 0;

    /**
     * The height of the sprite (this is initially set by the texture)
     *
     * @member {number}
     * @private
     */
    this._height = 0;

    /**
     * The tint applied to the sprite. This is a hex value. A value of 0xFFFFFF will remove any tint effect.
     *
     * @member {number}
     * @default 0xFFFFFF
     */
    this.tint = 0xFFFFFF;

    /**
     * The blend mode to be applied to the sprite. Apply a value of `PIXI.BLEND_MODES.NORMAL` to reset the blend mode.
     *
     * @member {number}
     * @default PIXI.BLEND_MODES.NORMAL
     * @see PIXI.BLEND_MODES
     */
    this.blendMode = CONST.BLEND_MODES.NORMAL;

    /**
     * The shader that will be used to render the sprite. Set to null to remove a current shader.
     *
     * @member {PIXI.AbstractFilter|PIXI.Shader}
     */
    this.shader = null;

    /**
     * An internal cached value of the tint.
     *
     * @member {number}
     * @default 0xFFFFFF
     */
    this.cachedTint = 0xFFFFFF;

    // call texture setter
    this.texture = texture || Texture.EMPTY;
}

// constructor
Sprite.prototype = Object.create(Container.prototype);
Sprite.prototype.constructor = Sprite;
module.exports = Sprite;

Object.defineProperties(Sprite.prototype, {
    /**
     * The width of the sprite, setting this will actually modify the scale to achieve the value set
     *
     * @member {number}
     * @memberof PIXI.Sprite#
     */
    width: {
        get: function ()
        {
<<<<<<< HEAD
            return this.scale.x * this.texture.width;
        },
        set: function (value)
        {
            this.scale.x = value / this.texture.width;
=======
            return Math.abs(this.scale.x) * this.texture._frame.width;
        },
        set: function (value)
        {
            var sign = utils.sign(this.scale.x) || 1;
            this.scale.x = sign * value / this.texture._frame.width;
>>>>>>> 962f5bdf
            this._width = value;
        }
    },

    /**
     * The height of the sprite, setting this will actually modify the scale to achieve the value set
     *
     * @member {number}
     * @memberof PIXI.Sprite#
     */
    height: {
        get: function ()
        {
<<<<<<< HEAD
            return  this.scale.y * this.texture.height;
        },
        set: function (value)
        {
            this.scale.y = value / this.texture.height;
=======
            return  Math.abs(this.scale.y) * this.texture._frame.height;
        },
        set: function (value)
        {
            var sign = utils.sign(this.scale.y) || 1;
            this.scale.y = sign * value / this.texture._frame.height;
>>>>>>> 962f5bdf
            this._height = value;
        }
    },

    /**
     * The texture that the sprite is using
     *
     * @member {PIXI.Texture}
     * @memberof PIXI.Sprite#
     */
    texture: {
        get: function ()
        {
            return  this._texture;
        },
        set: function (value)
        {
            if (this._texture === value)
            {
                return;
            }

            this._texture = value;
            this.cachedTint = 0xFFFFFF;

            if (value)
            {
                // wait for the texture to load
                if (value.baseTexture.hasLoaded)
                {
                    this._onTextureUpdate();
                }
                else
                {
                    value.once('update', this._onTextureUpdate, this);
                }
            }
        }
    }
});

/**
 * When the texture is updated, this event will fire to update the scale and frame
 *
 * @private
 */
Sprite.prototype._onTextureUpdate = function ()
{
    // so if _width is 0 then width was not set..
    if (this._width)
    {
<<<<<<< HEAD
        this.scale.x = this._width / this.texture.width;
=======
        this.scale.x = utils.sign(this.scale.x) * this._width / this.texture.frame.width;
>>>>>>> 962f5bdf
    }

    if (this._height)
    {
<<<<<<< HEAD
        this.scale.y = this._height / this.texture.height;
=======
        this.scale.y = utils.sign(this.scale.y) * this._height / this.texture.frame.height;
>>>>>>> 962f5bdf
    }
};

/**
*
* Renders the object using the WebGL renderer
*
* @param renderer {PIXI.WebGLRenderer}
* @private
*/
Sprite.prototype._renderWebGL = function (renderer)
{
    renderer.setObjectRenderer(renderer.plugins.sprite);
    renderer.plugins.sprite.render(this);
};

/**
 * Returns the bounds of the Sprite as a rectangle. The bounds calculation takes the worldTransform into account.
 *
 * @param matrix {PIXI.Matrix} the transformation matrix of the sprite
 * @return {PIXI.Rectangle} the framing rectangle
 */
Sprite.prototype.getBounds = function (matrix)
{
    if(!this._currentBounds)
    {

        var width = this._texture.width;
        var height = this._texture.height;

        var w0 = width * (1-this.anchor.x);
        var w1 = width * -this.anchor.x;

        var h0 = height * (1-this.anchor.y);
        var h1 = height * -this.anchor.y;

        var worldTransform = matrix || this.worldTransform ;

        var a = worldTransform.a;
        var b = worldTransform.b;
        var c = worldTransform.c;
        var d = worldTransform.d;
        var tx = worldTransform.tx;
        var ty = worldTransform.ty;

        var minX,
            maxX,
            minY,
            maxY;

        //TODO - I am SURE this can be optimised, but the below is not accurate enough..
        /*
        if (b === 0 && c === 0)
        {
            // scale may be negative!
            if (a < 0)
            {
                a *= -1;
            }

            if (d < 0)
            {
                d *= -1;
            }

            // this means there is no rotation going on right? RIGHT?
            // if thats the case then we can avoid checking the bound values! yay
            minX = a * w1 + tx;
            maxX = a * w0 + tx;
            minY = d * h1 + ty;
            maxY = d * h0 + ty;
        }
        else
        {
        */
       
        var x1 = a * w1 + c * h1 + tx;
        var y1 = d * h1 + b * w1 + ty;

        var x2 = a * w0 + c * h1 + tx;
        var y2 = d * h1 + b * w0 + ty;

        var x3 = a * w0 + c * h0 + tx;
        var y3 = d * h0 + b * w0 + ty;

        var x4 =  a * w1 + c * h0 + tx;
        var y4 =  d * h0 + b * w1 + ty;

        minX = x1;
        minX = x2 < minX ? x2 : minX;
        minX = x3 < minX ? x3 : minX;
        minX = x4 < minX ? x4 : minX;

        minY = y1;
        minY = y2 < minY ? y2 : minY;
        minY = y3 < minY ? y3 : minY;
        minY = y4 < minY ? y4 : minY;

        maxX = x1;
        maxX = x2 > maxX ? x2 : maxX;
        maxX = x3 > maxX ? x3 : maxX;
        maxX = x4 > maxX ? x4 : maxX;

        maxY = y1;
        maxY = y2 > maxY ? y2 : maxY;
        maxY = y3 > maxY ? y3 : maxY;
        maxY = y4 > maxY ? y4 : maxY;

        //}

        // check for children
        if(this.children.length)
        {
            var childBounds = this.containerGetBounds();

            w0 = childBounds.x;
            w1 = childBounds.x + childBounds.width;
            h0 = childBounds.y;
            h1 = childBounds.y + childBounds.height;

            minX = (minX < w0) ? minX : w0;
            minY = (minY < h0) ? minY : h0;

            maxX = (maxX > w1) ? maxX : w1;
            maxY = (maxY > h1) ? maxY : h1;
        }

        var bounds = this._bounds;

        bounds.x = minX;
        bounds.width = maxX - minX;

        bounds.y = minY;
        bounds.height = maxY - minY;

        // store a reference so that if this function gets called again in the render cycle we do not have to recalculate
        this._currentBounds = bounds;
    }

    return this._currentBounds;
};

/**
 * Gets the local bounds of the sprite object.
 *
 */
Sprite.prototype.getLocalBounds = function ()
{
    this._bounds.x = -this._texture._frame.width * this.anchor.x;
    this._bounds.y = -this._texture._frame.height * this.anchor.y;
    this._bounds.width = this._texture._frame.width;
    this._bounds.height = this._texture._frame.height;
    return this._bounds;
};

/**
* Tests if a point is inside this sprite
*
* @param point {PIXI.Point} the point to test
* @return {boolean} the result of the test
*/
Sprite.prototype.containsPoint = function( point )
{
    this.worldTransform.applyInverse(point,  tempPoint);

    var width = this._texture.width;
    var height = this._texture.height;
    var x1 = -width * this.anchor.x;
    var y1;

    if ( tempPoint.x > x1 && tempPoint.x < x1 + width )
    {
        y1 = -height * this.anchor.y;

        if ( tempPoint.y > y1 && tempPoint.y < y1 + height )
        {
            return true;
        }
    }

    return false;
};

/**
* Renders the object using the Canvas renderer
*
* @param renderer {PIXI.CanvasRenderer} The renderer
* @private
*/
Sprite.prototype._renderCanvas = function (renderer)
{
    if (this.texture.crop.width <= 0 || this.texture.crop.height <= 0)
    {
        return;
    }

    var compositeOperation = renderer.blendModes[this.blendMode];
    if (compositeOperation !== renderer.context.globalCompositeOperation)
    {
        renderer.context.globalCompositeOperation = compositeOperation;
    }

    //  Ignore null sources
    if (this.texture.valid)
    {
        var texture = this._texture,
            wt = this.worldTransform,
            dx,
            dy,
            width,
            height;

        renderer.context.globalAlpha = this.worldAlpha;

        // If smoothingEnabled is supported and we need to change the smoothing property for this texture
        var smoothingEnabled = texture.baseTexture.scaleMode === CONST.SCALE_MODES.LINEAR;
        if (renderer.smoothProperty && renderer.context[renderer.smoothProperty] !== smoothingEnabled)
        {
            renderer.context[renderer.smoothProperty] = smoothingEnabled;
        }

        // If the texture is trimmed we offset by the trim x/y, otherwise we use the frame dimensions

        if(texture.rotate)
        {
            width = texture.crop.height;
            height = texture.crop.width;

            dx = (texture.trim) ? texture.trim.y - this.anchor.y * texture.trim.height : this.anchor.y * -texture._frame.height;
            dy = (texture.trim) ? texture.trim.x - this.anchor.x * texture.trim.width : this.anchor.x * -texture._frame.width;
       
            dx += width;

            wt.tx = dy * wt.a + dx * wt.c + wt.tx;
            wt.ty = dy * wt.b + dx * wt.d + wt.ty;

            var temp = wt.a;
            wt.a  = -wt.c;
            wt.c  =  temp;

            temp = wt.b;
            wt.b  = -wt.d;
            wt.d  =  temp;

            // the anchor has already been applied above, so lets set it to zero
            dx = 0;
            dy = 0;

        }
        else
        {
            width = texture.crop.width;
            height = texture.crop.height;

            dx = (texture.trim) ? texture.trim.x - this.anchor.x * texture.trim.width : this.anchor.x * -texture._frame.width;
            dy = (texture.trim) ? texture.trim.y - this.anchor.y * texture.trim.height : this.anchor.y * -texture._frame.height;
        }

        var resolution = texture.baseTexture.resolution;

        // Allow for pixel rounding
        if (renderer.roundPixels)
        {
            renderer.context.setTransform(
                wt.a / resolution,
                wt.b / resolution,
                wt.c / resolution,
                wt.d / resolution,
                (wt.tx * renderer.resolution) | 0,
                (wt.ty * renderer.resolution) | 0
            );

            dx = dx | 0;
            dy = dy | 0;
        }
        else
        {

            renderer.context.setTransform(
                wt.a / resolution,
                wt.b / resolution,
                wt.c / resolution,
                wt.d / resolution,
                wt.tx * renderer.resolution,
                wt.ty * renderer.resolution
            );


        }

        if (this.tint !== 0xFFFFFF)
        {
            if (this.cachedTint !== this.tint)
            {
                this.cachedTint = this.tint;

                // TODO clean up caching - how to clean up the caches?
                this.tintedTexture = CanvasTinter.getTintedTexture(this, this.tint);
            }

            renderer.context.drawImage(
                this.tintedTexture,
                0,
                0,
                width,
                height,
                dx * renderer.resolution,
                dy * renderer.resolution,
                width * renderer.resolution,
                height * renderer.resolution
            );
        }
        else
        {
            renderer.context.drawImage(
                texture.baseTexture.source,
                texture.crop.x,
                texture.crop.y,
                width,
                height,
                dx  * renderer.resolution,
                dy  * renderer.resolution,
                width * renderer.resolution,
                height * renderer.resolution
            );
        }
    }
};

/**
 * Destroys this sprite and optionally its texture
 *
 * @param [destroyTexture=false] {boolean} Should it destroy the current texture of the sprite as well
 * @param [destroyBaseTexture=false] {boolean} Should it destroy the base texture of the sprite as well
 */
Sprite.prototype.destroy = function (destroyTexture, destroyBaseTexture)
{
    Container.prototype.destroy.call(this);

    this.anchor = null;

    if (destroyTexture)
    {
        this._texture.destroy(destroyBaseTexture);
    }

    this._texture = null;
    this.shader = null;
};

// some helper functions..

/**
 * Helper function that creates a sprite that will contain a texture from the TextureCache based on the frameId
 * The frame ids are created when a Texture packer file has been loaded
 *
 * @static
 * @param frameId {string} The frame Id of the texture in the cache
 * @param [crossorigin=(auto)] {boolean} if you want to specify the cross-origin parameter
 * @param [scaleMode=PIXI.SCALE_MODES.DEFAULT] {number} if you want to specify the scale mode, see {@link PIXI.SCALE_MODES} for possible values
 * @return {PIXI.Sprite} A new Sprite using a texture from the texture cache matching the frameId
 */
Sprite.fromFrame = function (frameId)
{
    var texture = utils.TextureCache[frameId];

    if (!texture)
    {
        throw new Error('The frameId "' + frameId + '" does not exist in the texture cache');
    }

    return new Sprite(texture);
};

/**
 * Helper function that creates a sprite that will contain a texture based on an image url
 * If the image is not in the texture cache it will be loaded
 *
 * @static
 * @param imageId {string} The image url of the texture
 * @return {PIXI.Sprite} A new Sprite using a texture from the texture cache matching the image id
 */
Sprite.fromImage = function (imageId, crossorigin, scaleMode)
{
    return new Sprite(Texture.fromImage(imageId, crossorigin, scaleMode));
};<|MERGE_RESOLUTION|>--- conflicted
+++ resolved
@@ -109,47 +109,31 @@
     width: {
         get: function ()
         {
-<<<<<<< HEAD
-            return this.scale.x * this.texture.width;
+            return Math.abs(this.scale.x) * this.texture.width;
         },
         set: function (value)
         {
-            this.scale.x = value / this.texture.width;
-=======
-            return Math.abs(this.scale.x) * this.texture._frame.width;
+            var sign = utils.sign(this.scale.x) || 1;
+            this.scale.x = sign * value / this.texture.width;
+            this._width = value;
+        }
+    },
+
+    /**
+     * The height of the sprite, setting this will actually modify the scale to achieve the value set
+     *
+     * @member {number}
+     * @memberof PIXI.Sprite#
+     */
+    height: {
+        get: function ()
+        {
+            return  Math.abs(this.scale.y) * this.texture.height;
         },
         set: function (value)
         {
-            var sign = utils.sign(this.scale.x) || 1;
-            this.scale.x = sign * value / this.texture._frame.width;
->>>>>>> 962f5bdf
-            this._width = value;
-        }
-    },
-
-    /**
-     * The height of the sprite, setting this will actually modify the scale to achieve the value set
-     *
-     * @member {number}
-     * @memberof PIXI.Sprite#
-     */
-    height: {
-        get: function ()
-        {
-<<<<<<< HEAD
-            return  this.scale.y * this.texture.height;
-        },
-        set: function (value)
-        {
-            this.scale.y = value / this.texture.height;
-=======
-            return  Math.abs(this.scale.y) * this.texture._frame.height;
-        },
-        set: function (value)
-        {
             var sign = utils.sign(this.scale.y) || 1;
-            this.scale.y = sign * value / this.texture._frame.height;
->>>>>>> 962f5bdf
+            this.scale.y = sign * value / this.texture.height;
             this._height = value;
         }
     },
@@ -201,20 +185,12 @@
     // so if _width is 0 then width was not set..
     if (this._width)
     {
-<<<<<<< HEAD
-        this.scale.x = this._width / this.texture.width;
-=======
-        this.scale.x = utils.sign(this.scale.x) * this._width / this.texture.frame.width;
->>>>>>> 962f5bdf
+        this.scale.x = utils.sign(this.scale.x) * this._width / this.texture.width;
     }
 
     if (this._height)
     {
-<<<<<<< HEAD
-        this.scale.y = this._height / this.texture.height;
-=======
-        this.scale.y = utils.sign(this.scale.y) * this._height / this.texture.frame.height;
->>>>>>> 962f5bdf
+        this.scale.y = utils.sign(this.scale.y) * this._height / this.texture.height;
     }
 };
 
