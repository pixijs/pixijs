var ObjectRenderer = require('../../renderers/webgl/utils/ObjectRenderer'),
    WebGLRenderer = require('../../renderers/webgl/WebGLRenderer'),
    createIndicesForQuads = require('../../utils/createIndicesForQuads'),
    generateMultiTextureShader = require('./generateMultiTextureShader'),
    checkMaxIfStatmentsInShader = require('../../renderers/webgl/utils/checkMaxIfStatmentsInShader'),
    Buffer = require('./BatchBuffer'),
    CONST = require('../../const'),
    glCore = require('pixi-gl-core'),
    bitTwiddle = require('bit-twiddle');


/**
 * Renderer dedicated to drawing and batching sprites.
 *
 * @class
 * @private
 * @memberof PIXI
 * @extends PIXI.ObjectRenderer
 * @param renderer {PIXI.WebGLRenderer} The renderer this sprite batch works for.
 */
function SpriteRenderer(renderer)
{
    ObjectRenderer.call(this, renderer);

    /**
     * Number of values sent in the vertex buffer.
     * positionX, positionY, colorR, colorG, colorB = 5
     *
     * @member {number}
     */
    this.vertSize = 5;

    /**
     * The size of the vertex information in bytes.
     *
     * @member {number}
     */
    this.vertByteSize = this.vertSize * 4;

    /**
     * The number of images in the SpriteBatch before it flushes.
     *
     * @member {number}
     */
    this.size = CONST.SPRITE_BATCH_SIZE; // 2000 is a nice balance between mobile / desktop

    // the total number of bytes in our batch
    // var numVerts = this.size * 4 * this.vertByteSize;

    this.buffers = [];
    for (var i = 1; i <= bitTwiddle.nextPow2(this.size); i*=2) {
        var numVertsTemp = i * 4 * this.vertByteSize;
        this.buffers.push(new Buffer(numVertsTemp));
    }

    /**
     * Holds the indices of the geometry (quads) to draw
     *
     * @member {Uint16Array}
     */
    this.indices = createIndicesForQuads(this.size);

    /**
     * The default shaders that is used if a sprite doesn't have a more specific one.
     * there is a shader for each number of textures that can be rendererd.
     * These shaders will also be generated on the fly as required.
     * @member {PIXI.Shader}
     */
    this.shaders = null;

    this.textureCount = 0;
    this.currentIndex = 0;
    this.tick =0;
    this.groups = [];

    for (var k = 0; k < this.size; k++)
    {
        this.groups[k] = {textures:[], textureCount:0, ids:[], size:0, start:0, blend:0};
    }

    this.sprites = [];

    this.vertexBuffers = [];
    this.vaos = [];

    this.vaoMax = 2;
    this.vertexCount = 0;

    this.renderer.on('prerender', this.onPrerender, this);
}


SpriteRenderer.prototype = Object.create(ObjectRenderer.prototype);
SpriteRenderer.prototype.constructor = SpriteRenderer;
module.exports = SpriteRenderer;

WebGLRenderer.registerPlugin('sprite', SpriteRenderer);

/**
 * Sets up the renderer context and necessary buffers.
 *
 * @private
 */
SpriteRenderer.prototype.onContextChange = function ()
{
    var gl = this.renderer.gl;

    // step 1: first check max textures the GPU can handle.
    this.MAX_TEXTURES = Math.min(gl.getParameter(gl.MAX_TEXTURE_IMAGE_UNITS), CONST.SPRITE_MAX_TEXTURES);

    // step 2: check the maximum number of if statements the shader can have too..
    this.MAX_TEXTURES = checkMaxIfStatmentsInShader( this.MAX_TEXTURES, gl );

    this.shaders = new Array(this.MAX_TEXTURES);
    this.shaders[0] = generateMultiTextureShader(gl, 1);
    this.shaders[1] = generateMultiTextureShader(gl, 2);

    // create a couple of buffers
    this.indexBuffer = glCore.GLBuffer.createIndexBuffer(gl, this.indices, gl.STATIC_DRAW);

    // we use the second shader as the first one depending on your browser may omit aTextureId
    // as it is not used by the shader so is optimized out.
    var shader = this.shaders[1];

    for (var i = 0; i < this.vaoMax; i++) {
        this.vertexBuffers[i] = glCore.GLBuffer.createVertexBuffer(gl, null, gl.STREAM_DRAW);

        // build the vao object that will render..
        this.vaos[i] = this.renderer.createVao()
        .addIndex(this.indexBuffer)
        .addAttribute(this.vertexBuffers[i], shader.attributes.aVertexPosition, gl.FLOAT, false, this.vertByteSize, 0)
        .addAttribute(this.vertexBuffers[i], shader.attributes.aTextureCoord, gl.UNSIGNED_SHORT, true, this.vertByteSize, 2 * 4)
        .addAttribute(this.vertexBuffers[i], shader.attributes.aColor, gl.UNSIGNED_BYTE, true, this.vertByteSize, 3 * 4)
        .addAttribute(this.vertexBuffers[i], shader.attributes.aTextureId, gl.FLOAT, false, this.vertByteSize, 4 * 4);
    }

    this.vao = this.vaos[0];
    this.currentBlendMode = 99999;
};

SpriteRenderer.prototype.onPrerender = function ()
{
    this.vertexCount = 0;
};

/**
 * Renders the sprite object.
 *
 * @param sprite {PIXI.Sprite} the sprite to render when using this spritebatch
 */
SpriteRenderer.prototype.render = function (sprite)
{
    //TODO set blend modes..
    // check texture..
    if (this.currentIndex >= this.size)
    {
        this.flush();
    }


    // get the uvs for the texture


    // if the uvs have not updated then no point rendering just yet!
    if (!sprite.texture._uvs)
    {
        return;
    }

    // push a texture.
    // increment the batchsize
    this.sprites[this.currentIndex++] = sprite;
};

/**
 * Renders the content and empties the current batch.
 *
 */
SpriteRenderer.prototype.flush = function ()
{
    if (this.currentIndex === 0) {
      return;
    }

    var gl = this.renderer.gl;

    var np2 = bitTwiddle.nextPow2(this.currentIndex);
    var log2 = bitTwiddle.log2(np2);
    var buffer = this.buffers[log2];

    var sprites = this.sprites;
    var groups = this.groups;

    var float32View = buffer.float32View;
    var uint32View = buffer.uint32View;

    var index = 0;
    var nextTexture;
    var currentTexture;
    var groupCount = 1;
    var textureCount = 0;
    var currentGroup = groups[0];
    var vertexData;
    var tint;
    var uvs;
    var textureId;
    var blendMode = sprites[0].blendMode;
<<<<<<< HEAD
    var worldProjection = sprites[0].worldProjection;
=======
    var shader;
>>>>>>> 11f8e03c

    currentGroup.textureCount = 0;
    currentGroup.start = 0;
    currentGroup.blend = blendMode;
    currentGroup.worldProjection = worldProjection;

    this.tick++;

    for (var i = 0; i < this.currentIndex; i++)
    {
        // upload the sprite elemetns...
        // they have all ready been calculated so we just need to push them into the buffer.
        var sprite = sprites[i];

        nextTexture = sprite._texture.baseTexture;

        if(blendMode !== sprite.blendMode || worldProjection !== sprite.worldProjection)
        {
            blendMode = sprite.blendMode;
            worldProjection = sprite.worldProjection;

            // force the batch to break!
            currentTexture = null;
            textureCount = this.MAX_TEXTURES;
            this.tick++;
        }

        if(currentTexture !== nextTexture)
        {
            currentTexture = nextTexture;

            if(nextTexture._enabled !== this.tick)
            {
                if(textureCount === this.MAX_TEXTURES)
                {
                    this.tick++;

                    textureCount = 0;

                    currentGroup.size = i - currentGroup.start;

                    currentGroup = groups[groupCount++];
                    currentGroup.textureCount = 0;
                    currentGroup.blend = blendMode;
                    currentGroup.worldProjection = worldProjection;
                    currentGroup.start = i;
                }

                nextTexture._enabled = this.tick;
                nextTexture._id = textureCount;

                currentGroup.textures[currentGroup.textureCount++] = nextTexture;
                textureCount++;
            }

        }

        vertexData = sprite.computedGeometry.vertices;

        //TODO this sum does not need to be set each frame..
        tint = (sprite.tint >> 16) + (sprite.tint & 0xff00) + ((sprite.tint & 0xff) << 16) + (sprite.worldAlpha * 255 << 24);
        uvs = sprite._texture._uvs.uvsUint32;
        textureId = nextTexture._id;

        //xy
        float32View[index++] = vertexData[0];
        float32View[index++] = vertexData[1];
        uint32View[index++] = uvs[0];
        uint32View[index++] = tint;
        float32View[index++] = textureId;

        // xy
        float32View[index++] = vertexData[2];
        float32View[index++] = vertexData[3];
        uint32View[index++] = uvs[1];
        uint32View[index++] = tint;
        float32View[index++] = textureId;

         // xy
        float32View[index++] = vertexData[4];
        float32View[index++] = vertexData[5];
        uint32View[index++] = uvs[2];
        uint32View[index++] = tint;
        float32View[index++] = textureId;

        // xy
        float32View[index++] = vertexData[6];
        float32View[index++] = vertexData[7];
        uint32View[index++] = uvs[3];
        uint32View[index++] = tint;
        float32View[index++] = textureId;
    }

    currentGroup.size = i - currentGroup.start;

    this.vertexCount++;

    if(this.vaoMax <= this.vertexCount)
    {
        this.vaoMax++;
        shader = this.shaders[1];
        this.vertexBuffers[this.vertexCount] = glCore.GLBuffer.createVertexBuffer(gl, null, gl.STREAM_DRAW);
        // build the vao object that will render..
        this.vaos[this.vertexCount] = this.renderer.createVao()
        .addIndex(this.indexBuffer)
        .addAttribute(this.vertexBuffers[this.vertexCount], shader.attributes.aVertexPosition, gl.FLOAT, false, this.vertByteSize, 0)
        .addAttribute(this.vertexBuffers[this.vertexCount], shader.attributes.aTextureCoord, gl.UNSIGNED_SHORT, true, this.vertByteSize, 2 * 4)
        .addAttribute(this.vertexBuffers[this.vertexCount], shader.attributes.aColor, gl.UNSIGNED_BYTE, true, this.vertByteSize, 3 * 4)
        .addAttribute(this.vertexBuffers[this.vertexCount], shader.attributes.aTextureId, gl.FLOAT, false, this.vertByteSize, 4 * 4);
    }

    this.vertexBuffers[this.vertexCount].upload(buffer.vertices, 0);
    this.vao = this.vaos[this.vertexCount].bind();

    /// render the groups..
    for (i = 0; i < groupCount; i++) {

        var group = groups[i];
<<<<<<< HEAD
        this.renderer.bindProjection(group.worldProjection);
=======
        var groupTextureCount = group.textureCount;
        shader = this.shaders[groupTextureCount-1];

        if(!shader)
        {
            shader = this.shaders[groupTextureCount-1] = generateMultiTextureShader(gl, groupTextureCount);
            //console.log("SHADER generated for " + textureCount + " textures")
        }
>>>>>>> 11f8e03c

        this.renderer.bindShader(shader);

        for (var j = 0; j < groupTextureCount; j++)
        {
            this.renderer.bindTexture(group.textures[j], j);
        }

        // set the blend mode..
        this.renderer.state.setBlendMode( group.blend );

        gl.drawElements(gl.TRIANGLES, group.size * 6, gl.UNSIGNED_SHORT, group.start * 6 * 2);
    }

    // reset elements for the next flush
    this.currentIndex = 0;
};

/**
 * Starts a new sprite batch.
 *
 */
SpriteRenderer.prototype.start = function ()
{
 //   this.renderer.bindShader(this.shader);
    this.tick %= 1000;
};

SpriteRenderer.prototype.stop = function ()
{
    this.flush();
    this.vao.unbind();
};
/**
 * Destroys the SpriteBatch.
 *
 */
SpriteRenderer.prototype.destroy = function ()
{
    for (var i = 0; i < this.vertexCount; i++) {
        this.vertexBuffers[i].destroy();
        this.vaos[i].destroy();
    }

    this.indexBuffer.destroy();

    this.renderer.off('prerender', this.onPrerender, this);
    ObjectRenderer.prototype.destroy.call(this);

    for (i = 0; i < this.shaders.length; i++) {

        if(this.shaders[i])
        {
            this.shaders[i].destroy();
        }
    }

    this.vertexBuffers = null;
    this.vaos = null;
    this.indexBuffer = null;
    this.indices = null;

    this.sprites = null;

    for (i = 0; i < this.buffers.length; i++) {
        this.buffers[i].destroy();
    }

};<|MERGE_RESOLUTION|>--- conflicted
+++ resolved
@@ -61,12 +61,11 @@
     this.indices = createIndicesForQuads(this.size);
 
     /**
-     * The default shaders that is used if a sprite doesn't have a more specific one.
-     * there is a shader for each number of textures that can be rendererd.
-     * These shaders will also be generated on the fly as required.
+     * The default shader that is used if a sprite doesn't have a more specific one.
+     *
      * @member {PIXI.Shader}
      */
-    this.shaders = null;
+    this.shader = null;
 
     this.textureCount = 0;
     this.currentIndex = 0;
@@ -100,6 +99,7 @@
  * Sets up the renderer context and necessary buffers.
  *
  * @private
+ * @param gl {WebGLRenderingContext} the current WebGL drawing context
  */
 SpriteRenderer.prototype.onContextChange = function ()
 {
@@ -111,27 +111,19 @@
     // step 2: check the maximum number of if statements the shader can have too..
     this.MAX_TEXTURES = checkMaxIfStatmentsInShader( this.MAX_TEXTURES, gl );
 
-    this.shaders = new Array(this.MAX_TEXTURES);
-    this.shaders[0] = generateMultiTextureShader(gl, 1);
-    this.shaders[1] = generateMultiTextureShader(gl, 2);
-
+    this.shader = generateMultiTextureShader(gl, this.MAX_TEXTURES);
     // create a couple of buffers
     this.indexBuffer = glCore.GLBuffer.createIndexBuffer(gl, this.indices, gl.STATIC_DRAW);
 
-    // we use the second shader as the first one depending on your browser may omit aTextureId
-    // as it is not used by the shader so is optimized out.
-    var shader = this.shaders[1];
-
     for (var i = 0; i < this.vaoMax; i++) {
         this.vertexBuffers[i] = glCore.GLBuffer.createVertexBuffer(gl, null, gl.STREAM_DRAW);
-
         // build the vao object that will render..
         this.vaos[i] = this.renderer.createVao()
         .addIndex(this.indexBuffer)
-        .addAttribute(this.vertexBuffers[i], shader.attributes.aVertexPosition, gl.FLOAT, false, this.vertByteSize, 0)
-        .addAttribute(this.vertexBuffers[i], shader.attributes.aTextureCoord, gl.UNSIGNED_SHORT, true, this.vertByteSize, 2 * 4)
-        .addAttribute(this.vertexBuffers[i], shader.attributes.aColor, gl.UNSIGNED_BYTE, true, this.vertByteSize, 3 * 4)
-        .addAttribute(this.vertexBuffers[i], shader.attributes.aTextureId, gl.FLOAT, false, this.vertByteSize, 4 * 4);
+        .addAttribute(this.vertexBuffers[i], this.shader.attributes.aVertexPosition, gl.FLOAT, false, this.vertByteSize, 0)
+        .addAttribute(this.vertexBuffers[i], this.shader.attributes.aTextureCoord, gl.UNSIGNED_SHORT, true, this.vertByteSize, 2 * 4)
+        .addAttribute(this.vertexBuffers[i], this.shader.attributes.aColor, gl.UNSIGNED_BYTE, true, this.vertByteSize, 3 * 4)
+        .addAttribute(this.vertexBuffers[i], this.shader.attributes.aTextureId, gl.FLOAT, false, this.vertByteSize, 4 * 4);
     }
 
     this.vao = this.vaos[0];
@@ -205,11 +197,8 @@
     var uvs;
     var textureId;
     var blendMode = sprites[0].blendMode;
-<<<<<<< HEAD
+    var shader;
     var worldProjection = sprites[0].worldProjection;
-=======
-    var shader;
->>>>>>> 11f8e03c
 
     currentGroup.textureCount = 0;
     currentGroup.start = 0;
@@ -328,18 +317,13 @@
     for (i = 0; i < groupCount; i++) {
 
         var group = groups[i];
-<<<<<<< HEAD
         this.renderer.bindProjection(group.worldProjection);
-=======
-        var groupTextureCount = group.textureCount;
-        shader = this.shaders[groupTextureCount-1];
 
         if(!shader)
         {
             shader = this.shaders[groupTextureCount-1] = generateMultiTextureShader(gl, groupTextureCount);
             //console.log("SHADER generated for " + textureCount + " textures")
         }
->>>>>>> 11f8e03c
 
         this.renderer.bindShader(shader);
 
@@ -364,7 +348,7 @@
  */
 SpriteRenderer.prototype.start = function ()
 {
- //   this.renderer.bindShader(this.shader);
+    this.renderer.bindShader(this.shader);
     this.tick %= 1000;
 };
 
