import ObjectRenderer from '../../renderers/webgl/utils/ObjectRenderer';
import WebGLRenderer from '../../renderers/webgl/WebGLRenderer';
import createIndicesForQuads from '../../utils/createIndicesForQuads';
import generateMultiTextureShader from './generateMultiTextureShader';
import checkMaxIfStatmentsInShader from '../../renderers/webgl/utils/checkMaxIfStatmentsInShader';
import Buffer from './BatchBuffer';
import settings from '../../settings';
import glCore from 'pixi-gl-core';
import bitTwiddle from 'bit-twiddle';

let TICK = 0;
let TEXTURE_TICK = 0;

/**
 * Renderer dedicated to drawing and batching sprites.
 *
 * @class
 * @private
 * @memberof PIXI
 * @extends PIXI.ObjectRenderer
 */
export default class SpriteRenderer extends ObjectRenderer
{
    /**
     * @param {PIXI.WebGLRenderer} renderer - The renderer this sprite batch works for.
     */
    constructor(renderer)
    {
        super(renderer);

        /**
         * Number of values sent in the vertex buffer.
         * aVertexPosition(2), aTextureCoord(1), aColor(3), aAlpha(1), aTextureId(1) = 8
         *
         * @member {number}
         */
        this.vertSize = 8;

        /**
         * The size of the vertex information in bytes.
         *
         * @member {number}
         */
        this.vertByteSize = this.vertSize * 4;

        /**
         * The number of images in the SpriteRenderer before it flushes.
         *
         * @member {number}
         */
        this.size = settings.SPRITE_BATCH_SIZE; // 2000 is a nice balance between mobile / desktop

        // the total number of bytes in our batch
        // let numVerts = this.size * 4 * this.vertByteSize;

        this.buffers = [];
        for (let i = 1; i <= bitTwiddle.nextPow2(this.size); i *= 2)
        {
            this.buffers.push(new Buffer(i * 4 * this.vertByteSize));
        }

        /**
         * Holds the indices of the geometry (quads) to draw
         *
         * @member {Uint16Array}
         */
        this.indices = createIndicesForQuads(this.size);

        /**
         * The default shaders that is used if a sprite doesn't have a more specific one.
         * there is a shader for each number of textures that can be rendererd.
         * These shaders will also be generated on the fly as required.
         * @member {PIXI.Shader[]}
         */
        this.shader = null;

        this.currentIndex = 0;
        TICK = 0;
        this.groups = [];

        for (let k = 0; k < this.size; k++)
        {
            this.groups[k] = { textures: [], textureCount: 0, ids: [], size: 0, start: 0, blend: 0 };
        }

        this.sprites = [];

        this.vertexBuffers = [];
        this.vaos = [];

        this.vaoMax = 2;
        this.vertexCount = 0;

        this.renderer.on('prerender', this.onPrerender, this);
    }

    /**
     * Sets up the renderer context and necessary buffers.
     *
     * @private
     */
    onContextChange()
    {
        const gl = this.renderer.gl;

        if (this.renderer.legacy)
        {
            this.MAX_TEXTURES = 1;
        }
        else
        {
            // step 1: first check max textures the GPU can handle.
            this.MAX_TEXTURES = Math.min(gl.getParameter(gl.MAX_TEXTURE_IMAGE_UNITS), settings.SPRITE_MAX_TEXTURES);

            // step 2: check the maximum number of if statements the shader can have too..
            this.MAX_TEXTURES = checkMaxIfStatmentsInShader(this.MAX_TEXTURES, gl);
        }

        this.shader = generateMultiTextureShader(gl, this.MAX_TEXTURES);

        // create a couple of buffers
        this.indexBuffer = glCore.GLBuffer.createIndexBuffer(gl, this.indices, gl.STATIC_DRAW);

        // we use the second shader as the first one depending on your browser may omit aTextureId
        // as it is not used by the shader so is optimized out.

        this.renderer.bindVao(null);

        const attrs = this.shader.attributes;

        for (let i = 0; i < this.vaoMax; i++)
        {
            /* eslint-disable max-len */
            const vertexBuffer = this.vertexBuffers[i] = glCore.GLBuffer.createVertexBuffer(gl, null, gl.STREAM_DRAW);
            /* eslint-enable max-len */

            // build the vao object that will render..
            this.vaos[i] = this.renderer.createVao()
                .addIndex(this.indexBuffer)
<<<<<<< HEAD
                .addAttribute(vertexBuffer, attrs.aVertexPosition, gl.FLOAT, false, this.vertByteSize, 0)
                .addAttribute(vertexBuffer, attrs.aTextureCoord, gl.UNSIGNED_SHORT, true, this.vertByteSize, 2 * 4)
                .addAttribute(vertexBuffer, attrs.aColor, gl.FLOAT, false, this.vertByteSize, 3 * 4)
                .addAttribute(vertexBuffer, attrs.aAlpha, gl.FLOAT, false, this.vertByteSize, 6 * 4)
                .addAttribute(vertexBuffer, attrs.aTextureId, gl.FLOAT, false, this.vertByteSize, 7 * 4);
=======
                .addAttribute(this.vertexBuffers[i], shader.attributes.aVertexPosition, gl.FLOAT, false, this.vertByteSize, 0)
                .addAttribute(this.vertexBuffers[i], shader.attributes.aTextureCoord, gl.UNSIGNED_SHORT, true, this.vertByteSize, 2 * 4)
                .addAttribute(this.vertexBuffers[i], shader.attributes.aColor, gl.UNSIGNED_BYTE, true, this.vertByteSize, 3 * 4);

            if (shader.attributes.aTextureId)
            {
                this.vaos[i].addAttribute(this.vertexBuffers[i], shader.attributes.aTextureId, gl.FLOAT, false, this.vertByteSize, 4 * 4);
            }

            /* eslint-enable max-len */
>>>>>>> bed84b9f
        }

        this.vao = this.vaos[0];
        this.currentBlendMode = 99999;

        this.boundTextures = new Array(this.MAX_TEXTURES);
    }

    /**
     * Called before the renderer starts rendering.
     *
     */
    onPrerender()
    {
        this.vertexCount = 0;
    }

    /**
     * Renders the sprite object.
     *
     * @param {PIXI.Sprite} sprite - the sprite to render when using this spritebatch
     */
    render(sprite)
    {
        // TODO set blend modes..
        // check texture..
        if (this.currentIndex >= this.size)
        {
            this.flush();
        }

        // get the uvs for the texture

        // if the uvs have not updated then no point rendering just yet!
        if (!sprite._texture._uvs)
        {
            return;
        }

        // push a texture.
        // increment the batchsize
        this.sprites[this.currentIndex++] = sprite;
    }

    /**
     * Renders the content and empties the current batch.
     *
     */
    flush()
    {
        if (this.currentIndex === 0)
        {
            return;
        }

        const gl = this.renderer.gl;
        const MAX_TEXTURES = this.MAX_TEXTURES;

        const np2 = bitTwiddle.nextPow2(this.currentIndex);
        const log2 = bitTwiddle.log2(np2);
        const buffer = this.buffers[log2];

        const sprites = this.sprites;
        const groups = this.groups;

        const float32View = buffer.float32View;
        const uint32View = buffer.uint32View;

        const boundTextures = this.boundTextures;
        const rendererBoundTextures = this.renderer.boundTextures;
        const touch = this.renderer.textureGC.count;

        let index = 0;
        let nextTexture;
        let currentTexture;
        let groupCount = 1;
        let textureCount = 0;
        let currentGroup = groups[0];
        let vertexData;
        let uvs;
        let blendMode = sprites[0].blendMode;

        currentGroup.textureCount = 0;
        currentGroup.start = 0;
        currentGroup.blend = blendMode;

        TICK++;

        let i;

        // copy textures..
        for (i = 0; i < MAX_TEXTURES; ++i)
        {
            boundTextures[i] = rendererBoundTextures[i];
            boundTextures[i]._virtalBoundId = i;
        }

        for (i = 0; i < this.currentIndex; ++i)
        {
            // upload the sprite elemetns...
            // they have all ready been calculated so we just need to push them into the buffer.
            const sprite = sprites[i];

            nextTexture = sprite._texture.baseTexture;

            if (blendMode !== sprite.blendMode)
            {
                // finish a group..
                blendMode = sprite.blendMode;

                // force the batch to break!
                currentTexture = null;
                textureCount = MAX_TEXTURES;
                TICK++;
            }

            if (currentTexture !== nextTexture)
            {
                currentTexture = nextTexture;

                if (nextTexture._enabled !== TICK)
                {
                    if (textureCount === MAX_TEXTURES)
                    {
                        TICK++;

                        currentGroup.size = i - currentGroup.start;

                        textureCount = 0;

                        currentGroup = groups[groupCount++];
                        currentGroup.blend = blendMode;
                        currentGroup.textureCount = 0;
                        currentGroup.start = i;
                    }

                    nextTexture.touched = touch;

                    if (nextTexture._virtalBoundId === -1)
                    {
                        for (let j = 0; j < MAX_TEXTURES; ++j)
                        {
                            const tIndex = (j + TEXTURE_TICK) % MAX_TEXTURES;

                            const t = boundTextures[tIndex];

                            if (t._enabled !== TICK)
                            {
                                TEXTURE_TICK++;

                                t._virtalBoundId = -1;

                                nextTexture._virtalBoundId = tIndex;

                                boundTextures[tIndex] = nextTexture;
                                break;
                            }
                        }
                    }

                    nextTexture._enabled = TICK;

                    currentGroup.textureCount++;
                    currentGroup.ids[textureCount] = nextTexture._virtalBoundId;
                    currentGroup.textures[textureCount++] = nextTexture;
                }
            }

            vertexData = sprite.vertexData;

            // TODO this sum does not need to be set each frame..
            uvs = sprite._texture._uvs.uvsUint32;

            if (this.renderer.roundPixels)
            {
                const resolution = this.renderer.resolution;

                // xy
                float32View[index] = ((vertexData[0] * resolution) | 0) / resolution;
                float32View[index + 1] = ((vertexData[1] * resolution) | 0) / resolution;

                // xy
                float32View[index + 8] = ((vertexData[2] * resolution) | 0) / resolution;
                float32View[index + 9] = ((vertexData[3] * resolution) | 0) / resolution;

                // xy
                float32View[index + 16] = ((vertexData[4] * resolution) | 0) / resolution;
                float32View[index + 17] = ((vertexData[5] * resolution) | 0) / resolution;

                // xy
                float32View[index + 24] = ((vertexData[6] * resolution) | 0) / resolution;
                float32View[index + 25] = ((vertexData[7] * resolution) | 0) / resolution;
            }
            else
            {
                // xy
                float32View[index] = vertexData[0];
                float32View[index + 1] = vertexData[1];

                // xy
                float32View[index + 8] = vertexData[2];
                float32View[index + 9] = vertexData[3];

                // xy
                float32View[index + 16] = vertexData[4];
                float32View[index + 17] = vertexData[5];

                // xy
                float32View[index + 24] = vertexData[6];
                float32View[index + 25] = vertexData[7];
            }

            uint32View[index + 2] = uvs[0];
            uint32View[index + 10] = uvs[1];
            uint32View[index + 18] = uvs[2];
            uint32View[index + 26] = uvs[3];

            /* eslint-disable max-len */
            // uint32View[index + 3] = uint32View[index + 8] = uint32View[index + 13] = uint32View[index + 18] = sprite._tintRGB + (Math.min(sprite.worldAlpha, 1) * 255 << 24);
            float32View[index + 3] = float32View[index + 11] = float32View[index + 19] = float32View[index + 27] = sprite._tintRgb[0];
            float32View[index + 4] = float32View[index + 12] = float32View[index + 20] = float32View[index + 28] = sprite._tintRgb[1];
            float32View[index + 5] = float32View[index + 13] = float32View[index + 21] = float32View[index + 29] = sprite._tintRgb[2];
            float32View[index + 6] = float32View[index + 14] = float32View[index + 22] = float32View[index + 30] = sprite.worldAlpha;

            float32View[index + 7] = float32View[index + 15] = float32View[index + 23] = float32View[index + 31] = nextTexture._virtalBoundId;
            /* eslint-enable max-len */

            index += 32;
        }

        currentGroup.size = i - currentGroup.start;

        if (!settings.CAN_UPLOAD_SAME_BUFFER)
        {
            // this is still needed for IOS performance..
            // it really does not like uploading to the same buffer in a single frame!
            if (this.vaoMax <= this.vertexCount)
            {
                this.vaoMax++;

                const attrs = this.shader.attributes;

                /* eslint-disable max-len */
                const vertexBuffer = this.vertexBuffers[this.vertexCount] = glCore.GLBuffer.createVertexBuffer(gl, null, gl.STREAM_DRAW);
                /* eslint-enable max-len */

                // build the vao object that will render..
                this.vaos[this.vertexCount] = this.renderer.createVao()
                    .addIndex(this.indexBuffer)
<<<<<<< HEAD
                    .addAttribute(vertexBuffer, attrs.aVertexPosition, gl.FLOAT, false, this.vertByteSize, 0)
                    .addAttribute(vertexBuffer, attrs.aTextureCoord, gl.UNSIGNED_SHORT, true, this.vertByteSize, 2 * 4)
                    .addAttribute(vertexBuffer, attrs.aColor, gl.FLOAT, false, this.vertByteSize, 3 * 4)
                    .addAttribute(vertexBuffer, attrs.aAlpha, gl.FLOAT, false, this.vertByteSize, 6 * 4)
                    .addAttribute(vertexBuffer, attrs.aTextureId, gl.FLOAT, false, this.vertByteSize, 7 * 4);
=======
                    .addAttribute(this.vertexBuffers[this.vertexCount], this.shader.attributes.aVertexPosition, gl.FLOAT, false, this.vertByteSize, 0)
                    .addAttribute(this.vertexBuffers[this.vertexCount], this.shader.attributes.aTextureCoord, gl.UNSIGNED_SHORT, true, this.vertByteSize, 2 * 4)
                    .addAttribute(this.vertexBuffers[this.vertexCount], this.shader.attributes.aColor, gl.UNSIGNED_BYTE, true, this.vertByteSize, 3 * 4);

                if (this.shader.attributes.aTextureId)
                {
                    this.vaos[this.vertexCount].addAttribute(this.vertexBuffers[this.vertexCount], this.shader.attributes.aTextureId, gl.FLOAT, false, this.vertByteSize, 4 * 4);
                }

                /* eslint-enable max-len */
>>>>>>> bed84b9f
            }

            this.renderer.bindVao(this.vaos[this.vertexCount]);

            this.vertexBuffers[this.vertexCount].upload(buffer.vertices, 0, false);

            this.vertexCount++;
        }
        else
        {
            // lets use the faster option, always use buffer number 0
            this.vertexBuffers[this.vertexCount].upload(buffer.vertices, 0, true);
        }

        for (i = 0; i < MAX_TEXTURES; ++i)
        {
            rendererBoundTextures[i]._virtalBoundId = -1;
        }

        // render the groups..
        for (i = 0; i < groupCount; ++i)
        {
            const group = groups[i];
            const groupTextureCount = group.textureCount;

            for (let j = 0; j < groupTextureCount; j++)
            {
                currentTexture = group.textures[j];

                // reset virtual ids..
                // lets do a quick check..
                if (rendererBoundTextures[group.ids[j]] !== currentTexture)
                {
                    this.renderer.bindTexture(currentTexture, group.ids[j], true);
                }

                // reset the virtualId..
                currentTexture._virtalBoundId = -1;
            }

            // set the blend mode..
            this.renderer.state.setBlendMode(group.blend);

            gl.drawElements(gl.TRIANGLES, group.size * 6, gl.UNSIGNED_SHORT, group.start * 6 * 2);
        }

        // reset elements for the next flush
        this.currentIndex = 0;
    }

    /**
     * Starts a new sprite batch.
     */
    start()
    {
        this.renderer.bindShader(this.shader);

        if (settings.CAN_UPLOAD_SAME_BUFFER)
        {
            // bind buffer #0, we don't need others
            this.renderer.bindVao(this.vaos[this.vertexCount]);

            this.vertexBuffers[this.vertexCount].bind();
        }
    }

    /**
     * Stops and flushes the current batch.
     *
     */
    stop()
    {
        this.flush();
    }

    /**
     * Destroys the SpriteRenderer.
     *
     */
    destroy()
    {
        for (let i = 0; i < this.vaoMax; i++)
        {
            if (this.vertexBuffers[i])
            {
                this.vertexBuffers[i].destroy();
            }
            if (this.vaos[i])
            {
                this.vaos[i].destroy();
            }
        }

        if (this.indexBuffer)
        {
            this.indexBuffer.destroy();
        }

        this.renderer.off('prerender', this.onPrerender, this);

        super.destroy();

        if (this.shader)
        {
            this.shader.destroy();
            this.shader = null;
        }

        this.vertexBuffers = null;
        this.vaos = null;
        this.indexBuffer = null;
        this.indices = null;

        this.sprites = null;

        for (let i = 0; i < this.buffers.length; ++i)
        {
            this.buffers[i].destroy();
        }
    }
}

WebGLRenderer.registerPlugin('sprite', SpriteRenderer);<|MERGE_RESOLUTION|>--- conflicted
+++ resolved
@@ -135,26 +135,19 @@
             /* eslint-enable max-len */
 
             // build the vao object that will render..
-            this.vaos[i] = this.renderer.createVao()
+            const vao = this.renderer.createVao()
                 .addIndex(this.indexBuffer)
-<<<<<<< HEAD
                 .addAttribute(vertexBuffer, attrs.aVertexPosition, gl.FLOAT, false, this.vertByteSize, 0)
                 .addAttribute(vertexBuffer, attrs.aTextureCoord, gl.UNSIGNED_SHORT, true, this.vertByteSize, 2 * 4)
                 .addAttribute(vertexBuffer, attrs.aColor, gl.FLOAT, false, this.vertByteSize, 3 * 4)
-                .addAttribute(vertexBuffer, attrs.aAlpha, gl.FLOAT, false, this.vertByteSize, 6 * 4)
-                .addAttribute(vertexBuffer, attrs.aTextureId, gl.FLOAT, false, this.vertByteSize, 7 * 4);
-=======
-                .addAttribute(this.vertexBuffers[i], shader.attributes.aVertexPosition, gl.FLOAT, false, this.vertByteSize, 0)
-                .addAttribute(this.vertexBuffers[i], shader.attributes.aTextureCoord, gl.UNSIGNED_SHORT, true, this.vertByteSize, 2 * 4)
-                .addAttribute(this.vertexBuffers[i], shader.attributes.aColor, gl.UNSIGNED_BYTE, true, this.vertByteSize, 3 * 4);
-
-            if (shader.attributes.aTextureId)
-            {
-                this.vaos[i].addAttribute(this.vertexBuffers[i], shader.attributes.aTextureId, gl.FLOAT, false, this.vertByteSize, 4 * 4);
-            }
-
-            /* eslint-enable max-len */
->>>>>>> bed84b9f
+                .addAttribute(vertexBuffer, attrs.aAlpha, gl.FLOAT, false, this.vertByteSize, 6 * 4);
+
+            if (attrs.aTextureId)
+            {
+                vao.addAttribute(vertexBuffer, attrs.aTextureId, gl.FLOAT, false, this.vertByteSize, 7 * 4);
+            }
+
+            this.vaos[i] = vao;
         }
 
         this.vao = this.vaos[0];
@@ -402,26 +395,19 @@
                 /* eslint-enable max-len */
 
                 // build the vao object that will render..
-                this.vaos[this.vertexCount] = this.renderer.createVao()
+                const vao = this.renderer.createVao()
                     .addIndex(this.indexBuffer)
-<<<<<<< HEAD
                     .addAttribute(vertexBuffer, attrs.aVertexPosition, gl.FLOAT, false, this.vertByteSize, 0)
                     .addAttribute(vertexBuffer, attrs.aTextureCoord, gl.UNSIGNED_SHORT, true, this.vertByteSize, 2 * 4)
                     .addAttribute(vertexBuffer, attrs.aColor, gl.FLOAT, false, this.vertByteSize, 3 * 4)
-                    .addAttribute(vertexBuffer, attrs.aAlpha, gl.FLOAT, false, this.vertByteSize, 6 * 4)
-                    .addAttribute(vertexBuffer, attrs.aTextureId, gl.FLOAT, false, this.vertByteSize, 7 * 4);
-=======
-                    .addAttribute(this.vertexBuffers[this.vertexCount], this.shader.attributes.aVertexPosition, gl.FLOAT, false, this.vertByteSize, 0)
-                    .addAttribute(this.vertexBuffers[this.vertexCount], this.shader.attributes.aTextureCoord, gl.UNSIGNED_SHORT, true, this.vertByteSize, 2 * 4)
-                    .addAttribute(this.vertexBuffers[this.vertexCount], this.shader.attributes.aColor, gl.UNSIGNED_BYTE, true, this.vertByteSize, 3 * 4);
-
-                if (this.shader.attributes.aTextureId)
+                    .addAttribute(vertexBuffer, attrs.aAlpha, gl.FLOAT, false, this.vertByteSize, 6 * 4);
+
+                if (attrs.aTextureId)
                 {
-                    this.vaos[this.vertexCount].addAttribute(this.vertexBuffers[this.vertexCount], this.shader.attributes.aTextureId, gl.FLOAT, false, this.vertByteSize, 4 * 4);
+                    vao.addAttribute(vertexBuffer, attrs.aTextureId, gl.FLOAT, false, this.vertByteSize, 7 * 4);
                 }
 
-                /* eslint-enable max-len */
->>>>>>> bed84b9f
+                this.vaos[this.vertexCount] = vao;
             }
 
             this.renderer.bindVao(this.vaos[this.vertexCount]);
