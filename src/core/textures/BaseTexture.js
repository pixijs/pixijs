--- conflicted
+++ resolved
@@ -602,7 +602,6 @@
 
         this.dispose();
 
-<<<<<<< HEAD
         for (const prop in BaseTextureCache)
         {
             if (BaseTextureCache[prop] === this)
@@ -610,9 +609,7 @@
                 delete BaseTextureCache[prop];
             }
         }
-=======
         this._destroyed = true;
->>>>>>> e387786d
     }
 
     /**
