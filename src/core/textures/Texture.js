--- conflicted
+++ resolved
@@ -460,13 +460,8 @@
                 + `${errorX} ${relationship} ${errorY}`);
         }
 
-<<<<<<< HEAD
-        // this.valid = frame && frame.width && frame.height && this.baseTexture.source && this.baseTexture.hasLoaded;
-        this.valid = frame && frame.width && frame.height && this.baseTexture.valid;
-=======
-        // this.valid = width && height && this.baseTexture.source && this.baseTexture.hasLoaded;
-        this.valid = width && height && this.baseTexture.hasLoaded;
->>>>>>> 03787608
+        this.valid = frame && frame.width && frame.height && this.baseTexture.hasLoaded;
+        this.valid = width && height && this.baseTexture.valid;
 
         if (!this.trim && !this.rotate)
         {
