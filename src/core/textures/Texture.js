--- conflicted
+++ resolved
@@ -182,14 +182,8 @@
 
             if (this.trim)
             {
-<<<<<<< HEAD
-
                 this.width = this.trim.width / resolution;
                 this.height = this.trim.height / resolution;
-=======
-                this.width = this.trim.width;
-                this.height = this.trim.height;
->>>>>>> 962f5bdf
                 this._frame.width = this.trim.width;
                 this._frame.height = this.trim.height;
             }
@@ -344,14 +338,9 @@
  * The frame ids are created when a Texture packer file has been loaded
  *
  * @static
-<<<<<<< HEAD
  * @param frameId {String} The frame Id of the texture in the cache
  * @param [suppressErrors=false] {boolean} If the error from a non-existant texture should be thrown
- * @return {Texture} The newly created texture
-=======
- * @param frameId {string} The frame Id of the texture in the cache
  * @return {PIXI.Texture} The newly created texture
->>>>>>> 962f5bdf
  */
 Texture.fromFrame = function (frameId, suppressErrors)
 {
