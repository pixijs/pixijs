import { Matrix } from '../../../math';

/**
 * Calculates the mapped matrix
 * @param filterArea {Rectangle} The filter area
 * @param sprite {Sprite} the target sprite
 * @param outputMatrix {Matrix} @alvin
 */
// TODO playing around here.. this is temporary - (will end up in the shader)
// this returns a matrix that will normalise map filter cords in the filter to screen space
export function calculateScreenSpaceMatrix(outputMatrix, filterArea, textureSize)
{
     // let worldTransform = sprite.worldTransform.copy(Matrix.TEMP_MATRIX),
    // let texture = {width:1136, height:700};//sprite._texture.baseTexture;

    // TODO unwrap?
    const mappedMatrix = outputMatrix.identity();

    mappedMatrix.translate(filterArea.x / textureSize.width, filterArea.y / textureSize.height);

    mappedMatrix.scale(textureSize.width, textureSize.height);

    return mappedMatrix;
}

export function calculateNormalizedScreenSpaceMatrix(outputMatrix, filterArea, textureSize)
{
    const mappedMatrix = outputMatrix.identity();

    mappedMatrix.translate(filterArea.x / textureSize.width, filterArea.y / textureSize.height);

    const translateScaleX = (textureSize.width / filterArea.width);
    const translateScaleY = (textureSize.height / filterArea.height);

    mappedMatrix.scale(translateScaleX, translateScaleY);

    return mappedMatrix;
}

// this will map the filter coord so that a texture can be used based on the transform of a sprite
export function calculateSpriteMatrix(outputMatrix, filterArea, textureSize, sprite)
{
<<<<<<< HEAD
    const texture = sprite._texture.baseTexture;
=======
    const orig = sprite._texture.orig;
>>>>>>> 03787608
    const mappedMatrix = outputMatrix.set(textureSize.width, 0, 0, textureSize.height, filterArea.x, filterArea.y);
    const worldTransform = sprite.worldTransform.copy(Matrix.TEMP_MATRIX);

    worldTransform.invert();
    mappedMatrix.prepend(worldTransform);
<<<<<<< HEAD
    mappedMatrix.scale(1.0 / texture.width, 1.0 / texture.height);
=======
    mappedMatrix.scale(1.0 / orig.width, 1.0 / orig.height);
>>>>>>> 03787608
    mappedMatrix.translate(sprite.anchor.x, sprite.anchor.y);

    return mappedMatrix;
}<|MERGE_RESOLUTION|>--- conflicted
+++ resolved
@@ -40,21 +40,13 @@
 // this will map the filter coord so that a texture can be used based on the transform of a sprite
 export function calculateSpriteMatrix(outputMatrix, filterArea, textureSize, sprite)
 {
-<<<<<<< HEAD
-    const texture = sprite._texture.baseTexture;
-=======
     const orig = sprite._texture.orig;
->>>>>>> 03787608
     const mappedMatrix = outputMatrix.set(textureSize.width, 0, 0, textureSize.height, filterArea.x, filterArea.y);
     const worldTransform = sprite.worldTransform.copy(Matrix.TEMP_MATRIX);
 
     worldTransform.invert();
     mappedMatrix.prepend(worldTransform);
-<<<<<<< HEAD
-    mappedMatrix.scale(1.0 / texture.width, 1.0 / texture.height);
-=======
     mappedMatrix.scale(1.0 / orig.width, 1.0 / orig.height);
->>>>>>> 03787608
     mappedMatrix.translate(sprite.anchor.x, sprite.anchor.y);
 
     return mappedMatrix;
