--- conflicted
+++ resolved
@@ -1,10 +1,7 @@
 var math = require('../../../math'),
     CONST = require('../../../const'),
-<<<<<<< HEAD
-=======
     Transform2d = require('../../../c2d/Transform2d'),
     GLTexture = require('pixi-gl-core').GLTexture,
->>>>>>> 445d0a92
     GLFramebuffer = require('pixi-gl-core').GLFramebuffer;
 
 /**
@@ -322,7 +319,6 @@
         pm.tx = -1 - sourceFrame.x * pm.a;
         pm.ty = 1 - sourceFrame.y * pm.d;
     }
-    p.version++;
 };
 
 
