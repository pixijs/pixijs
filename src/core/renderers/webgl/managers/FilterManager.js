import WebGLManager from './WebGLManager';
import RenderTarget from '../utils/RenderTarget';
import Quad from '../utils/Quad';
import { Rectangle } from '../../../math';
import Shader from '../../../Shader';
import * as filterTransforms from '../filters/filterTransforms';
import bitTwiddle from 'bit-twiddle';

/**
 * @ignore
 * @class
 */
class FilterState
{
    /**
     *
     */
    constructor()
    {
        this.renderTarget = null;
        this.sourceFrame = new Rectangle();
        this.destinationFrame = new Rectangle();
        this.filters = [];
        this.target = null;
        this.resolution = 1;
    }
}

/**
 * @class
 * @memberof PIXI
 * @extends PIXI.WebGLManager
 */
export default class FilterManager extends WebGLManager
{
    /**
     * @param {PIXI.WebGLRenderer} renderer - The renderer this manager works for.
     */
    constructor(renderer)
    {
        super(renderer);

        this.gl = this.renderer.gl;
        // know about sprites!
        this.quad = new Quad(this.gl, renderer.state.attribState);

        this.shaderCache = {};
        // todo add default!
        this.pool = {};

        this.filterData = null;
    }

    /**
     * Adds a new filter to the manager.
     *
     * @param {PIXI.DisplayObject} target - The target of the filter to render.
     * @param {PIXI.Filter[]} filters - The filters to apply.
     */
    pushFilter(target, filters)
    {
        const renderer = this.renderer;

        let filterData = this.filterData;

        if (!filterData)
        {
            filterData = this.renderer._activeRenderTarget.filterStack;

            // add new stack
            const filterState = new FilterState();

            filterState.sourceFrame = filterState.destinationFrame = this.renderer._activeRenderTarget.size;
            filterState.renderTarget = renderer._activeRenderTarget;

            this.renderer._activeRenderTarget.filterData = filterData = {
                index: 0,
                stack: [filterState],
            };

            this.filterData = filterData;
        }

        // get the current filter state..
        let currentState = filterData.stack[++filterData.index];

        if (!currentState)
        {
            currentState = filterData.stack[filterData.index] = new FilterState();
        }

        // for now we go off the filter of the first resolution..
        const resolution = filters[0].resolution;
        const padding = filters[0].padding | 0;
        const targetBounds = target.filterArea || target.getBounds(true);
        const sourceFrame = currentState.sourceFrame;
        const destinationFrame = currentState.destinationFrame;

        sourceFrame.x = ((targetBounds.x * resolution) | 0) / resolution;
        sourceFrame.y = ((targetBounds.y * resolution) | 0) / resolution;
        sourceFrame.width = ((targetBounds.width * resolution) | 0) / resolution;
        sourceFrame.height = ((targetBounds.height * resolution) | 0) / resolution;

        if (filterData.stack[0].renderTarget.transform)
        { //

            // TODO we should fit the rect around the transform..
        }
        else
        {
            sourceFrame.fit(filterData.stack[0].destinationFrame);
        }

        // lets apply the padding After we fit the element to the screen.
        // this should stop the strange side effects that can occur when cropping to the edges
        sourceFrame.pad(padding);

        destinationFrame.width = sourceFrame.width;
        destinationFrame.height = sourceFrame.height;

        // lets play the padding after we fit the element to the screen.
        // this should stop the strange side effects that can occur when cropping to the edges

        const renderTarget = this.getPotRenderTarget(renderer.gl, sourceFrame.width, sourceFrame.height, resolution);

        currentState.target = target;
        currentState.filters = filters;
        currentState.resolution = resolution;
        currentState.renderTarget = renderTarget;

        // bind the render target to draw the shape in the top corner..

        renderTarget.setFrame(destinationFrame, sourceFrame);

        // bind the render target
        renderer.bindRenderTarget(renderTarget);
        renderTarget.clear();
    }

    /**
     * Pops off the filter and applies it.
     *
     */
    popFilter()
    {
        const filterData = this.filterData;

        const lastState = filterData.stack[filterData.index - 1];
        const currentState = filterData.stack[filterData.index];

        this.quad.map(currentState.renderTarget.size, currentState.sourceFrame).upload();

        const filters = currentState.filters;

        if (filters.length === 1)
        {
            filters[0].apply(this, currentState.renderTarget, lastState.renderTarget, false, currentState);
            this.freePotRenderTarget(currentState.renderTarget);
        }
        else
        {
            let flip = currentState.renderTarget;
            let flop = this.getPotRenderTarget(
                this.renderer.gl,
                currentState.sourceFrame.width,
                currentState.sourceFrame.height,
                currentState.resolution
            );

            flop.setFrame(currentState.destinationFrame, currentState.sourceFrame);

            // finally lets clear the render target before drawing to it..
            flop.clear();

            let i = 0;

            for (i = 0; i < filters.length - 1; ++i)
            {
                filters[i].apply(this, flip, flop, true, currentState);

                const t = flip;

                flip = flop;
                flop = t;
            }

<<<<<<< HEAD
            filters[i].apply(this, flip, lastState.renderTarget, true, currentState);
=======
            filters[i].apply(this, flip, lastState.renderTarget, false);
>>>>>>> bed84b9f

            this.freePotRenderTarget(flip);
            this.freePotRenderTarget(flop);
        }

        filterData.index--;

        if (filterData.index === 0)
        {
            this.filterData = null;
        }
    }

    /**
     * Draws a filter.
     *
     * @param {PIXI.Filter} filter - The filter to draw.
     * @param {PIXI.RenderTarget} input - The input render target.
     * @param {PIXI.RenderTarget} output - The target to output to.
     * @param {boolean} clear - Should the output be cleared before rendering to it
     */
    applyFilter(filter, input, output, clear)
    {
        const renderer = this.renderer;
        const gl = renderer.gl;

        let shader = filter.glShaders[renderer.CONTEXT_UID];

        // cacheing..
        if (!shader)
        {
            if (filter.glShaderKey)
            {
                shader = this.shaderCache[filter.glShaderKey];

                if (!shader)
                {
                    shader = new Shader(this.gl, filter.vertexSrc, filter.fragmentSrc);

                    filter.glShaders[renderer.CONTEXT_UID] = this.shaderCache[filter.glShaderKey] = shader;
                }
            }
            else
            {
                shader = filter.glShaders[renderer.CONTEXT_UID] = new Shader(this.gl, filter.vertexSrc, filter.fragmentSrc);
            }

            // TODO - this only needs to be done once?
            renderer.bindVao(null);

            this.quad.initVao(shader);
        }

        renderer.bindVao(this.quad.vao);

        renderer.bindRenderTarget(output);

        if (clear)
        {
            gl.disable(gl.SCISSOR_TEST);
            renderer.clear();// [1, 1, 1, 1]);
            gl.enable(gl.SCISSOR_TEST);
        }

        // in case the render target is being masked using a scissor rect
        if (output === renderer.maskManager.scissorRenderTarget)
        {
            renderer.maskManager.pushScissorMask(null, renderer.maskManager.scissorData);
        }

        renderer.bindShader(shader);

        // this syncs the pixi filters  uniforms with glsl uniforms
        this.syncUniforms(shader, filter);

        renderer.state.setBlendMode(filter.blendMode);

        // temporary bypass cache..
        const tex = this.renderer.boundTextures[0];

        gl.activeTexture(gl.TEXTURE0);
        gl.bindTexture(gl.TEXTURE_2D, input.texture.texture);

        this.quad.vao.draw(this.renderer.gl.TRIANGLES, 6, 0);

        // restore cache.
        gl.bindTexture(gl.TEXTURE_2D, tex._glTextures[this.renderer.CONTEXT_UID].texture);
    }

    /**
     * Uploads the uniforms of the filter.
     *
     * @param {GLShader} shader - The underlying gl shader.
     * @param {PIXI.Filter} filter - The filter we are synchronizing.
     */
    syncUniforms(shader, filter)
    {
        const uniformData = filter.uniformData;
        const uniforms = filter.uniforms;

        // 0 is reserved for the pixi texture so we start at 1!
        let textureCount = 1;
        let currentState;

        if (uniforms.filterArea)
        {
            currentState = this.filterData.stack[this.filterData.index];

            const filterArea = uniforms.filterArea;

            filterArea[0] = currentState.renderTarget.size.width;
            filterArea[1] = currentState.renderTarget.size.height;
            filterArea[2] = currentState.sourceFrame.x;
            filterArea[3] = currentState.sourceFrame.y;

            shader.uniforms.filterArea = filterArea;
        }

        // use this to clamp displaced texture coords so they belong to filterArea
        // see displacementFilter fragment shader for an example
        if (uniforms.filterClamp)
        {
            currentState = this.filterData.stack[this.filterData.index];

            const filterClamp = uniforms.filterClamp;

            filterClamp[0] = 0;
            filterClamp[1] = 0;
            filterClamp[2] = (currentState.sourceFrame.width - 1) / currentState.renderTarget.size.width;
            filterClamp[3] = (currentState.sourceFrame.height - 1) / currentState.renderTarget.size.height;

            shader.uniforms.filterClamp = filterClamp;
        }

        // TODO Cacheing layer..
        for (const i in uniformData)
        {
            if (uniformData[i].type === 'sampler2D' && uniforms[i] !== 0)
            {
                if (uniforms[i].baseTexture)
                {
                    shader.uniforms[i] = this.renderer.bindTexture(uniforms[i].baseTexture, textureCount);
                }
                else
                {
                    shader.uniforms[i] = textureCount;

                    // TODO
                    // this is helpful as renderTargets can also be set.
                    // Although thinking about it, we could probably
                    // make the filter texture cache return a RenderTexture
                    // rather than a renderTarget
                    const gl = this.renderer.gl;

                    this.renderer.boundTextures[textureCount] = this.renderer.emptyTextures[textureCount];
                    gl.activeTexture(gl.TEXTURE0 + textureCount);

                    uniforms[i].texture.bind();
                }

                textureCount++;
            }
            else if (uniformData[i].type === 'mat3')
            {
                // check if its pixi matrix..
                if (uniforms[i].a !== undefined)
                {
                    shader.uniforms[i] = uniforms[i].toArray(true);
                }
                else
                {
                    shader.uniforms[i] = uniforms[i];
                }
            }
            else if (uniformData[i].type === 'vec2')
            {
                // check if its a point..
                if (uniforms[i].x !== undefined)
               {
                    const val = shader.uniforms[i] || new Float32Array(2);

                    val[0] = uniforms[i].x;
                    val[1] = uniforms[i].y;
                    shader.uniforms[i] = val;
                }
                else
               {
                    shader.uniforms[i] = uniforms[i];
                }
            }
            else if (uniformData[i].type === 'float')
            {
                if (shader.uniforms.data[i].value !== uniformData[i])
                {
                    shader.uniforms[i] = uniforms[i];
                }
            }
            else
            {
                shader.uniforms[i] = uniforms[i];
            }
        }
    }

    /**
     * Gets a render target from the pool, or creates a new one.
     *
     * @param {boolean} clear - Should we clear the render texture when we get it?
     * @param {number} resolution - The resolution of the target.
     * @return {PIXI.RenderTarget} The new render target
     */
    getRenderTarget(clear, resolution)
    {
        const currentState = this.filterData.stack[this.filterData.index];
        const renderTarget = this.getPotRenderTarget(
            this.renderer.gl,
            currentState.sourceFrame.width,
            currentState.sourceFrame.height,
            resolution || currentState.resolution
        );

        renderTarget.setFrame(currentState.destinationFrame, currentState.sourceFrame);

        return renderTarget;
    }

    /**
     * Returns a render target to the pool.
     *
     * @param {PIXI.RenderTarget} renderTarget - The render target to return.
     */
    returnRenderTarget(renderTarget)
    {
        this.freePotRenderTarget(renderTarget);
    }

    /**
     * Calculates the mapped matrix.
     *
     * TODO playing around here.. this is temporary - (will end up in the shader)
     * this returns a matrix that will normalise map filter cords in the filter to screen space
     *
     * @param {PIXI.Matrix} outputMatrix - the matrix to output to.
     * @return {PIXI.Matrix} The mapped matrix.
     */
    calculateScreenSpaceMatrix(outputMatrix)
    {
        const currentState = this.filterData.stack[this.filterData.index];

        return filterTransforms.calculateScreenSpaceMatrix(
            outputMatrix,
            currentState.sourceFrame,
            currentState.renderTarget.size
        );
    }

    /**
     * Multiply vTextureCoord to this matrix to achieve (0,0,1,1) for filterArea
     *
     * @param {PIXI.Matrix} outputMatrix - The matrix to output to.
     * @return {PIXI.Matrix} The mapped matrix.
     */
    calculateNormalizedScreenSpaceMatrix(outputMatrix)
    {
        const currentState = this.filterData.stack[this.filterData.index];

        return filterTransforms.calculateNormalizedScreenSpaceMatrix(
            outputMatrix,
            currentState.sourceFrame,
            currentState.renderTarget.size,
            currentState.destinationFrame
        );
    }

    /**
     * This will map the filter coord so that a texture can be used based on the transform of a sprite
     *
     * @param {PIXI.Matrix} outputMatrix - The matrix to output to.
     * @param {PIXI.Sprite} sprite - The sprite to map to.
     * @return {PIXI.Matrix} The mapped matrix.
     */
    calculateSpriteMatrix(outputMatrix, sprite)
    {
        const currentState = this.filterData.stack[this.filterData.index];

        return filterTransforms.calculateSpriteMatrix(
            outputMatrix,
            currentState.sourceFrame,
            currentState.renderTarget.size,
            sprite
        );
    }

    /**
     * Destroys this Filter Manager.
     *
     */
    destroy()
    {
        this.shaderCache = {};
        this.emptyPool();
    }

    /**
     * Gets a Power-of-Two render texture.
     *
     * TODO move to a seperate class could be on renderer?
     * also - could cause issue with multiple contexts?
     *
     * @private
     * @param {WebGLRenderingContext} gl - The webgl rendering context
     * @param {number} minWidth - The minimum width of the render target.
     * @param {number} minHeight - The minimum height of the render target.
     * @param {number} resolution - The resolution of the render target.
     * @return {PIXI.RenderTarget} The new render target.
     */
    getPotRenderTarget(gl, minWidth, minHeight, resolution)
    {
        // TODO you could return a bigger texture if there is not one in the pool?
        minWidth = bitTwiddle.nextPow2(minWidth * resolution);
        minHeight = bitTwiddle.nextPow2(minHeight * resolution);

        const key = ((minWidth & 0xFFFF) << 16) | (minHeight & 0xFFFF);

        if (!this.pool[key])
        {
            this.pool[key] = [];
        }

        let renderTarget = this.pool[key].pop();

        // creating render target will cause texture to be bound!
        if (!renderTarget)
        {
            // temporary bypass cache..
            const tex = this.renderer.boundTextures[0];

            gl.activeTexture(gl.TEXTURE0);

            // internally - this will cause a texture to be bound..
            renderTarget = new RenderTarget(gl, minWidth, minHeight, null, 1);

            // set the current one back
            gl.bindTexture(gl.TEXTURE_2D, tex._glTextures[this.renderer.CONTEXT_UID].texture);
        }

        // manually tweak the resolution...
        // this will not modify the size of the frame buffer, just its resolution.
        renderTarget.resolution = resolution;
        renderTarget.defaultFrame.width = renderTarget.size.width = minWidth / resolution;
        renderTarget.defaultFrame.height = renderTarget.size.height = minHeight / resolution;

        return renderTarget;
    }

    /**
     * Empties the texture pool.
     *
     */
    emptyPool()
    {
        for (const i in this.pool)
        {
            const textures = this.pool[i];

            if (textures)
            {
                for (let j = 0; j < textures.length; j++)
                {
                    textures[j].destroy(true);
                }
            }
        }

        this.pool = {};
    }

    /**
     * Frees a render target back into the pool.
     *
     * @param {PIXI.RenderTarget} renderTarget - The renderTarget to free
     */
    freePotRenderTarget(renderTarget)
    {
        const minWidth = renderTarget.size.width * renderTarget.resolution;
        const minHeight = renderTarget.size.height * renderTarget.resolution;
        const key = ((minWidth & 0xFFFF) << 16) | (minHeight & 0xFFFF);

        this.pool[key].push(renderTarget);
    }
}<|MERGE_RESOLUTION|>--- conflicted
+++ resolved
@@ -184,11 +184,7 @@
                 flop = t;
             }
 
-<<<<<<< HEAD
             filters[i].apply(this, flip, lastState.renderTarget, true, currentState);
-=======
-            filters[i].apply(this, flip, lastState.renderTarget, false);
->>>>>>> bed84b9f
 
             this.freePotRenderTarget(flip);
             this.freePotRenderTarget(flop);
