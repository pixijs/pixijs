--- conflicted
+++ resolved
@@ -282,11 +282,6 @@
  */
 CanvasGraphics.updateGraphicsTint = function (graphics)
 {
-<<<<<<< HEAD
-    var i,
-        data,
-        tint = graphics.tint;
-=======
     if (graphics.tint === 0xFFFFFF && graphics._prevTint === graphics.tint)
     {
         return;
@@ -296,7 +291,6 @@
     var tintR = (graphics.tint >> 16 & 0xFF) / 255;
     var tintG = (graphics.tint >> 8 & 0xFF) / 255;
     var tintB = (graphics.tint & 0xFF)/ 255;
->>>>>>> 04fe4484
 
     for (i = 0; i < graphics.graphicsData.length; i++)
     {
