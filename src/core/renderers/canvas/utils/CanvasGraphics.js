var CONST = require('../../../const'),
    SolidBrush = require('../../../graphics/brushes/SolidBrush');

/**
 * A set of functions used by the canvas renderer to draw the primitive graphics data.
 * @static
 * @class
 * @memberof PIXI
 */
var CanvasGraphics = {};
module.exports = CanvasGraphics;

/*
 * Renders a Graphics object to a canvas.
 *
 * @param graphics {PIXI.Graphics} the actual graphics object to render
 * @param context {CanvasRenderingContext2D} the 2d drawing method of the canvas
 */
CanvasGraphics.renderGraphics = function (graphics, context)
{
    if (graphics.dirty)
    {
        this.updateGraphicsTint(graphics);
        graphics.dirty = false;
    }

    context.globalAlpha = graphics.worldAlpha;

    for (var i = 0; i < graphics.graphicsData.length; i++)
    {
        var data = graphics.graphicsData[i];
        var shape = data.shape;

        context.lineWidth = data.lineWidth;

        if (data.type === CONST.SHAPES.POLY)
        {
            context.beginPath();

            var points = shape.points;

            context.moveTo(points[0], points[1]);

            for (var j=1; j < points.length/2; j++)
            {
                context.lineTo(points[j * 2], points[j * 2 + 1]);
            }

            if (shape.closed)
            {
                context.lineTo(points[0], points[1]);
            }

            // if the first and last point are the same close the path - much neater :)
            if (points[0] === points[points.length-2] && points[1] === points[points.length-1])
            {
                context.closePath();
            }

            if (data.fill)
            {
                data.fillStyle.fillCanvas(context);
            }
            if (data.lineWidth)
            {
                data.strokeStyle.strokeCanvas(context);
            }
        }
        else if (data.type === CONST.SHAPES.RECT)
        {
            context.beginPath();
            context.rect(shape.x, shape.y, shape.width, shape.height);
            context.closePath();

            if (data.fill)
            {
                data.fillStyle.fillCanvas(context);
            }
            if (data.lineWidth)
            {
                data.strokeStyle.strokeCanvas(context);
            }
        }
        else if (data.type === CONST.SHAPES.CIRC)
        {
            // TODO - need to be Undefined!
            context.beginPath();
            context.arc(shape.x, shape.y, shape.radius,0,2*Math.PI);
            context.closePath();

            if (data.fill)
            {
                data.fillStyle.fillCanvas(context);
            }
            if (data.lineWidth)
            {
                data.strokeStyle.strokeCanvas(context);
            }
        }
        else if (data.type === CONST.SHAPES.ELIP)
        {
            // ellipse code taken from: http://stackoverflow.com/questions/2172798/how-to-draw-an-oval-in-html5-canvas

            var w = shape.width * 2;
            var h = shape.height * 2;

            var x = shape.x - w/2;
            var y = shape.y - h/2;

            context.beginPath();

            var kappa = 0.5522848,
                ox = (w / 2) * kappa, // control point offset horizontal
                oy = (h / 2) * kappa, // control point offset vertical
                xe = x + w,           // x-end
                ye = y + h,           // y-end
                xm = x + w / 2,       // x-middle
                ym = y + h / 2;       // y-middle

            context.moveTo(x, ym);
            context.bezierCurveTo(x, ym - oy, xm - ox, y, xm, y);
            context.bezierCurveTo(xm + ox, y, xe, ym - oy, xe, ym);
            context.bezierCurveTo(xe, ym + oy, xm + ox, ye, xm, ye);
            context.bezierCurveTo(xm - ox, ye, x, ym + oy, x, ym);

            context.closePath();

            if (data.fill)
            {
                data.fillStyle.fillCanvas(context);
            }
            if (data.lineWidth)
            {
                data.strokeStyle.strokeCanvas(context);
            }
        }
        else if (data.type === CONST.SHAPES.RREC)
        {
            var rx = shape.x;
            var ry = shape.y;
            var width = shape.width;
            var height = shape.height;
            var radius = shape.radius;

            var maxRadius = Math.min(width, height) / 2 | 0;
            radius = radius > maxRadius ? maxRadius : radius;

            context.beginPath();
            context.moveTo(rx, ry + radius);
            context.lineTo(rx, ry + height - radius);
            context.quadraticCurveTo(rx, ry + height, rx + radius, ry + height);
            context.lineTo(rx + width - radius, ry + height);
            context.quadraticCurveTo(rx + width, ry + height, rx + width, ry + height - radius);
            context.lineTo(rx + width, ry + radius);
            context.quadraticCurveTo(rx + width, ry, rx + width - radius, ry);
            context.lineTo(rx + radius, ry);
            context.quadraticCurveTo(rx, ry, rx, ry + radius);
            context.closePath();

            if (data.fill)
            {
                data.fillStyle.fillCanvas(context);
            }
            if (data.lineWidth)
            {
                data.strokeStyle.strokeCanvas(context);
            }
        }
    }
};

/*
 * Renders a graphics mask
 *
 * @private
 * @param graphics {PIXI.Graphics} the graphics which will be used as a mask
 * @param context {CanvasRenderingContext2D} the context 2d method of the canvas
 */
CanvasGraphics.renderGraphicsMask = function (graphics, context)
{
    var len = graphics.graphicsData.length;

    if (len === 0)
    {
        return;
    }

    context.beginPath();

    for (var i = 0; i < len; i++)
    {
        var data = graphics.graphicsData[i];
        var shape = data.shape;

        if (data.type === CONST.SHAPES.POLY)
        {

            var points = shape.points;

            context.moveTo(points[0], points[1]);

            for (var j=1; j < points.length/2; j++)
            {
                context.lineTo(points[j * 2], points[j * 2 + 1]);
            }

            // if the first and last point are the same close the path - much neater :)
            if (points[0] === points[points.length-2] && points[1] === points[points.length-1])
            {
                context.closePath();
            }

        }
        else if (data.type === CONST.SHAPES.RECT)
        {
            context.rect(shape.x, shape.y, shape.width, shape.height);
            context.closePath();
        }
        else if (data.type === CONST.SHAPES.CIRC)
        {
            // TODO - need to be Undefined!
            context.arc(shape.x, shape.y, shape.radius, 0, 2 * Math.PI);
            context.closePath();
        }
        else if (data.type === CONST.SHAPES.ELIP)
        {

            // ellipse code taken from: http://stackoverflow.com/questions/2172798/how-to-draw-an-oval-in-html5-canvas

            var w = shape.width * 2;
            var h = shape.height * 2;

            var x = shape.x - w/2;
            var y = shape.y - h/2;

            var kappa = 0.5522848,
                ox = (w / 2) * kappa, // control point offset horizontal
                oy = (h / 2) * kappa, // control point offset vertical
                xe = x + w,           // x-end
                ye = y + h,           // y-end
                xm = x + w / 2,       // x-middle
                ym = y + h / 2;       // y-middle

            context.moveTo(x, ym);
            context.bezierCurveTo(x, ym - oy, xm - ox, y, xm, y);
            context.bezierCurveTo(xm + ox, y, xe, ym - oy, xe, ym);
            context.bezierCurveTo(xe, ym + oy, xm + ox, ye, xm, ye);
            context.bezierCurveTo(xm - ox, ye, x, ym + oy, x, ym);
            context.closePath();
        }
        else if (data.type === CONST.SHAPES.RREC)
        {

            var rx = shape.x;
            var ry = shape.y;
            var width = shape.width;
            var height = shape.height;
            var radius = shape.radius;

            var maxRadius = Math.min(width, height) / 2 | 0;
            radius = radius > maxRadius ? maxRadius : radius;

            context.moveTo(rx, ry + radius);
            context.lineTo(rx, ry + height - radius);
            context.quadraticCurveTo(rx, ry + height, rx + radius, ry + height);
            context.lineTo(rx + width - radius, ry + height);
            context.quadraticCurveTo(rx + width, ry + height, rx + width, ry + height - radius);
            context.lineTo(rx + width, ry + radius);
            context.quadraticCurveTo(rx + width, ry, rx + width - radius, ry);
            context.lineTo(rx + radius, ry);
            context.quadraticCurveTo(rx, ry, rx, ry + radius);
            context.closePath();
        }
    }
};

/*
 * Updates the tint of a graphics object
 *
 * @private
<<<<<<< HEAD
 * @param graphics {PIXI.Graphics} the graphics that will have its tint updated
=======
 * @param graphics {Graphics} the graphics that will have its tint updated
>>>>>>> d32bc009
 *
 */
CanvasGraphics.updateGraphicsTint = function (graphics)
{
    var i,
        data,
        tint = graphics.tint;

    for (i = 0; i < graphics.graphicsData.length; i++)
    {
        data = graphics.graphicsData[i];

        if (data.fillStyle)
        {
            data.fillStyle.setTint(tint);
        }

        if (data.strokeStyle)
        {
            data.strokeStyle.setTint(tint);
        }
    }
};<|MERGE_RESOLUTION|>--- conflicted
+++ resolved
@@ -1,5 +1,4 @@
-var CONST = require('../../../const'),
-    SolidBrush = require('../../../graphics/brushes/SolidBrush');
+var CONST = require('../../../const');
 
 /**
  * A set of functions used by the canvas renderer to draw the primitive graphics data.
@@ -13,7 +12,7 @@
 /*
  * Renders a Graphics object to a canvas.
  *
- * @param graphics {PIXI.Graphics} the actual graphics object to render
+ * @param graphics {Graphics} the actual graphics object to render
  * @param context {CanvasRenderingContext2D} the 2d drawing method of the canvas
  */
 CanvasGraphics.renderGraphics = function (graphics, context)
@@ -173,7 +172,7 @@
  * Renders a graphics mask
  *
  * @private
- * @param graphics {PIXI.Graphics} the graphics which will be used as a mask
+ * @param graphics {Graphics} the graphics which will be used as a mask
  * @param context {CanvasRenderingContext2D} the context 2d method of the canvas
  */
 CanvasGraphics.renderGraphicsMask = function (graphics, context)
@@ -278,11 +277,7 @@
  * Updates the tint of a graphics object
  *
  * @private
-<<<<<<< HEAD
- * @param graphics {PIXI.Graphics} the graphics that will have its tint updated
-=======
  * @param graphics {Graphics} the graphics that will have its tint updated
->>>>>>> d32bc009
  *
  */
 CanvasGraphics.updateGraphicsTint = function (graphics)
