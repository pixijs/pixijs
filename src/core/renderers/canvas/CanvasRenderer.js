--- conflicted
+++ resolved
@@ -94,7 +94,7 @@
 
 // constructor
 CanvasRenderer.prototype = Object.create(SystemRenderer.prototype);
-CanvasRenderer.prototype.constructor =  CanvasRenderer;
+CanvasRenderer.prototype.constructor = CanvasRenderer;
 module.exports = CanvasRenderer;
 utils.pluginTarget.mixin(CanvasRenderer);
 
@@ -102,11 +102,7 @@
 /**
  * Renders the object to this canvas view
  *
- * @param displayObject {PIXI.DisplayObject} The object to be rendered
- * @param [renderTexture] {PIXI.RenderTexture} A render texture to be rendered to. If unset, it will render to the root context.
- * @param [clear=false] {boolean} Whether to clear the canvas before drawing
- * @param [transform] {PIXI.Transform} A transformation to be applied
- * @param [skipUpdateTransform=false] {boolean} Whether to skip the update transform
+ * @param object {PIXI.DisplayObject} the object to be rendered
  */
 CanvasRenderer.prototype.render = function (displayObject, renderTexture, clear, transform, skipUpdateTransform)
 {
@@ -192,14 +188,10 @@
                 context.fillStyle = this._backgroundColorString;
                 context.fillRect(0, 0, this.width, this.height);
             }
-<<<<<<< HEAD
-        }
-        //TODO: implement background for CanvasRenderTarget or RenderTexture?
-=======
         } //else {
             //TODO: implement background for CanvasRenderTarget or RenderTexture?
         //}
->>>>>>> a4fd5ca1
+        //TODO: implement background for CanvasRenderTarget or RenderTexture?
     }
 
     // TODO RENDER TARGET STUFF HERE..
