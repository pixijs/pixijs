attribute vec2 aVertexPosition;
attribute vec2 aTextureCoord;
attribute vec4 aColor;

uniform mat4 projectionMatrix;
uniform mat4 translationMatrix;

uniform vec4 uFrame;
uniform vec4 uTransform;

varying vec2 vTextureCoord;
varying vec4 vColor;

void main(void)
{
<<<<<<< HEAD
    gl_Position = projectionMatrix * translationMatrix * vec4(aVertexPosition, 0.0, 1.0);
    
=======
    gl_Position = vec4((projectionMatrix * translationMatrix * vec3(aVertexPosition, 1.0)).xy, 0.0, 1.0);

>>>>>>> df8a46d3
    vec2 coord = aTextureCoord;
    coord -= uTransform.xy;
    coord /= uTransform.zw;
    vTextureCoord = coord;

    vColor = vec4(aColor.rgb * aColor.a, aColor.a);
}<|MERGE_RESOLUTION|>--- conflicted
+++ resolved
@@ -13,13 +13,8 @@
 
 void main(void)
 {
-<<<<<<< HEAD
     gl_Position = projectionMatrix * translationMatrix * vec4(aVertexPosition, 0.0, 1.0);
-    
-=======
-    gl_Position = vec4((projectionMatrix * translationMatrix * vec3(aVertexPosition, 1.0)).xy, 0.0, 1.0);
 
->>>>>>> df8a46d3
     vec2 coord = aTextureCoord;
     coord -= uTransform.xy;
     coord /= uTransform.zw;
