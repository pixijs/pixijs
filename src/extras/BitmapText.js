--- conflicted
+++ resolved
@@ -594,12 +594,8 @@
                 yOffset: parseInt(letter.getAttribute('yoffset'), 10) / res,
                 xAdvance: parseInt(letter.getAttribute('xadvance'), 10) / res,
                 kerning: {},
-<<<<<<< HEAD
-                texture: new core.Texture(texture.baseTexture, textureRect),
-=======
                 texture: new core.Texture(textures[page].baseTexture, textureRect),
                 page,
->>>>>>> 75d9f68d
             };
         }
 
