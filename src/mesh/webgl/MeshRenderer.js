import * as core from '../../core';
import glCore from 'pixi-gl-core';
import { default as Mesh } from '../Mesh';
import { readFileSync } from 'fs';
import { join } from 'path';

const matrixIdentity = core.Matrix.IDENTITY;

/**
 * WebGL renderer plugin for tiling sprites
 *
 * @class
 * @memberof PIXI
 * @extends PIXI.ObjectRenderer
 */
export default class MeshRenderer extends core.ObjectRenderer
{

    /**
     * constructor for renderer
     *
     * @param {WebGLRenderer} renderer The renderer this tiling awesomeness works for.
     */
    constructor(renderer)
    {
        super(renderer);

        this.shader = null;
    }

    /**
     * Sets up the renderer context and necessary buffers.
     *
     * @private
     */
    onContextChange()
    {
        const gl = this.renderer.gl;

        this.shader = new core.Shader(gl,
            readFileSync(join(__dirname, './mesh.vert'), 'utf8'),
            readFileSync(join(__dirname, './mesh.frag'), 'utf8'));
        this.shaderTrim = new core.Shader(gl,
            readFileSync(join(__dirname, './mesh.vert'), 'utf8'),
            readFileSync(join(__dirname, './mesh_trim.frag'), 'utf8'));
    }

    /**
     * renders mesh
     *
     * @param {PIXI.mesh.Mesh} mesh mesh instance
     */
    render(mesh)
    {
        const renderer = this.renderer;
        const gl = renderer.gl;
        const texture = mesh._texture;

        if (!texture.valid)
        {
            return;
        }

        let glData = mesh._glDatas[renderer.CONTEXT_UID];

        if (!glData)
        {
            renderer.bindVao(null);

            glData = {
                vertexBuffer: glCore.GLBuffer.createVertexBuffer(gl, mesh.vertices, gl.STREAM_DRAW),
                uvBuffer: glCore.GLBuffer.createVertexBuffer(gl, mesh.uvs, gl.STREAM_DRAW),
                indexBuffer: glCore.GLBuffer.createIndexBuffer(gl, mesh.indices, gl.STATIC_DRAW),
                // build the vao object that will render..
                vao: null,
                dirty: mesh.dirty,
                indexDirty: mesh.indexDirty,
            };

            // build the vao object that will render..
            glData.vao = new glCore.VertexArrayObject(gl)
                .addIndex(glData.indexBuffer)
                .addAttribute(glData.vertexBuffer, this.shader.attributes.aVertexPosition, gl.FLOAT, false, 2 * 4, 0)
                .addAttribute(glData.uvBuffer, this.shader.attributes.aTextureCoord, gl.FLOAT, false, 2 * 4, 0);

            mesh._glDatas[renderer.CONTEXT_UID] = glData;
        }

        renderer.bindVao(glData.vao);

        if (mesh.dirty !== glData.dirty)
        {
            glData.dirty = mesh.dirty;
            glData.uvBuffer.upload(mesh.uvs);
        }

        if (mesh.indexDirty !== glData.indexDirty)
        {
            glData.indexDirty = mesh.indexDirty;
            glData.indexBuffer.upload(mesh.indices);
        }

        glData.vertexBuffer.upload(mesh.vertices);

        const isTrimmed = texture.trim && (texture.trim.width < texture.orig.width
            || texture.trim.height < texture.orig.height);
        const shader = isTrimmed ? this.shaderTrim : this.shader;

        renderer.bindShader(shader);

        shader.uniforms.uSampler = renderer.bindTexture(texture);

        renderer.state.setBlendMode(core.utils.correctBlendMode(mesh.blendMode, texture.baseTexture.premultipliedAlpha));

        if (shader.uniforms.uTransform)
        {
            if (mesh.uploadUvTransform)
            {
                shader.uniforms.uTransform = mesh._uvTransform.mapCoord.toArray(true);
            }
            else
            {
                shader.uniforms.uTransform = matrixIdentity.toArray(true);
            }
        }
<<<<<<< HEAD
        if (isTrimmed)
        {
            shader.uniforms.uClampFrame = mesh._uvTransform.uClampFrame;
        }
        shader.uniforms.translationMatrix = mesh.worldTransform.toArray(true);
        shader.uniforms.alpha = mesh.worldAlpha;
        shader.uniforms.tint = mesh.tintRgb;
=======
        glData.shader.uniforms.translationMatrix = mesh.worldTransform.toArray(true);

        glData.shader.uniforms.uColor = core.utils.premultiplyRgba(mesh.tintRgb,
            mesh.worldAlpha, glData.shader.uniforms.uColor, texture.baseTexture.premultipliedAlpha);
>>>>>>> 14246a80

        const drawMode = mesh.drawMode === Mesh.DRAW_MODES.TRIANGLE_MESH ? gl.TRIANGLE_STRIP : gl.TRIANGLES;

        glData.vao.draw(drawMode, mesh.indices.length, 0);
    }
}

core.WebGLRenderer.registerPlugin('mesh', MeshRenderer);<|MERGE_RESOLUTION|>--- conflicted
+++ resolved
@@ -62,6 +62,9 @@
         }
 
         let glData = mesh._glDatas[renderer.CONTEXT_UID];
+        const isTrimmed = texture.trim && (texture.trim.width < texture.orig.width
+            || texture.trim.height < texture.orig.height);
+        const shader = isTrimmed ? this.shaderTrim : this.shader;
 
         if (!glData)
         {
@@ -80,8 +83,8 @@
             // build the vao object that will render..
             glData.vao = new glCore.VertexArrayObject(gl)
                 .addIndex(glData.indexBuffer)
-                .addAttribute(glData.vertexBuffer, this.shader.attributes.aVertexPosition, gl.FLOAT, false, 2 * 4, 0)
-                .addAttribute(glData.uvBuffer, this.shader.attributes.aTextureCoord, gl.FLOAT, false, 2 * 4, 0);
+                .addAttribute(glData.vertexBuffer, shader.attributes.aVertexPosition, gl.FLOAT, false, 2 * 4, 0)
+                .addAttribute(glData.uvBuffer, shader.attributes.aTextureCoord, gl.FLOAT, false, 2 * 4, 0);
 
             mesh._glDatas[renderer.CONTEXT_UID] = glData;
         }
@@ -102,10 +105,6 @@
 
         glData.vertexBuffer.upload(mesh.vertices);
 
-        const isTrimmed = texture.trim && (texture.trim.width < texture.orig.width
-            || texture.trim.height < texture.orig.height);
-        const shader = isTrimmed ? this.shaderTrim : this.shader;
-
         renderer.bindShader(shader);
 
         shader.uniforms.uSampler = renderer.bindTexture(texture);
@@ -123,20 +122,14 @@
                 shader.uniforms.uTransform = matrixIdentity.toArray(true);
             }
         }
-<<<<<<< HEAD
         if (isTrimmed)
         {
             shader.uniforms.uClampFrame = mesh._uvTransform.uClampFrame;
         }
         shader.uniforms.translationMatrix = mesh.worldTransform.toArray(true);
-        shader.uniforms.alpha = mesh.worldAlpha;
-        shader.uniforms.tint = mesh.tintRgb;
-=======
-        glData.shader.uniforms.translationMatrix = mesh.worldTransform.toArray(true);
 
-        glData.shader.uniforms.uColor = core.utils.premultiplyRgba(mesh.tintRgb,
-            mesh.worldAlpha, glData.shader.uniforms.uColor, texture.baseTexture.premultipliedAlpha);
->>>>>>> 14246a80
+        shader.uniforms.uColor = core.utils.premultiplyRgba(mesh.tintRgb,
+            mesh.worldAlpha, shader.uniforms.uColor, texture.baseTexture.premultipliedAlpha);
 
         const drawMode = mesh.drawMode === Mesh.DRAW_MODES.TRIANGLE_MESH ? gl.TRIANGLE_STRIP : gl.TRIANGLES;
 
