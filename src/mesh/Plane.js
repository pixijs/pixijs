import * as core from '../core';
import Mesh from './Mesh';

/**
 * The Plane allows you to draw a texture across several points and them manipulate these points
 *
 *```js
 * for (let i = 0; i < 20; i++) {
 *     points.push(new PIXI.Point(i * 50, 0));
 * };
 * let Plane = new PIXI.Plane(PIXI.Texture.fromImage("snake.png"), points);
 *  ```
 *
 * @class
 * @extends PIXI.mesh.Mesh
 * @memberof PIXI.mesh
 *
 */
export default class Plane extends Mesh
{
    /**
     * @param {PIXI.Texture} texture - The texture to use on the Plane.
     * @param {number} [verticesX=2] - The number of vertices in the x-axis
     * @param {number} [verticesY=2] - The number of vertices in the y-axis
     * @param {number} [direction=0] - Direction of the mesh. See {@link PIXI.GroupD8} for explanation
     */
    constructor(texture, verticesX, verticesY, direction)
    {
        super(texture);

        this._verticesX = verticesX || 2;
        this._verticesY = verticesY || 2;

        this._direction = (direction || 0) & (~1);

        this._lastWidth = texture.orig.width;
        this._lastHeight = texture.orig.height;

        this._width = 0;
        this._height = 0;

        /**
         *  Version counter for verticesX/verticesY change
         *
         * @member {number}
         * @private
         */
        this._dimensionsID = 0;

        this._lastDimensionsID = -1;

        /**
         *  Version counter for vertices updates
         *
         * @member {number}
         * @private
         */
        this._verticesID = 0;

        this._lastVerticesID = -1;

        /**
         *  Version counter for uvs updates
         *
         * @member {number}
         * @private
         */
        this._uvsID = 0;

        this._lastUvsID = -1;

        /**
         * anchor for a plane
         *
         * @member {PIXI.ObservablePoint}
         * @private
         */
        this._anchor = new core.ObservablePoint(this._onAnchorUpdate, this);

        this.drawMode = Mesh.DRAW_MODES.TRIANGLES;

        /**
         * reset the points on dimensions change
         * @member {boolean}
         * @default true
         */
        this.autoResetVertices = true;

        this.refresh();
    }

    /**
     * The width of the sprite, setting this will actually modify the scale to achieve the value set
     *
     * @member {number}
     */
    get verticesX()
    {
        return this._verticesX;
    }

    set verticesX(value) // eslint-disable-line require-jsdoc
    {
        if (this._verticesX === value)
        {
            return;
        }
        this._verticesX = value;
        this._dimensionsID++;
    }

    /**
     * The height of the TilingSprite, setting this will actually modify the scale to achieve the value set
     *
     * @member {number}
     */
    get verticesY()
    {
        return this._verticesY;
    }

    set verticesY(value) // eslint-disable-line require-jsdoc
    {
        if (this._verticesY === value)
        {
            return;
        }
        this._verticesY = value;
        this._dimensionsID++;
    }

    /**
     * Direction of the mesh, see {@link PIXI.GroupD8} for explanation
     *
     * @param {number} [direction=0] - Direction of the mesh.
     */
    get direction()
    {
        return this._direction;
    }

    set direction(value) // eslint-disable-line require-jsdoc
    {
        if (value % 2 !== 0)
        {
            throw new Error('plane does not support diamond shape yet');
        }

        if (this._direction === value)
        {
            return;
        }
        this._direction = value;
        this._verticesID++;
    }

    /**
     * The width of the Plane, settings this wont modify the scale, but vertices will be cleared
     *
     * @member {number}
     */
    get width()
    {
        return this._width || this.texture.orig.width;
    }

    set width(value) // eslint-disable-line require-jsdoc
    {
        if (this._width === value)
        {
            return;
        }
        this._width = value;
        this._verticesID++;
    }

    /**
     * The height of the Plane, settings this wont modify the scale, but vertices will be cleared
     *
     * @member {number}
     */
    get height()
    {
        return this._height || this.texture.orig.height;
    }

    set height(value) // eslint-disable-line require-jsdoc
    {
        if (this._height === value)
        {
            return;
        }
        this._height = value;
        this._verticesID++;
    }

    /**
     * The anchor sets the origin point of the texture.
     * The default is 0,0 this means the texture's origin is the top left
     * Setting the anchor to 0.5,0.5 means the texture's origin is centered
     * Setting the anchor to 1,1 would mean the texture's origin point will be the bottom right corner
     *
     * @member {PIXI.ObservablePoint}
     */
    get anchor()
    {
        return this._anchor;
    }

    set anchor(value) // eslint-disable-line require-jsdoc
    {
        this._anchor.copy(value);
    }

    /**
     * updates vertices after anchor changes
     *
     * @private
     */
    _onAnchorUpdate()
    {
        this._verticesID++;
    }

    /**
     * Call when you updated some parameters manually
     */
    invalidateVertices()
    {
        this._verticesID++;
    }

    /**
     * Call when you updated some parameters manually
     */
    invalidateUvs()
    {
        this._uvsID++;
    }

    /**
     * Call when you updated some parameters manually
     */
    invalidate()
    {
        this._verticesID++;
        this._uvsID++;
    }

    /**
     * Refreshes the plane mesh
     *
     * @param {boolean} [forceUpdate=false] if true, everything will be updated in any case
     */
    refresh(forceUpdate)
    {
        if (this._texture.noFrame)
        {
            return;
        }

        this.refreshDimensions(forceUpdate);

        if (this._lastWidth !== this.width
            || this._lastHeight !== this.height)
        {
            this._lastWidth = this.width;
            this._lastHeight = this.height;
            if (this.autoResetVertices)
            {
                this._verticesID++;
            }
        }

        if (this._uvTransform.update(forceUpdate))
        {
            this._uvsID++;
        }

        if (this._uvsID !== this._lastUvsID)
        {
            this._refreshUvs();
        }

        this.refreshVertices();
    }

    /**
     * Refreshes structure of the plane mesh
     * when its done, refreshes vertices and uvs too
     *
     * @param {boolean} [forceUpdate=false] if true, dimensions will be updated any case
     */
    refreshDimensions(forceUpdate)
    {
        // won't be overwritten, that's why there's no private method

        if (!forceUpdate && this._lastDimensionsID === this._dimensionsID)
        {
            return;
        }

        this._lastDimensionsID = this._dimensionsID;
        this._verticesID++;
        this._uvsID++;

        const total = this._verticesX * this._verticesY;

        const segmentsX = this._verticesX - 1;
        const segmentsY = this._verticesY - 1;

        const indices = [];
        const totalSub = segmentsX * segmentsY;

        for (let i = 0; i < totalSub; i++)
        {
            const xpos = i % segmentsX;
            const ypos = (i / segmentsX) | 0;

            const value = (ypos * this._verticesX) + xpos;
            const value2 = (ypos * this._verticesX) + xpos + 1;
            const value3 = ((ypos + 1) * this._verticesX) + xpos;
            const value4 = ((ypos + 1) * this._verticesX) + xpos + 1;

            indices.push(value, value2, value3);
            indices.push(value2, value4, value3);
        }
        this.indices = new Uint16Array(indices);
<<<<<<< HEAD
        this.uvs = new Float32Array(total * 2);
        this.vertices = new Float32Array(total * 2);
        this.calculatedVertices = new Float32Array(total * 2);

        this.indexDirty++;
    }

    /**
     * Refreshes plane vertices coords
     * by default, makes them uniformly distributed
     *
     * @param {boolean} [forceUpdate=false] if true, vertices will be updated any case
     */
    refreshVertices(forceUpdate)
    {
        const texture = this._texture;

        if (texture.noFrame)
        {
            return;
        }

        if (forceUpdate || this._lastVerticesID !== this._verticesID)
        {
            this._lastVerticesID = this._verticesID;
            this._refreshVertices();
        }
    }

    /**
     * Refreshes plane UV coordinates
     *
     */
    _refreshUvs()
    {
        this._uvsID = this._lastUvsID;

        const total = this._verticesX * this._verticesY;
        const uvs = this.uvs;

        const direction = this._direction;

        const ux = core.GroupD8.uX(direction);
        const uy = core.GroupD8.uY(direction);
        const vx = core.GroupD8.vX(direction);
        const vy = core.GroupD8.vY(direction);

        const factorU = 1.0 / (this._verticesX - 1);
        const factorV = 1.0 / (this._verticesY - 1);

        for (let i = 0; i < total; i++)
        {
            let x = (i % this._verticesX);
            let y = ((i / this._verticesX) | 0);

            x = (x * factorU) - 0.5;
            y = (y * factorV) - 0.5;

            uvs[i * 2] = (ux * x) + (vx * y) + 0.5;
            uvs[(i * 2) + 1] = (uy * x) + (vy * y) + 0.5;
        }

        this.dirty++;
=======
        this.indexDirty++;
>>>>>>> 14246a80

        this.multiplyUvs();
    }

    /**
     * calculates supposed position of vertices
     */
    calcVertices()
    {
        const total = this._verticesX * this._verticesY;
        const vertices = this.calculatedVertices;

        const width = this.width;
        const height = this.height;
        const direction = this._direction;

        let ux = core.GroupD8.uX(direction);
        let uy = core.GroupD8.uY(direction);
        let vx = core.GroupD8.vX(direction);
        let vy = core.GroupD8.vY(direction);

        const offsetX = (0.5 * (1 - (ux + vx))) - this._anchor._x;
        const offsetY = (0.5 * (1 - (uy + vy))) - this._anchor._y;
        const factorU = 1.0 / (this._verticesX - 1);
        const factorV = 1.0 / (this._verticesY - 1);

        ux *= factorU;
        uy *= factorU;
        vx *= factorV;
        vy *= factorV;

        for (let i = 0; i < total; i++)
        {
            const x = (i % this._verticesX);
            const y = ((i / this._verticesX) | 0);

            vertices[i * 2] = ((ux * x) + (vx * y) + offsetX) * width;
            vertices[(i * 2) + 1] = ((uy * x) + (vy * y) + offsetY) * height;
        }
    }

    /**
     * Refreshes vertices of Plane mesh
     * by default, makes them uniformly distributed
     *
     * @private
     */
    _refreshVertices()
    {
        this.calcVertices();

        const vertices = this.vertices;
        const calculatedVertices = this.calculatedVertices;
        const len = vertices.length;

        for (let i = 0; i < len; i++)
        {
            vertices[i] = calculatedVertices[i];
        }
    }

    /**
     * resets everything to defaults
     */
    reset()
    {
        if (!this.texture.noFrame)
        {
            this._refreshUvs();
            this.refreshVertices(true);
        }
    }
}<|MERGE_RESOLUTION|>--- conflicted
+++ resolved
@@ -49,6 +49,11 @@
 
         this._lastDimensionsID = -1;
 
+        /*
+         * @member {Float32Array} Generated vertices positions, useful as starting position for vertices
+         */
+        this.calculatedVertices = null;
+
         /**
          *  Version counter for vertices updates
          *
@@ -254,12 +259,12 @@
      */
     refresh(forceUpdate)
     {
+        this.refreshDimensions(forceUpdate);
+
         if (this._texture.noFrame)
         {
             return;
         }
-
-        this.refreshDimensions(forceUpdate);
 
         if (this._lastWidth !== this.width
             || this._lastHeight !== this.height)
@@ -326,7 +331,6 @@
             indices.push(value2, value4, value3);
         }
         this.indices = new Uint16Array(indices);
-<<<<<<< HEAD
         this.uvs = new Float32Array(total * 2);
         this.vertices = new Float32Array(total * 2);
         this.calculatedVertices = new Float32Array(total * 2);
@@ -390,9 +394,6 @@
         }
 
         this.dirty++;
-=======
-        this.indexDirty++;
->>>>>>> 14246a80
 
         this.multiplyUvs();
     }
