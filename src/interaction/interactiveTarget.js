var core = require('../core');

/**
 * Default property values of interactive objects
 * used by {@link PIXI.interaction.InteractionManager}.
 *
 * @mixin
 * @memberof PIXI.interaction
 * @example
 *      function MyObject() {}
 *
 *      Object.assign(
 *          MyObject.prototype,
 *          PIXI.interaction.interactiveTarget
 *      );
 */
var interactiveTarget = {
    /**
     * @todo Needs docs.
     */
    interactive: false,
    /**
     * @todo Needs docs.
     */
    buttonMode: false,
    /**
     * @todo Needs docs.
     */
    interactiveChildren: true,
    /**
     * @todo Needs docs.
     */
    defaultCursor: 'pointer',    
    
    /**
     * The threshold in px used to check if a tap occured on the interactive object.
     */
    tapThreshold: 8,

    // some internal checks..

    /**
     * @todo Needs docs.
     * @private
     */
    _over: false,
    /**
     * @todo Needs docs.
     * @private
     */
<<<<<<< HEAD
    _touchDown: false
};

module.exports = interactiveTarget;
=======
    _touchDown: false,
    
    /**
     * Used to track the global start position of a touchdown event on this target.
     * @private
     */
    _touchDownPoint: new core.Point()
};
>>>>>>> e3b4819e
<|MERGE_RESOLUTION|>--- conflicted
+++ resolved
@@ -48,12 +48,6 @@
      * @todo Needs docs.
      * @private
      */
-<<<<<<< HEAD
-    _touchDown: false
-};
-
-module.exports = interactiveTarget;
-=======
     _touchDown: false,
     
     /**
@@ -62,4 +56,5 @@
      */
     _touchDownPoint: new core.Point()
 };
->>>>>>> e3b4819e
+
+module.exports = interactiveTarget;