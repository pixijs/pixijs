var core = require('../core'),
    InteractionData = require('./InteractionData'),
<<<<<<< HEAD
    MobileDevice = require('ismobilejs');
=======
    EventEmitter = require('eventemitter3');
>>>>>>> 5bbcd22b

// Mix interactiveTarget into core.DisplayObject.prototype
Object.assign(
    core.DisplayObject.prototype,
    require('./interactiveTarget')
);

/**
 * The interaction manager deals with mouse and touch events. Any DisplayObject can be interactive
 * if its interactive parameter is set to true
 * This manager also supports multitouch.
 *
 * @class
 * @extends EventEmitter
 * @memberof PIXI.interaction
 * @param renderer {PIXI.CanvasRenderer|PIXI.WebGLRenderer} A reference to the current renderer
 * @param [options] {object}
 * @param [options.autoPreventDefault=true] {boolean} Should the manager automatically prevent default browser actions.
 * @param [options.interactionFrequency=10] {number} Frequency increases the interaction events will be checked.
 */
function InteractionManager(renderer, options)
{
    EventEmitter.call(this);

    options = options || {};

    /**
     * The renderer this interaction manager works for.
     *
     * @member {PIXI.SystemRenderer}
     */
    this.renderer = renderer;

    /**
     * Should default browser actions automatically be prevented.
     *
     * @member {boolean}
     * @default true
     */
    this.autoPreventDefault = options.autoPreventDefault !== undefined ? options.autoPreventDefault : true;

    /**
     * As this frequency increases the interaction events will be checked more often.
     *
     * @member {number}
     * @default 10
     */
    this.interactionFrequency = options.interactionFrequency || 10;

    /**
     * The mouse data
     *
     * @member {PIXI.interaction.InteractionData}
     */
    this.mouse = new InteractionData();

    // setting the pointer to start off far off screen will mean that mouse over does
    //  not get called before we even move the mouse.
    this.mouse.global.set(-999999);

    /**
     * The pointer data
     *
     * @member {PIXI.interaction.InteractionData}
     */
    this.pointer = new InteractionData();

    /**
     * An event data object to handle all the event tracking/dispatching
     *
     * @member {object}
     */
    this.eventData = {
        stopped: false,
        target: null,
        type: null,
        data: this.mouse,
        stopPropagation:function(){
            this.stopped = true;
        }
    };

    /**
     * Tiny little interactiveData pool !
     *
     * @member {PIXI.interaction.InteractionData[]}
     */
    this.interactiveDataPool = [];

    /**
     * The DOM element to bind to.
     *
     * @member {HTMLElement}
     * @private
     */
    this.interactionDOMElement = null;

    /**
     * This property determins if mousemove and touchmove events are fired only when the cursror is over the object
     * Setting to true will make things work more in line with how the DOM verison works.
     * Setting to false can make things easier for things like dragging
     * It is currently set to false as this is how pixi used to work. This will be set to true in future versions of pixi.
     * @member {boolean}
     */
    this.moveWhenInside = false;

    /**
     * Have events been attached to the dom element?
     *
     * @member {boolean}
     * @private
     */
    this.eventsAdded = false;

    /**
     * Does the device support touch events
     * https://www.w3.org/TR/touch-events/

     * @member {boolean}
     * @readonly
     */
    this.supportsTouchEvents = 'ontouchstart' in window;

    /**
     * Does the device support pointer events
     * https://www.w3.org/Submission/pointer-events/
     *
     * @member {boolean}
     * @readonly
     */
    this.supportsPointerEvents = !!window.PointerEvent;

    /**
     * A list of  mouse events that the Interaction Manager can invoke to Display Objects
     *
     * @member {string[]}
     * @readonly
     */
    this.mouseEvents = ['mousedown','mouseup','rightdown','rightup','click','rightclick','mousemove','mouseover','mouseout','mouseupoutside','rightupoutside'];

    /**
     * A list of the touch events that the Interaction Manager can invoke to Display Objects
     *
     * @member {string[]}
     * @readonly
     */
    this.touchEvents = ['touchstart','touchend','tap','touchmove','touchendoutside'];

    /**
     * A list of the pointer events that the Interaction Manager can invoke to Display Objects
     *
     * @member {string[]}
     * @readonly
     */
    this.pointerEvents = ['pointerdown','pointerup','pointertap','pointermove','pointerover','pointerout','pointerupoutside'];

    /**
     * Are touch events being 'normalized' and converted into pointer events if pointer events are not supported
     * For example, on a touch screen mobile device, a touchstart would also be emitted as a pointerdown
     *
     * @member {boolean}
     * @readonly
     * @private
     */
    this.normalizingTouchEvents = !this.supportsPointerEvents && this.supportsTouchEvents;

    /**
     * Are mouse events being 'normalized' and converted into pointer events if pointer events are not supported
     * For example, on a desktop pc, a mousedown would also be emitted as a pointerdown
     *
     * @member {boolean}
     * @readonly
     * @private
     */
    this.normalizingMouseEvents = !this.supportsPointerEvents && !MobileDevice.any;

    //this will make it so that you don't have to call bind all the time

    /**
     * @member {Function}
     * @private
     */
    this.onMouseUp = this.onMouseUp.bind(this);
    this.processMouseUp = this.processMouseUp.bind( this );

    /**
     * @member {Function}
     *  @private
     */
    this.onMouseDown = this.onMouseDown.bind(this);
    this.processMouseDown = this.processMouseDown.bind( this );

    /**
     * @member {Function}
     * @private
     */
    this.onMouseMove = this.onMouseMove.bind( this );
    this.processMouseMove = this.processMouseMove.bind( this );

    /**
     * @member {Function}
     * @private
     */
    this.onMouseOut = this.onMouseOut.bind(this);
    this.processMouseOverOut = this.processMouseOverOut.bind( this );

    /**
     * @member {Function}
     * @private
     */
    this.onMouseOver = this.onMouseOver.bind(this);


    /**
    * @member {Function}
    */
    this.onPointerUp = this.onPointerUp.bind(this);
    this.processPointerUp = this.processPointerUp.bind( this );

    /**
    * @member {Function}
    */
    this.onPointerDown = this.onPointerDown.bind(this);
    this.processPointerDown = this.processPointerDown.bind( this );

    /**
    * @member {Function}
    */
    this.onPointerMove = this.onPointerMove.bind(this);
    this.processPointerMove = this.processPointerMove.bind( this );

    /**
    * @member {Function}
    */
    this.onPointerOut = this.onPointerOut.bind(this);
    this.processPointerOverOut = this.processPointerOverOut.bind( this );


    /**
     * @member {Function}
     * @private
     */
    this.onTouchStart = this.onTouchStart.bind(this);
    this.processTouchStart = this.processTouchStart.bind(this);

    /**
     * @member {Function}
     * @private
     */
    this.onTouchEnd = this.onTouchEnd.bind(this);
    this.processTouchEnd = this.processTouchEnd.bind(this);

    /**
     * @member {Function}
     * @private
     */
    this.onTouchMove = this.onTouchMove.bind(this);
    this.processTouchMove = this.processTouchMove.bind(this);

    /**
     * Every update cursor will be reset to this value, if some element wont override it in its hitTest
     * @member {string}
     * @default 'inherit'
     */
    this.defaultCursorStyle = 'inherit';

    /**
     * The css style of the cursor that is being used
     * @member {string}
     */
    this.currentCursorStyle = 'inherit';

    /**
     * Internal cached var
     * @member {PIXI.Point}
     * @private
     */
    this._tempPoint = new core.Point();


    /**
     * The current resolution / device pixel ratio.
     * @member {number}
     * @default 1
     */
    this.resolution = 1;

    this.setTargetElement(this.renderer.view, this.renderer.resolution);
}

InteractionManager.prototype = Object.create(EventEmitter.prototype);
InteractionManager.prototype.constructor = InteractionManager;
module.exports = InteractionManager;

/**
 * Sets the DOM element which will receive mouse/touch events. This is useful for when you have
 * other DOM elements on top of the renderers Canvas element. With this you'll be bale to deletegate
 * another DOM element to receive those events.
 *
 * @param element {HTMLElement} the DOM element which will receive mouse and touch events.
 * @param [resolution=1] {number} The resolution / device pixel ratio of the new element (relative to the canvas).
 * @private
 */
InteractionManager.prototype.setTargetElement = function (element, resolution)
{
    this.removeEvents();

    this.interactionDOMElement = element;

    this.resolution = resolution || 1;

    this.addEvents();
};

/**
 * Registers all the DOM events
 *
 * @private
 */
InteractionManager.prototype.addEvents = function ()
{
    if (!this.interactionDOMElement)
    {
        return;
    }

    core.ticker.shared.add(this.update, this);

    if (window.navigator.msPointerEnabled)
    {
        this.interactionDOMElement.style['-ms-content-zooming'] = 'none';
        this.interactionDOMElement.style['-ms-touch-action'] = 'none';
    }
    else if (this.supportsPointerEvents)
    {
        this.interactionDOMElement.style['touch-action'] = 'none';
    }

<<<<<<< HEAD
    window.document.addEventListener('mousemove', this.onMouseMove, true);
    this.interactionDOMElement.addEventListener('mousedown', this.onMouseDown, true);
    this.interactionDOMElement.addEventListener('mouseout', this.onMouseOut, true);
	window.addEventListener('mouseup', this.onMouseUp, true);
=======
    window.document.addEventListener('mousemove',    this.onMouseMove, true);
    this.interactionDOMElement.addEventListener('mousedown',    this.onMouseDown, true);
    this.interactionDOMElement.addEventListener('mouseout',     this.onMouseOut, true);
    this.interactionDOMElement.addEventListener('mouseover',    this.onMouseOver, true);
>>>>>>> 5bbcd22b

	if (this.supportsTouchEvents)
    {
        this.interactionDOMElement.addEventListener('touchstart', this.onTouchStart, true);
        this.interactionDOMElement.addEventListener('touchend', this.onTouchEnd, true);
        this.interactionDOMElement.addEventListener('touchmove', this.onTouchMove, true);
    }

    if (this.supportsPointerEvents)
    {
        window.document.addEventListener('pointermove', this.onPointerMove, true);
        this.interactionDOMElement.addEventListener('pointerdown', this.onPointerDown, true);
        this.interactionDOMElement.addEventListener('pointerout', this.onPointerOut, true);
        window.addEventListener('pointerup', this.onPointerUp, true);
    }
    else
    {
        /**
         * If pointer events aren't available on a device, this will turn either the touch or mouse events into pointer events
         * This allows a developer to just listen for emitted pointer events on interactive sprites
         */
        if (this.normalizingTouchEvents)
        {
            this.interactionDOMElement.addEventListener('touchstart', this.onPointerDown, true);
            this.interactionDOMElement.addEventListener('touchend', this.onPointerUp, true);
            this.interactionDOMElement.addEventListener('touchmove', this.onPointerMove, true);
        }

        if (this.normalizingMouseEvents)
        {
            window.document.addEventListener('mousemove', this.onPointerMove, true);
            this.interactionDOMElement.addEventListener('mousedown', this.onPointerDown, true);
            this.interactionDOMElement.addEventListener('mouseout', this.onPointerOut, true);
            window.addEventListener('mouseup', this.onPointerUp, true);
        }
    }

    this.eventsAdded = true;
};

/**
 * Removes all the DOM events that were previously registered
 *
 * @private
 */
InteractionManager.prototype.removeEvents = function ()
{
    if (!this.interactionDOMElement)
    {
        return;
    }

    core.ticker.shared.remove(this.update);

    if (window.navigator.msPointerEnabled)
    {
        this.interactionDOMElement.style['-ms-content-zooming'] = '';
        this.interactionDOMElement.style['-ms-touch-action'] = '';
    }
    else if (this.supportsPointerEvents)
    {
        this.interactionDOMElement.style['touch-action'] = '';
    }

    window.document.removeEventListener('mousemove', this.onMouseMove, true);
    this.interactionDOMElement.removeEventListener('mousedown', this.onMouseDown, true);
<<<<<<< HEAD
    this.interactionDOMElement.removeEventListener('mouseout', this.onMouseOut, true);
	window.removeEventListener('mouseup', this.onMouseUp, true);
=======
    this.interactionDOMElement.removeEventListener('mouseout',  this.onMouseOut, true);
    this.interactionDOMElement.removeEventListener('mouseover', this.onMouseOver, true);
>>>>>>> 5bbcd22b

	if (this.supportsTouchEvents)
    {
        this.interactionDOMElement.removeEventListener('touchstart', this.onTouchStart, true);
        this.interactionDOMElement.removeEventListener('touchend', this.onTouchEnd, true);
        this.interactionDOMElement.removeEventListener('touchmove', this.onTouchMove, true);
    }

    if (this.supportsPointerEvents)
    {
        window.document.removeEventListener('pointermove', this.onPointerMove, true);
        this.interactionDOMElement.removeEventListener('pointerdown', this.onPointerDown, true);
        this.interactionDOMElement.removeEventListener('pointerout', this.onPointerOut, true);
        window.removeEventListener('pointerup', this.onPointerUp, true);
    }
    else
    {
        /**
         * If pointer events aren't available on a device, this will turn either the touch or mouse events into pointer events
         * This allows a developer to just listen for emitted pointer events on interactive sprites
         */
        if (this.normalizingTouchEvents)
        {
            this.interactionDOMElement.removeEventListener('touchstart', this.onPointerDown, true);
            this.interactionDOMElement.removeEventListener('touchend', this.onPointerUp, true);
            this.interactionDOMElement.removeEventListener('touchmove', this.onPointerMove, true);
        }

        if (this.normalizingMouseEvents)
        {
            window.document.removeEventListener('mousemove', this.onPointerMove, true);
            this.interactionDOMElement.removeEventListener('mousedown', this.onPointerDown, true);
            this.interactionDOMElement.removeEventListener('mouseout', this.onPointerOut, true);
            window.removeEventListener('mouseup', this.onPointerUp, true);
        }
    }

    this.interactionDOMElement = null;

    this.eventsAdded = false;
};

/**
 * Updates the state of interactive objects.
 * Invoked by a throttled ticker update from
 * {@link PIXI.ticker.shared}.
 *
 * @param deltaTime {number} time delta since last tick
 */
InteractionManager.prototype.update = function (deltaTime)
{
    this._deltaTime += deltaTime;

    if (this._deltaTime < this.interactionFrequency)
    {
        return;
    }

    this._deltaTime = 0;

    if (!this.interactionDOMElement)
    {
        return;
    }

    // if the user move the mouse this check has already been dfone using the mouse move!
    if(this.didMove)
    {
        this.didMove = false;
        return;
    }

    this.cursor = this.defaultCursorStyle;

    this.processInteractive(this.mouse.global, this.renderer._lastObjectRendered, this.processMouseOverOut, true );

    if (this.currentCursorStyle !== this.cursor)
    {
        this.currentCursorStyle = this.cursor;
        this.interactionDOMElement.style.cursor = this.cursor;
    }

    //TODO
};

/**
 * Dispatches an event on the display object that was interacted with
 *
 * @param displayObject {PIXI.Container|PIXI.Sprite|PIXI.extras.TilingSprite} the display object in question
 * @param eventString {string} the name of the event (e.g, mousedown)
 * @param eventData {object} the event data object
 * @private
 */
InteractionManager.prototype.dispatchEvent = function ( displayObject, eventString, eventData )
{
    if(!eventData.stopped)
    {
        eventData.target = displayObject;
        eventData.type = eventString;

        displayObject.emit( eventString, eventData );

        if( displayObject[eventString] )
        {
            displayObject[eventString]( eventData );
        }
    }
};


/**
 * Maps x and y coords from a DOM object and maps them correctly to the pixi view. The resulting value is stored in the point.
 * This takes into account the fact that the DOM element could be scaled and positioned anywhere on the screen.
 *
 * @param  {PIXI.Point} point the point that the result will be stored in
 * @param  {number} x     the x coord of the position to map
 * @param  {number} y     the y coord of the position to map
 */
InteractionManager.prototype.mapPositionToPoint = function ( point, x, y )
{
    var rect;
    // IE 11 fix
    if(!this.interactionDOMElement.parentElement)
    {
        rect = { x: 0, y: 0, width: 0, height: 0 };
    } else {
        rect = this.interactionDOMElement.getBoundingClientRect();
    }

    point.x = ( ( x - rect.left ) * (this.interactionDOMElement.width  / rect.width  ) ) / this.resolution;
    point.y = ( ( y - rect.top  ) * (this.interactionDOMElement.height / rect.height ) ) / this.resolution;
};

/**
 * This function is provides a neat way of crawling through the scene graph and running a specified function on all interactive objects it finds.
 * It will also take care of hit testing the interactive objects and passes the hit across in the function.
 *
 * @param point {PIXI.Point} the point that is tested for collision
 * @param displayObject {PIXI.Container|PIXI.Sprite|PIXI.extras.TilingSprite} the displayObject that will be hit test (recurcsivly crawls its children)
 * @param [func] {Function} the function that will be called on each interactive object. The displayObject and hit will be passed to the function
 * @param [hitTest] {boolean} this indicates if the objects inside should be hit test against the point
 * @param [interactive] {boolean} Whether the displayObject is interactive
 * @return {boolean} returns true if the displayObject hit the point
 */
InteractionManager.prototype.processInteractive = function (point, displayObject, func, hitTest, interactive)
{
    if(!displayObject || !displayObject.visible)
    {
        return false;
    }

    // Took a little while to rework this function correctly! But now it is done and nice and optimised. ^_^
    //
    // This function will now loop through all objects and then only hit test the objects it HAS to, not all of them. MUCH faster..
    // An object will be hit test if the following is true:
    //
    // 1: It is interactive.
    // 2: It belongs to a parent that is interactive AND one of the parents children have not already been hit.
    //
    // As another little optimisation once an interactive object has been hit we can carry on through the scenegraph, but we know that there will be no more hits! So we can avoid extra hit tests
    // A final optimisation is that an object is not hit test directly if a child has already been hit.

    var hit = false,
        interactiveParent = interactive = displayObject.interactive || interactive;




    // if the displayobject has a hitArea, then it does not need to hitTest children.
    if(displayObject.hitArea)
    {
        interactiveParent = false;
    }

    // it has a mask! Then lets hit test that before continuing..
    if(hitTest && displayObject._mask)
    {
        if(!displayObject._mask.containsPoint(point))
        {
            hitTest = false;
        }
    }

    // it has a filterArea! Same as mask but easier, its a rectangle
    if(hitTest && displayObject.filterArea)
    {
        if(!displayObject.filterArea.contains(point.x, point.y))
        {
            hitTest = false;
        }
    }

    // ** FREE TIP **! If an object is not interactive or has no buttons in it (such as a game scene!) set interactiveChildren to false for that displayObject.
    // This will allow pixi to completly ignore and bypass checking the displayObjects children.
    if(displayObject.interactiveChildren)
    {
        var children = displayObject.children;

        for (var i = children.length-1; i >= 0; i--)
        {
            var child = children[i];

            // time to get recursive.. if this function will return if somthing is hit..
            if(this.processInteractive(point, child, func, hitTest, interactiveParent))
            {
                // its a good idea to check if a child has lost its parent.
                // this means it has been removed whilst looping so its best
                if(!child.parent)
                {
                    continue;
                }

                hit = true;

                // we no longer need to hit test any more objects in this container as we we now know the parent has been hit
                interactiveParent = false;

                // If the child is interactive , that means that the object hit was actually interactive and not just the child of an interactive object.
                // This means we no longer need to hit test anything else. We still need to run through all objects, but we don't need to perform any hit tests.

                //{
                hitTest = false;
                //}

                // we can break now as we have hit an object.
            }
        }
    }



    // no point running this if the item is not interactive or does not have an interactive parent.
    if(interactive)
    {
        // if we are hit testing (as in we have no hit any objects yet)
        // We also don't need to worry about hit testing if once of the displayObjects children has already been hit!
        if(hitTest && !hit)
        {

            if(displayObject.hitArea)
            {
                displayObject.worldTransform.applyInverse(point,  this._tempPoint);
                hit = displayObject.hitArea.contains( this._tempPoint.x, this._tempPoint.y );
            }
            else if(displayObject.containsPoint)
            {
                hit = displayObject.containsPoint(point);
            }


        }

        if(displayObject.interactive)
        {
            func(displayObject, hit);
        }
    }

    return hit;

};


/**
 * Is called when the mouse button is pressed down on the renderer element
 *
 * @param event {Event} The DOM event of a mouse button being pressed down
 * @private
 */
InteractionManager.prototype.onMouseDown = function (event)
{
    this.mouse.originalEvent = event;
    this.eventData.data = this.mouse;
    this.eventData.stopped = false;

    // Update internal mouse reference
    this.mapPositionToPoint( this.mouse.global, event.clientX, event.clientY);

    if (this.autoPreventDefault)
    {
        this.mouse.originalEvent.preventDefault();
    }

    this.processInteractive(this.mouse.global, this.renderer._lastObjectRendered, this.processMouseDown, true );

    var isRightButton = event.button === 2 || event.which === 3;
    this.emit(isRightButton ? 'rightdown' : 'mousedown', this.eventData);
};

/**
 * Processes the result of the mouse down check and dispatches the event if need be
 *
 * @param displayObject {PIXI.Container|PIXI.Sprite|PIXI.extras.TilingSprite} The display object that was tested
 * @param hit {boolean} the result of the hit test on the display object
 * @private
 */
InteractionManager.prototype.processMouseDown = function ( displayObject, hit )
{
    var e = this.mouse.originalEvent;

    var isRightButton = e.button === 2 || e.which === 3;

    if(hit)
    {
        displayObject[ isRightButton ? '_isRightDown' : '_isLeftDown' ] = true;
        this.dispatchEvent( displayObject, isRightButton ? 'rightdown' : 'mousedown', this.eventData );
    }
};



/**
 * Is called when the mouse button is released on the renderer element
 *
 * @param event {Event} The DOM event of a mouse button being released
 * @private
 */
InteractionManager.prototype.onMouseUp = function (event)
{
    this.mouse.originalEvent = event;
    this.eventData.data = this.mouse;
    this.eventData.stopped = false;

    // Update internal mouse reference
    this.mapPositionToPoint( this.mouse.global, event.clientX, event.clientY);

    this.processInteractive(this.mouse.global, this.renderer._lastObjectRendered, this.processMouseUp, true );

    var isRightButton = event.button === 2 || event.which === 3;
    this.emit(isRightButton ? 'rightup' : 'mouseup', this.eventData);
};

/**
 * Processes the result of the mouse up check and dispatches the event if need be
 *
 * @param displayObject {PIXI.Container|PIXI.Sprite|PIXI.extras.TilingSprite} The display object that was tested
 * @param hit {boolean} the result of the hit test on the display object
 * @private
 */
InteractionManager.prototype.processMouseUp = function ( displayObject, hit )
{
    var e = this.mouse.originalEvent;

    var isRightButton = e.button === 2 || e.which === 3;
    var isDown =  isRightButton ? '_isRightDown' : '_isLeftDown';

    if(hit)
    {
        this.dispatchEvent( displayObject, isRightButton ? 'rightup' : 'mouseup', this.eventData );

        if( displayObject[ isDown ] )
        {
            displayObject[ isDown ] = false;
            this.dispatchEvent( displayObject, isRightButton ? 'rightclick' : 'click', this.eventData );
        }
    }
    else
    {
        if( displayObject[ isDown ] )
        {
            displayObject[ isDown ] = false;
            this.dispatchEvent( displayObject, isRightButton ? 'rightupoutside' : 'mouseupoutside', this.eventData );
        }
    }
};


/**
 * Is called when the mouse moves across the renderer element
 *
 * @param event {Event} The DOM event of the mouse moving
 * @private
 */
InteractionManager.prototype.onMouseMove = function (event)
{
    this.mouse.originalEvent = event;
    this.eventData.data = this.mouse;
    this.eventData.stopped = false;

    this.mapPositionToPoint( this.mouse.global, event.clientX, event.clientY);

    this.didMove = true;

    this.cursor = this.defaultCursorStyle;

    this.processInteractive(this.mouse.global, this.renderer._lastObjectRendered, this.processMouseMove, true );

    this.emit('mousemove', this.eventData);

    if (this.currentCursorStyle !== this.cursor)
    {
        this.currentCursorStyle = this.cursor;
        this.interactionDOMElement.style.cursor = this.cursor;
    }

    //TODO BUG for parents ineractive object (border order issue)
};

/**
 * Processes the result of the mouse move check and dispatches the event if need be
 *
 * @param displayObject {PIXI.Container|PIXI.Sprite|PIXI.extras.TilingSprite} The display object that was tested
 * @param hit {boolean} the result of the hit test on the display object
 * @private
 */
InteractionManager.prototype.processMouseMove = function ( displayObject, hit )
{
    this.processMouseOverOut(displayObject, hit);

    // only display on mouse over
    if(!this.moveWhenInside || hit)
    {
        this.dispatchEvent( displayObject, 'mousemove', this.eventData);
    }
};


/**
 * Is called when the mouse is moved out of the renderer element
 *
 * @param event {Event} The DOM event of a mouse being moved out
 * @private
 */
InteractionManager.prototype.onMouseOut = function (event)
{
    this.mouse.originalEvent = event;
    this.eventData.data = this.mouse;
    this.eventData.stopped = false;

    // Update internal mouse reference
    this.mapPositionToPoint( this.mouse.global, event.clientX, event.clientY);

    this.interactionDOMElement.style.cursor = this.defaultCursorStyle;

    // TODO optimize by not check EVERY TIME! maybe half as often? //
    this.mapPositionToPoint( this.mouse.global, event.clientX, event.clientY );

    this.processInteractive( this.mouse.global, this.renderer._lastObjectRendered, this.processMouseOverOut, false );

    this.emit('mouseout', this.eventData);
};

/**
 * Processes the result of the mouse over/out check and dispatches the event if need be
 *
 * @param displayObject {PIXI.Container|PIXI.Sprite|PIXI.extras.TilingSprite} The display object that was tested
 * @param hit {boolean} the result of the hit test on the display object
 * @private
 */
InteractionManager.prototype.processMouseOverOut = function ( displayObject, hit )
{
    if(hit)
    {
        if(!displayObject._mouseOver)
        {
            displayObject._mouseOver = true;
            this.dispatchEvent( displayObject, 'mouseover', this.eventData );
        }

        if (displayObject.buttonMode)
        {
            this.cursor = displayObject.defaultCursor;
        }
    }
    else
    {
        if(displayObject._mouseOver)
        {
            displayObject._mouseOver = false;
            this.dispatchEvent( displayObject, 'mouseout', this.eventData);
        }
    }
};

/**
 * Is called when the mouse enters the renderer element area
 *
 * @param event {Event} The DOM event of the mouse moving into the renderer view
 * @private
 */
InteractionManager.prototype.onMouseOver = function(event)
{
    this.mouse.originalEvent = event;
    this.eventData.data = this.mouse;
    this.eventData.stopped = false;

	this.emit('mouseover', this.eventData);
};


/**
 * Is called when the pointer button is pressed down on the renderer element
 *
 * @param event {Event} The DOM event of a pointer button being pressed down
 * @private
 */
InteractionManager.prototype.onPointerDown = function (event)
{
    this.normalizeToPointerData( event );
    this.pointer.originalEvent = event;
    this.eventData.data = this.pointer;
    this.eventData.stopped = false;

    // Update internal pointer reference
    this.mapPositionToPoint( this.pointer.global, event.clientX, event.clientY);

    if (this.autoPreventDefault)
    {
        this.pointer.originalEvent.preventDefault();
    }

    this.processInteractive(this.pointer.global, this.renderer._lastObjectRendered, this.processPointerDown, true );
};

/**
 * Processes the result of the pointer down check and dispatches the event if need be
 *
 * @param displayObject {PIXI.Container|PIXI.Sprite|PIXI.extras.TilingSprite} The display object that was tested
 * @param hit {boolean} the result of the hit test on the display object
 * @private
 */
InteractionManager.prototype.processPointerDown = function ( displayObject, hit )
{
    if(hit)
    {
        displayObject._pointerDown = true;
        this.dispatchEvent( displayObject, 'pointerdown', this.eventData );
    }
};

/**
 * Is called when the pointer button is released on the renderer element
 *
 * @param event {Event} The DOM event of a pointer button being released
 * @private
 */
InteractionManager.prototype.onPointerUp = function (event)
{
    this.normalizeToPointerData( event );
    this.pointer.originalEvent = event;
    this.eventData.data = this.pointer;
    this.eventData.stopped = false;

    // Update internal pointer reference
    this.mapPositionToPoint( this.pointer.global, event.clientX, event.clientY);

    this.processInteractive(this.pointer.global, this.renderer._lastObjectRendered, this.processPointerUp, true );
};

/**
 * Processes the result of the pointer up check and dispatches the event if need be
 *
 * @param displayObject {PIXI.Container|PIXI.Sprite|PIXI.extras.TilingSprite} The display object that was tested
 * @param hit {boolean} the result of the hit test on the display object
 * @private
 */
InteractionManager.prototype.processPointerUp = function ( displayObject, hit )
{
    if(hit)
    {
        this.dispatchEvent( displayObject, 'pointerup', this.eventData );

        if( displayObject._pointerDown )
        {
            displayObject._pointerDown = false;
            this.dispatchEvent( displayObject, 'pointertap', this.eventData );
        }
    }
    else
    {
        if( displayObject._pointerDown )
        {
            displayObject._pointerDown = false;
            this.dispatchEvent( displayObject, 'pointerupoutside', this.eventData );
        }
    }
};

/**
 * Is called when the pointer moves across the renderer element
 *
 * @param event {Event} The DOM event of the pointer moving
 * @private
 */
InteractionManager.prototype.onPointerMove = function (event)
{
    this.normalizeToPointerData( event );
    this.pointer.originalEvent = event;
    this.eventData.data = this.pointer;
    this.eventData.stopped = false;

    this.mapPositionToPoint( this.pointer.global, event.clientX, event.clientY);

    this.processInteractive(this.pointer.global, this.renderer._lastObjectRendered, this.processPointerMove, true );
};

/**
 * Processes the result of the pointer move check and dispatches the event if need be
 *
 * @param displayObject {PIXI.Container|PIXI.Sprite|PIXI.extras.TilingSprite} The display object that was tested
 * @param hit {boolean} the result of the hit test on the display object
 * @private
 */
InteractionManager.prototype.processPointerMove = function ( displayObject, hit )
{
    if (!this.pointer.originalEvent.changedTouches)
    {
        this.processPointerOverOut(displayObject, hit);
    }

    if(!this.moveWhenInside || hit)
    {
        this.dispatchEvent( displayObject, 'pointermove', this.eventData);
    }
};


/**
 * Is called when the pointer is moved out of the renderer element
 *
 * @param event {Event} The DOM event of a pointer being moved out
 * @private
 */
InteractionManager.prototype.onPointerOut = function (event)
{
    this.normalizeToPointerData( event );
    this.pointer.originalEvent = event;
    this.eventData.data = this.pointer;
    this.eventData.stopped = false;

    // Update internal pointer reference
    this.mapPositionToPoint( this.pointer.global, event.clientX, event.clientY);

    this.processInteractive( this.pointer.global, this.renderer._lastObjectRendered, this.processPointerOverOut, false );
};

/**
 * Processes the result of the pointer over/out check and dispatches the event if need be
 *
 * @param displayObject {PIXI.Container|PIXI.Sprite|PIXI.extras.TilingSprite} The display object that was tested
 * @param hit {boolean} the result of the hit test on the display object
 * @private
 */
InteractionManager.prototype.processPointerOverOut = function ( displayObject, hit )
{
    if(hit)
    {
        if(!displayObject._pointerOver)
        {
            displayObject._pointerOver = true;
            this.dispatchEvent( displayObject, 'pointerover', this.eventData );
        }
    }
    else
    {
        if(displayObject._pointerOver)
        {
            displayObject._pointerOver = false;
            this.dispatchEvent( displayObject, 'pointerout', this.eventData);
        }
    }
};


/**
 * Is called when a touch is started on the renderer element
 *
 * @param event {Event} The DOM event of a touch starting on the renderer view
 * @private
 */
InteractionManager.prototype.onTouchStart = function (event)
{
    if (this.autoPreventDefault)
    {
        event.preventDefault();
    }

    var changedTouches = event.changedTouches;
    var cLength = changedTouches.length;

    for (var i=0; i < cLength; i++)
    {
        var touchEvent = changedTouches[i];
        //TODO POOL
        var touchData = this.getTouchData( touchEvent );

        touchData.originalEvent = event;

        this.eventData.data = touchData;
        this.eventData.stopped = false;

        this.processInteractive( touchData.global, this.renderer._lastObjectRendered, this.processTouchStart, true );

        this.emit('touchstart', this.eventData);

        this.returnTouchData( touchData );
    }
};

/**
 * Processes the result of a touch check and dispatches the event if need be
 *
 * @param displayObject {PIXI.Container|PIXI.Sprite|PIXI.extras.TilingSprite} The display object that was tested
 * @param hit {boolean} the result of the hit test on the display object
 * @private
 */
InteractionManager.prototype.processTouchStart = function ( displayObject, hit )
{
    if(hit)
    {
        displayObject._touchDown = true;
        this.dispatchEvent( displayObject, 'touchstart', this.eventData );
    }
};


/**
 * Is called when a touch ends on the renderer element
 *
 * @param event {Event} The DOM event of a touch ending on the renderer view
 * @private
 */
InteractionManager.prototype.onTouchEnd = function (event)
{
    if (this.autoPreventDefault)
    {
        event.preventDefault();
    }

    var changedTouches = event.changedTouches;
    var cLength = changedTouches.length;

    for (var i=0; i < cLength; i++)
    {
        var touchEvent = changedTouches[i];

        var touchData = this.getTouchData( touchEvent );

        touchData.originalEvent = event;

        //TODO this should be passed along.. no set
        this.eventData.data = touchData;
        this.eventData.stopped = false;


        this.processInteractive( touchData.global, this.renderer._lastObjectRendered, this.processTouchEnd, true );

        this.emit('touchend', this.eventData);

        this.returnTouchData( touchData );
    }
};

/**
 * Processes the result of the end of a touch and dispatches the event if need be
 *
 * @param displayObject {PIXI.Container|PIXI.Sprite|PIXI.extras.TilingSprite} The display object that was tested
 * @param hit {boolean} the result of the hit test on the display object
 * @private
 */
InteractionManager.prototype.processTouchEnd = function ( displayObject, hit )
{
    if(hit)
    {
        this.dispatchEvent( displayObject, 'touchend', this.eventData );

        if( displayObject._touchDown )
        {
            displayObject._touchDown = false;
            this.dispatchEvent( displayObject, 'tap', this.eventData );
        }
    }
    else
    {
        if( displayObject._touchDown )
        {
            displayObject._touchDown = false;
            this.dispatchEvent( displayObject, 'touchendoutside', this.eventData );
        }
    }
};

/**
 * Is called when a touch is moved across the renderer element
 *
 * @param event {Event} The DOM event of a touch moving across the renderer view
 * @private
 */
InteractionManager.prototype.onTouchMove = function (event)
{
    if (this.autoPreventDefault)
    {
        event.preventDefault();
    }

    var changedTouches = event.changedTouches;
    var cLength = changedTouches.length;

    for (var i=0; i < cLength; i++)
    {
        var touchEvent = changedTouches[i];

        var touchData = this.getTouchData( touchEvent );

        touchData.originalEvent = event;

        this.eventData.data = touchData;
        this.eventData.stopped = false;

        this.processInteractive( touchData.global, this.renderer._lastObjectRendered, this.processTouchMove, this.moveWhenInside );

        this.emit('touchmove', this.eventData);

        this.returnTouchData( touchData );
    }
};

/**
 * Processes the result of a touch move check and dispatches the event if need be
 *
 * @param displayObject {PIXI.Container|PIXI.Sprite|PIXI.extras.TilingSprite} The display object that was tested
 * @param hit {boolean} the result of the hit test on the display object
 * @private
 */
InteractionManager.prototype.processTouchMove = function ( displayObject, hit )
{
    if(!this.moveWhenInside || hit)
    {
        this.dispatchEvent( displayObject, 'touchmove', this.eventData);
    }
};

/**
 * Grabs an interaction data object from the internal pool
 *
 * @param touchEvent {object} The touch event we need to pair with an interactionData object
 *
 * @private
 */
InteractionManager.prototype.getTouchData = function (touchEvent)
{
    var touchData = this.interactiveDataPool.pop();

    if(!touchData)
    {
        touchData = new InteractionData();
    }

    touchData.identifier = touchEvent.identifier;
    this.mapPositionToPoint( touchData.global, touchEvent.clientX, touchEvent.clientY );

    if(navigator.isCocoonJS)
    {
        touchData.global.x = touchData.global.x / this.resolution;
        touchData.global.y = touchData.global.y / this.resolution;
    }

    touchEvent.globalX = touchData.global.x;
    touchEvent.globalY = touchData.global.y;

    return touchData;
};

/**
 * Returns an interaction data object to the internal pool
 *
 * @param touchData {PIXI.interaction.InteractionData} The touch data object we want to return to the pool
 *
 * @private
 */
InteractionManager.prototype.returnTouchData = function ( touchData )
{
    this.interactiveDataPool.push( touchData );
};

/**
 * Ensures that the original event object contains all data that a regular pointer event would have
 *
 * @param event {Object} The original event data from a touch or mouse event
 *
 * @private
 */
InteractionManager.prototype.normalizeToPointerData = function (event)
{
    if (this.normalizingTouchEvents && event.changedTouches )
    {
        event.button = event.touches.length ? 1 : 0;
        event.buttons = event.touches.length ? 1 : 0;
        event.isPrimary = event.touches.length === 1;
        event.width = event.changedTouches[0].radiusX || 1;
        event.height = event.changedTouches[0].radiusY || 1;
        event.tiltX = 0;
        event.tiltY = 0;
        event.pointerType = 'touch';
        event.pointerId = event.changedTouches[0].identifier || 0;
        event.pressure = event.changedTouches[0].force || 0.5;
        event.rotation = event.changedTouches[0].rotationAngle || 0;

        event.clientX = event.changedTouches[0].clientX;
        event.clientY = event.changedTouches[0].clientY;
        event.pageX = event.changedTouches[0].pageX;
        event.pageY = event.changedTouches[0].pageY;
        event.screenX = event.changedTouches[0].screenX;
        event.screenY = event.changedTouches[0].screenY;
        event.layerX = event.offsetX = event.clientX;
        event.layerY = event.offsetY = event.clientY;
    }
    else if (this.normalizingMouseEvents)
    {
        event.isPrimary = true;
        event.width = 1;
        event.height = 1;
        event.tiltX = 0;
        event.tiltY = 0;
        event.pointerType = 'mouse';
        event.pointerId = 1;
        event.pressure = 0.5;
        event.rotation = 0;
    }
};

/**
 * Destroys the interaction manager
 *
 */
InteractionManager.prototype.destroy = function () {
    this.removeEvents();

    this.removeAllListeners();

    this.renderer = null;

    this.mouse = null;

    this.eventData = null;

    this.interactiveDataPool = null;

    this.interactionDOMElement = null;

    this.onMouseDown = null;
    this.processMouseDown = null;

    this.onMouseUp = null;
    this.processMouseUp = null;

    this.onMouseMove = null;
    this.processMouseMove = null;

    this.onMouseOut = null;
    this.processMouseOverOut = null;

<<<<<<< HEAD
    this.onPointerDown = null;
    this.processPointerDown = null;

    this.onPointerUp = null;
    this.processPointerUp = null;

    this.onPointerMove = null;
    this.processPointerMove = null;

    this.onPointerOut = null;
    this.processPointerOverOut = null;
=======
    this.onMouseOver = null;
>>>>>>> 5bbcd22b

    this.onTouchStart = null;
    this.processTouchStart = null;

    this.onTouchEnd = null;
    this.processTouchEnd = null;

    this.onTouchMove = null;
    this.processTouchMove = null;

    this._tempPoint = null;
};

core.WebGLRenderer.registerPlugin('interaction', InteractionManager);
core.CanvasRenderer.registerPlugin('interaction', InteractionManager);<|MERGE_RESOLUTION|>--- conflicted
+++ resolved
@@ -1,10 +1,7 @@
 var core = require('../core'),
     InteractionData = require('./InteractionData'),
-<<<<<<< HEAD
+    EventEmitter = require('eventemitter3'),
     MobileDevice = require('ismobilejs');
-=======
-    EventEmitter = require('eventemitter3');
->>>>>>> 5bbcd22b
 
 // Mix interactiveTarget into core.DisplayObject.prototype
 Object.assign(
@@ -72,7 +69,11 @@
      */
     this.pointer = new InteractionData();
 
-    /**
+	// setting the pointer to start off far off screen will mean that mouse over does
+    //  not get called before we even move the mouse.
+    this.pointer.global.set(-999999);
+    
+	/**
      * An event data object to handle all the event tracking/dispatching
      *
      * @member {object}
@@ -212,9 +213,9 @@
     this.processMouseOverOut = this.processMouseOverOut.bind( this );
 
     /**
-     * @member {Function}
-     * @private
-     */
+    * @member {Function}
+    * @private
+    */
     this.onMouseOver = this.onMouseOver.bind(this);
 
 
@@ -242,6 +243,12 @@
     this.onPointerOut = this.onPointerOut.bind(this);
     this.processPointerOverOut = this.processPointerOverOut.bind( this );
 
+    /**
+    * @member {Function}
+    * @private
+    */
+    this.onPointerOver = this.onPointerOver.bind(this);
+
 
     /**
      * @member {Function}
@@ -343,17 +350,11 @@
         this.interactionDOMElement.style['touch-action'] = 'none';
     }
 
-<<<<<<< HEAD
     window.document.addEventListener('mousemove', this.onMouseMove, true);
     this.interactionDOMElement.addEventListener('mousedown', this.onMouseDown, true);
     this.interactionDOMElement.addEventListener('mouseout', this.onMouseOut, true);
+    this.interactionDOMElement.addEventListener('mouseover', this.onMouseOver, true);
 	window.addEventListener('mouseup', this.onMouseUp, true);
-=======
-    window.document.addEventListener('mousemove',    this.onMouseMove, true);
-    this.interactionDOMElement.addEventListener('mousedown',    this.onMouseDown, true);
-    this.interactionDOMElement.addEventListener('mouseout',     this.onMouseOut, true);
-    this.interactionDOMElement.addEventListener('mouseover',    this.onMouseOver, true);
->>>>>>> 5bbcd22b
 
 	if (this.supportsTouchEvents)
     {
@@ -367,6 +368,7 @@
         window.document.addEventListener('pointermove', this.onPointerMove, true);
         this.interactionDOMElement.addEventListener('pointerdown', this.onPointerDown, true);
         this.interactionDOMElement.addEventListener('pointerout', this.onPointerOut, true);
+        this.interactionDOMElement.addEventListener('pointerover', this.onPointerOver, true);
         window.addEventListener('pointerup', this.onPointerUp, true);
     }
     else
@@ -387,6 +389,7 @@
             window.document.addEventListener('mousemove', this.onPointerMove, true);
             this.interactionDOMElement.addEventListener('mousedown', this.onPointerDown, true);
             this.interactionDOMElement.addEventListener('mouseout', this.onPointerOut, true);
+            this.interactionDOMElement.addEventListener('mouseover', this.onPointerOver, true);
             window.addEventListener('mouseup', this.onPointerUp, true);
         }
     }
@@ -420,13 +423,9 @@
 
     window.document.removeEventListener('mousemove', this.onMouseMove, true);
     this.interactionDOMElement.removeEventListener('mousedown', this.onMouseDown, true);
-<<<<<<< HEAD
     this.interactionDOMElement.removeEventListener('mouseout', this.onMouseOut, true);
+    this.interactionDOMElement.removeEventListener('mouseover', this.onMouseOver, true);
 	window.removeEventListener('mouseup', this.onMouseUp, true);
-=======
-    this.interactionDOMElement.removeEventListener('mouseout',  this.onMouseOut, true);
-    this.interactionDOMElement.removeEventListener('mouseover', this.onMouseOver, true);
->>>>>>> 5bbcd22b
 
 	if (this.supportsTouchEvents)
     {
@@ -440,6 +439,7 @@
         window.document.removeEventListener('pointermove', this.onPointerMove, true);
         this.interactionDOMElement.removeEventListener('pointerdown', this.onPointerDown, true);
         this.interactionDOMElement.removeEventListener('pointerout', this.onPointerOut, true);
+        this.interactionDOMElement.removeEventListener('pointerover', this.onPointerOver, true);
         window.removeEventListener('pointerup', this.onPointerUp, true);
     }
     else
@@ -939,6 +939,8 @@
     }
 
     this.processInteractive(this.pointer.global, this.renderer._lastObjectRendered, this.processPointerDown, true );
+
+    this.emit('pointerdown', this.eventData);
 };
 
 /**
@@ -974,6 +976,8 @@
     this.mapPositionToPoint( this.pointer.global, event.clientX, event.clientY);
 
     this.processInteractive(this.pointer.global, this.renderer._lastObjectRendered, this.processPointerUp, true );
+
+    this.emit('pointerup', this.eventData);
 };
 
 /**
@@ -1021,6 +1025,8 @@
     this.mapPositionToPoint( this.pointer.global, event.clientX, event.clientY);
 
     this.processInteractive(this.pointer.global, this.renderer._lastObjectRendered, this.processPointerMove, true );
+
+    this.emit('pointermove', this.eventData);
 };
 
 /**
@@ -1061,6 +1067,8 @@
     this.mapPositionToPoint( this.pointer.global, event.clientX, event.clientY);
 
     this.processInteractive( this.pointer.global, this.renderer._lastObjectRendered, this.processPointerOverOut, false );
+
+    this.emit('pointerout', this.eventData);
 };
 
 /**
@@ -1090,6 +1098,14 @@
     }
 };
 
+InteractionManager.prototype.onPointerOver = function(event)
+{
+    this.pointer.originalEvent = event;
+    this.eventData.data = this.pointer;
+    this.eventData.stopped = false;
+
+	this.emit('pointerover', this.eventData);
+};
 
 /**
  * Is called when a touch is started on the renderer element
@@ -1379,7 +1395,8 @@
     this.onMouseOut = null;
     this.processMouseOverOut = null;
 
-<<<<<<< HEAD
+    this.onMouseOver = null;
+
     this.onPointerDown = null;
     this.processPointerDown = null;
 
@@ -1391,9 +1408,8 @@
 
     this.onPointerOut = null;
     this.processPointerOverOut = null;
-=======
-    this.onMouseOver = null;
->>>>>>> 5bbcd22b
+
+    this.onPointerOver = null;
 
     this.onTouchStart = null;
     this.processTouchStart = null;
