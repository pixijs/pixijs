var core = require('../core'),
    InteractionData = require('./InteractionData');

// Mix interactiveTarget into core.DisplayObject.prototype
Object.assign(
    core.DisplayObject.prototype,
    require('./interactiveTarget')
);

Object.defineProperties(
    core.DisplayObjectProxy.prototype,
    require('./interactiveTargetProxy')
);

/**
 * The interaction manager deals with mouse and touch events. Any DisplayObject can be interactive
 * if its interactive parameter is set to true
 * This manager also supports multitouch.
 *
 * @class
 * @memberof PIXI.interaction
 * @param renderer {PIXI.CanvasRenderer|PIXI.WebGLRenderer} A reference to the current renderer
 * @param [options] {object}
 * @param [options.autoPreventDefault=true] {boolean} Should the manager automatically prevent default browser actions.
 * @param [options.interactionFrequency=10] {number} Frequency increases the interaction events will be checked.
 */
function InteractionManager(renderer, options)
{
    options = options || {};

    /**
     * The renderer this interaction manager works for.
     *
     * @member {PIXI.SystemRenderer}
     */
    this.renderer = renderer;

    /**
     * Should default browser actions automatically be prevented.
     *
     * @member {boolean}
     * @default true
     */
    this.autoPreventDefault = options.autoPreventDefault !== undefined ? options.autoPreventDefault : true;

    /**
     * As this frequency increases the interaction events will be checked more often.
     *
     * @member {number}
     * @default 10
     */
    this.interactionFrequency = options.interactionFrequency || 10;

    /**
     * The mouse data
     *
     * @member {PIXI.interaction.InteractionData}
     */
    this.mouse = new InteractionData();

    /**
     * An event data object to handle all the event tracking/dispatching
     *
     * @member {object}
     */
    this.eventData = {
        stopped: false,
        target: null,
        type: null,
        data: this.mouse,
        stopPropagation:function(){
            this.stopped = true;
        }
    };

    /**
     * Tiny little interactiveData pool !
     *
     * @member {PIXI.interaction.InteractionData[]}
     */
    this.interactiveDataPool = [];

    /**
     * The DOM element to bind to.
     *
     * @member {HTMLElement}
     * @private
     */
    this.interactionDOMElement = null;

    /**
     * This property determins if mousemove and touchmove events are fired only when the cursror is over the object
     * Setting to true will make things work more in line with how the DOM verison works.
     * Setting to false can make things easier for things like dragging
     * It is currently set to false as this is how pixi used to work. This will be set to true in future versions of pixi.
     * @member {boolean}
     * @private
     */
    this.moveWhenInside = false;

    /**
     * Have events been attached to the dom element?
     *
     * @member {boolean}
     * @private
     */
    this.eventsAdded = false;

    //this will make it so that you don't have to call bind all the time

    /**
     * @member {Function}
     */
    this.onMouseUp = this.onMouseUp.bind(this);
    this.processMouseUp = this.processMouseUp.bind( this );


    /**
     * @member {Function}
     */
    this.onMouseDown = this.onMouseDown.bind(this);
    this.processMouseDown = this.processMouseDown.bind( this );

    /**
     * @member {Function}
     */
    this.onMouseMove = this.onMouseMove.bind( this );
    this.processMouseMove = this.processMouseMove.bind( this );

    /**
     * @member {Function}
     */
    this.onMouseOut = this.onMouseOut.bind(this);
    this.processMouseOverOut = this.processMouseOverOut.bind( this );


    /**
     * @member {Function}
     */
    this.onTouchStart = this.onTouchStart.bind(this);
    this.processTouchStart = this.processTouchStart.bind(this);

    /**
     * @member {Function}
     */
    this.onTouchEnd = this.onTouchEnd.bind(this);
    this.processTouchEnd = this.processTouchEnd.bind(this);

    /**
     * @member {Function}
     */
    this.onTouchMove = this.onTouchMove.bind(this);
    this.processTouchMove = this.processTouchMove.bind(this);

    /**
     * @member {number}
     */
    this.last = 0;

    /**
     * Every update cursor will be reset to this value, if some element wont override it in its hitTest
     * @member {string}
     * @default "inherit"
     */
    this.defaultCursorStyle = 'inherit';

    /**
     * The css style of the cursor that is being used
     * @member {string}
     */
    this.currentCursorStyle = 'inherit';

    /**
     * Internal cached var
     * @member {PIXI.Point}
     * @private
     */
    this._tempPoint = new core.Point();

    this._queue = [[], []];

    this._eventDisplayOrder = 0;

    /**
     * The current resolution
     * @member {number}
     */
    this.resolution = 1;

    this.setTargetElement(this.renderer.view, this.renderer.resolution);
}

InteractionManager.prototype.constructor = InteractionManager;
module.exports = InteractionManager;

/**
 * Sets the DOM element which will receive mouse/touch events. This is useful for when you have
 * other DOM elements on top of the renderers Canvas element. With this you'll be bale to deletegate
 * another DOM element to receive those events.
 *
 * @param element {HTMLElement} the DOM element which will receive mouse and touch events.
 * @param [resolution=1] {number} THe resolution of the new element (relative to the canvas).
 * @private
 */
InteractionManager.prototype.setTargetElement = function (element, resolution)
{
    this.removeEvents();

    this.interactionDOMElement = element;

    this.resolution = resolution || 1;

    this.addEvents();
};

/**
 * Registers all the DOM events
 *
 * @private
 */
InteractionManager.prototype.addEvents = function ()
{
    if (!this.interactionDOMElement)
    {
        return;
    }

    core.ticker.shared.add(this.update, this);

    if (window.navigator.msPointerEnabled)
    {
        this.interactionDOMElement.style['-ms-content-zooming'] = 'none';
        this.interactionDOMElement.style['-ms-touch-action'] = 'none';
    }

    window.document.addEventListener('mousemove',    this.onMouseMove, true);
    this.interactionDOMElement.addEventListener('mousedown',    this.onMouseDown, true);
    this.interactionDOMElement.addEventListener('mouseout',     this.onMouseOut, true);

    this.interactionDOMElement.addEventListener('touchstart',   this.onTouchStart, true);
    this.interactionDOMElement.addEventListener('touchend',     this.onTouchEnd, true);
    this.interactionDOMElement.addEventListener('touchmove',    this.onTouchMove, true);

    window.addEventListener('mouseup',  this.onMouseUp, true);

    this.eventsAdded = true;
};

/**
 * Removes all the DOM events that were previously registered
 *
 * @private
 */
InteractionManager.prototype.removeEvents = function ()
{
    if (!this.interactionDOMElement)
    {
        return;
    }

    core.ticker.shared.remove(this.update);

    if (window.navigator.msPointerEnabled)
    {
        this.interactionDOMElement.style['-ms-content-zooming'] = '';
        this.interactionDOMElement.style['-ms-touch-action'] = '';
    }

    window.document.removeEventListener('mousemove', this.onMouseMove, true);
    this.interactionDOMElement.removeEventListener('mousedown', this.onMouseDown, true);
    this.interactionDOMElement.removeEventListener('mouseout',  this.onMouseOut, true);

    this.interactionDOMElement.removeEventListener('touchstart', this.onTouchStart, true);
    this.interactionDOMElement.removeEventListener('touchend',  this.onTouchEnd, true);
    this.interactionDOMElement.removeEventListener('touchmove', this.onTouchMove, true);

    this.interactionDOMElement = null;

    window.removeEventListener('mouseup',  this.onMouseUp, true);

    this.eventsAdded = false;
};

/**
 * Updates the state of interactive objects.
 * Invoked by a throttled ticker update from
 * {@link PIXI.ticker.shared}.
 *
 * @param deltaTime {number}
 */
InteractionManager.prototype.update = function (deltaTime)
{
    this._deltaTime += deltaTime;

    if (this._deltaTime < this.interactionFrequency)
    {
        return;
    }

    this._deltaTime = 0;

    if (!this.interactionDOMElement)
    {
        return;
    }

    // if the user move the mouse this check has already been dfone using the mouse move!
    if(this.didMove)
    {
        this.didMove = false;
        return;
    }

    this.cursor = this.defaultCursorStyle;

    this.processInteractive(this.mouse.global, this.renderer._lastObjectRendered, this.processMouseOverOut, true );

    if (this.currentCursorStyle !== this.cursor)
    {
        this.currentCursorStyle = this.cursor;
        this.interactionDOMElement.style.cursor = this.cursor;
    }

    //TODO
};

/**
 * Dispatches an event on the display object that was interacted with
 *
 * @param displayObject {PIXI.Container|PIXI.Sprite|PIXI.extras.TilingSprite} the display object in question
 * @param eventString {string} the name of the event (e.g, mousedown)
 * @param eventData {object} the event data object
 * @private
 */
InteractionManager.prototype.dispatchEvent = function ( displayObject, eventString, eventData )
{
    if(!eventData.stopped)
    {
        eventData.target = displayObject;
        eventData.type = eventString;

        displayObject.emit( eventString, eventData );

        if( displayObject[eventString] )
        {
            displayObject[eventString]( eventData );
        }
    }
};

/**
 * Maps x and y coords from a DOM object and maps them correctly to the pixi view. The resulting value is stored in the point.
 * This takes into account the fact that the DOM element could be scaled and positioned anywhere on the screen.
 *
 * @param  {PIXI.Point} point the point that the result will be stored in
 * @param  {number} x     the x coord of the position to map
 * @param  {number} y     the y coord of the position to map
 */
InteractionManager.prototype.mapPositionToPoint = function ( point, x, y )
{
    var rect;
    // IE 11 fix
    if(!this.interactionDOMElement.parentElement)
    {
        rect = { x: 0, y: 0, width: 0, height: 0 };
    } else {
        rect = this.interactionDOMElement.getBoundingClientRect();
    }

    point.x = ( ( x - rect.left ) * (this.interactionDOMElement.width  / rect.width  ) ) / this.resolution;
    point.y = ( ( y - rect.top  ) * (this.interactionDOMElement.height / rect.height ) ) / this.resolution;
};

/**
<<<<<<< HEAD
 * This is private recursive copy of processInteractive
=======
 * This function is provides a neat way of crawling through the scene graph and running a specified function on all interactive objects it finds.
 * It will also take care of hit testing the interactive objects and passes the hit across in the function.
 *
 * @param point {PIXI.Point} the point that is tested for collision
 * @param displayObject {PIXI.Container|PIXI.Sprite|PIXI.extras.TilingSprite} the displayObject that will be hit test (recurcsivly crawls its children)
 * @param [func] {Function} the function that will be called on each interactive object. The displayObject and hit will be passed to the function
 * @param [hitTest] {boolean} this indicates if the objects inside should be hit test against the point
 * @param [interactive] {boolean} Whether the displayObject is interactive
 * @return {boolean} returns true if the displayObject hit the point
>>>>>>> 11f8e03c
 */
InteractionManager.prototype._processInteractive = function (point, displayObject, hitTestOrder, interactive)
{
    if(!displayObject || !displayObject.visible)
    {
        return false;
    }

    // Took a little while to rework this function correctly! But now it is done and nice and optimised. ^_^
    //
    // This function will now loop through all objects and then only hit test the objects it HAS to, not all of them. MUCH faster..
    // An object will be hit test if the following is true:
    //
    // 1: It is interactive.
    // 2: It belongs to a parent that is interactive AND one of the parents children have not already been hit.
    //
    // As another little optimisation once an interactive object has been hit we can carry on through the scenegraph, but we know that there will be no more hits! So we can avoid extra hit tests
    // A final optimisation is that an object is not hit test directly if a child has already been hit.

    var hit = 0,
        interactiveParent = interactive = displayObject.interactive || interactive;




    // if the displayobject has a hitArea, then it does not need to hitTest children.
    if(displayObject.hitArea)
    {
        interactiveParent = false;
    }

    // it has a mask! Then lets hit test that before continuing..
    if(hitTestOrder < Infinity && displayObject._mask)
    {
        if(!displayObject._mask.containsPoint(point))
        {
            hitTestOrder = Infinity;
        }
    }

    // it has a filterArea! Same as mask but easier, its a rectangle
    if(hitTestOrder < Infinity && displayObject.filterArea)
    {
        if(!displayObject.filterArea.contains(point.x, point.y))
        {
            hitTestOrder = Infinity;
        }
    }

    // ** FREE TIP **! If an object is not interactive or has no buttons in it (such as a game scene!) set interactiveChildren to false for that displayObject.
    // This will allow pixi to completly ignore and bypass checking the displayObjects children.
    if(displayObject.interactiveChildren)
    {
        var children = displayObject.children;

        for (var i = children.length-1; i >= 0; i--)
        {

            var child = children[i];

            var hitChild = this._processInteractive(point, child, hitTestOrder, interactiveParent);
            // time to get recursive.. if this function will return if something is hit..
            if(hitChild)
            {
                hit = hitChild;
                hitTestOrder = hitChild;
            }
        }
    }



    // no point running this if the item is not interactive or does not have an interactive parent.
    if(interactive)
    {
        // if we are hit testing (as in we have no hit any objects yet)
        // We also don't need to worry about hit testing if once of the displayObjects children has already been hit!
        if(hitTestOrder < displayObject.displayOrder)
        {
            if(displayObject.hitArea || displayObject.isRaycastPossible)
            {
                if (displayObject.containsPoint(point)) {
                    hit = displayObject.displayOrder;
                }
            }
        }

        if(displayObject.interactive)
        {
            this._queueAdd(displayObject, hit);
        }
    }

    return hit;

};

/**
 * This function is provides a neat way of crawling through the scene graph and running a specified function on all interactive objects it finds.
 * It will also take care of hit testing the interactive objects and passes the hit across in the function.
 *
 * @param  {PIXI.Point} point the point that is tested for collision
 * @param  {PIXI.Container|PIXI.Sprite|PIXI.extras.TilingSprite} displayObject the displayObject that will be hit test (recursively crawls its children)
 * @param  {boolean} hitTest this indicates if the objects inside should be hit test against the point
 * @param {Function} func the function that will be called on each interactive object. The displayObject and hit will be passed to the function
 * @private
 * @return {boolean} returns true if the displayObject hit the point
 */
InteractionManager.prototype.processInteractive = function (point, displayObject, func, hitTest) {
    this._startInteractionProcess();
    this._processInteractive(point, displayObject, hitTest ? 0 : Infinity, false);
    this._finishInteractionProcess(func);
};

InteractionManager.prototype._startInteractionProcess = function() {
    this._eventDisplayOrder = 1;
    this._queue[0].length = 0;
    this._queue[1].length = 0;
};

InteractionManager.prototype._queueAdd = function(displayObject, order) {
    var queue = this._queue;
    if (order < this._eventDisplayOrder) {
        queue[0].push(displayObject);
    } else {
        if (order > this._eventDisplayOrder) {
            this._eventDisplayOrder = order;
            var q = queue[1];
            for (var i = 0; i < q.length; i++) {
                queue[0].push(q[i]);
            }
            queue[1].length = 0;
        }
        queue[1].push(displayObject);
    }
};

/**
 *
 * @param {Function} func the function that will be called on each interactive object. The displayObject and hit will be passed to the function
 */
InteractionManager.prototype._finishInteractionProcess = function(func) {
    var queue = this._queue;
    var q = queue[0];
    for (var i = 0; i < q.length; i++) {
        func(q[i], false);
    }
    q = queue[1];
    for (i = q.length - 1; i>=0; i--) {
        func(q[i], true);
    }
};

/**
 * Is called when the mouse button is pressed down on the renderer element
 *
 * @param event {Event} The DOM event of a mouse button being pressed down
 * @private
 */
InteractionManager.prototype.onMouseDown = function (event)
{
    this.mouse.originalEvent = event;
    this.eventData.data = this.mouse;
    this.eventData.stopped = false;

    // Update internal mouse reference
    this.mapPositionToPoint( this.mouse.global, event.clientX, event.clientY);

    if (this.autoPreventDefault)
    {
        this.mouse.originalEvent.preventDefault();
    }

    this.processInteractive(this.mouse.global, this.renderer._lastObjectRendered, this.processMouseDown, true );
};

/**
 * Processes the result of the mouse down check and dispatches the event if need be
 *
 * @param displayObject {PIXI.Container|PIXI.Sprite|PIXI.extras.TilingSprite} The display object that was tested
 * @param hit {boolean} the result of the hit test on the dispay object
 * @private
 */
InteractionManager.prototype.processMouseDown = function ( displayObject, hit )
{
    var e = this.mouse.originalEvent;

    var isRightButton = e.button === 2 || e.which === 3;

    if(hit)
    {
        displayObject[ isRightButton ? '_isRightDown' : '_isLeftDown' ] = true;
        this.dispatchEvent( displayObject, isRightButton ? 'rightdown' : 'mousedown', this.eventData );
    }
};




/**
 * Is called when the mouse button is released on the renderer element
 *
 * @param event {Event} The DOM event of a mouse button being released
 * @private
 */
InteractionManager.prototype.onMouseUp = function (event)
{
    this.mouse.originalEvent = event;
    this.eventData.data = this.mouse;
    this.eventData.stopped = false;

    // Update internal mouse reference
    this.mapPositionToPoint( this.mouse.global, event.clientX, event.clientY);

    this.processInteractive(this.mouse.global, this.renderer._lastObjectRendered, this.processMouseUp, true );
};

/**
 * Processes the result of the mouse up check and dispatches the event if need be
 *
 * @param displayObject {PIXI.Container|PIXI.Sprite|PIXI.extras.TilingSprite} The display object that was tested
 * @param hit {boolean} the result of the hit test on the display object
 * @private
 */
InteractionManager.prototype.processMouseUp = function ( displayObject, hit )
{
    var e = this.mouse.originalEvent;

    var isRightButton = e.button === 2 || e.which === 3;
    var isDown =  isRightButton ? '_isRightDown' : '_isLeftDown';

    if(hit)
    {
        this.dispatchEvent( displayObject, isRightButton ? 'rightup' : 'mouseup', this.eventData );

        if( displayObject[ isDown ] )
        {
            displayObject[ isDown ] = false;
            this.dispatchEvent( displayObject, isRightButton ? 'rightclick' : 'click', this.eventData );
        }
    }
    else
    {
        if( displayObject[ isDown ] )
        {
            displayObject[ isDown ] = false;
            this.dispatchEvent( displayObject, isRightButton ? 'rightupoutside' : 'mouseupoutside', this.eventData );
        }
    }
};


/**
 * Is called when the mouse moves across the renderer element
 *
 * @param event {Event} The DOM event of the mouse moving
 * @private
 */
InteractionManager.prototype.onMouseMove = function (event)
{
    this.mouse.originalEvent = event;
    this.eventData.data = this.mouse;
    this.eventData.stopped = false;

    this.mapPositionToPoint( this.mouse.global, event.clientX, event.clientY);

    this.didMove = true;

    this.cursor = this.defaultCursorStyle;

    this.processInteractive(this.mouse.global, this.renderer._lastObjectRendered, this.processMouseMove, true );

    if (this.currentCursorStyle !== this.cursor)
    {
        this.currentCursorStyle = this.cursor;
        this.interactionDOMElement.style.cursor = this.cursor;
    }

    //TODO BUG for parents ineractive object (border order issue)
};

/**
 * Processes the result of the mouse move check and dispatches the event if need be
 *
 * @param displayObject {PIXI.Container|PIXI.Sprite|PIXI.extras.TilingSprite} The display object that was tested
 * @param hit {boolean} the result of the hit test on the display object
 * @private
 */
InteractionManager.prototype.processMouseMove = function ( displayObject, hit )
{
    this.processMouseOverOut(displayObject, hit);

    // only display on mouse over
    if(!this.moveWhenInside || hit)
    {
        this.dispatchEvent( displayObject, 'mousemove', this.eventData);
    }
};


/**
 * Is called when the mouse is moved out of the renderer element
 *
 * @param event {Event} The DOM event of a mouse being moved out
 * @private
 */
InteractionManager.prototype.onMouseOut = function (event)
{
    this.mouse.originalEvent = event;
    this.eventData.stopped = false;

    // Update internal mouse reference
    this.mapPositionToPoint( this.mouse.global, event.clientX, event.clientY);

    this.interactionDOMElement.style.cursor = this.defaultCursorStyle;

    // TODO optimize by not check EVERY TIME! maybe half as often? //
    this.mapPositionToPoint( this.mouse.global, event.clientX, event.clientY );

    this.processInteractive( this.mouse.global, this.renderer._lastObjectRendered, this.processMouseOverOut, false );
};

/**
 * Processes the result of the mouse over/out check and dispatches the event if need be
 *
 * @param displayObject {PIXI.Container|PIXI.Sprite|PIXI.extras.TilingSprite} The display object that was tested
 * @param hit {boolean} the result of the hit test on the display object
 * @private
 */
InteractionManager.prototype.processMouseOverOut = function ( displayObject, hit )
{
    if(hit)
    {
        if(!displayObject._over)
        {
            displayObject._over = true;
            this.dispatchEvent( displayObject, 'mouseover', this.eventData );
        }

        if (displayObject.buttonMode)
        {
            this.cursor = displayObject.defaultCursor;
        }
    }
    else
    {
        if(displayObject._over)
        {
            displayObject._over = false;
            this.dispatchEvent( displayObject, 'mouseout', this.eventData);
        }
    }
};


/**
 * Is called when a touch is started on the renderer element
 *
 * @param event {Event} The DOM event of a touch starting on the renderer view
 * @private
 */
InteractionManager.prototype.onTouchStart = function (event)
{
    if (this.autoPreventDefault)
    {
        event.preventDefault();
    }

    var changedTouches = event.changedTouches;
    var cLength = changedTouches.length;

    for (var i=0; i < cLength; i++)
    {
        var touchEvent = changedTouches[i];
        //TODO POOL
        var touchData = this.getTouchData( touchEvent );

        touchData.originalEvent = event;

        this.eventData.data = touchData;
        this.eventData.stopped = false;

        this.processInteractive( touchData.global, this.renderer._lastObjectRendered, this.processTouchStart, true );

        this.returnTouchData( touchData );
    }
};

/**
 * Processes the result of a touch check and dispatches the event if need be
 *
 * @param displayObject {PIXI.Container|PIXI.Sprite|PIXI.extras.TilingSprite} The display object that was tested
 * @param hit {boolean} the result of the hit test on the display object
 * @private
 */
InteractionManager.prototype.processTouchStart = function ( displayObject, hit )
{
    if(hit)
    {
        displayObject._touchDown = true;
        this.dispatchEvent( displayObject, 'touchstart', this.eventData );
    }
};


/**
 * Is called when a touch ends on the renderer element
 *
 * @param event {Event} The DOM event of a touch ending on the renderer view
 */
InteractionManager.prototype.onTouchEnd = function (event)
{
    if (this.autoPreventDefault)
    {
        event.preventDefault();
    }

    var changedTouches = event.changedTouches;
    var cLength = changedTouches.length;

    for (var i=0; i < cLength; i++)
    {
        var touchEvent = changedTouches[i];

        var touchData = this.getTouchData( touchEvent );

        touchData.originalEvent = event;

        //TODO this should be passed along.. no set
        this.eventData.data = touchData;
        this.eventData.stopped = false;


        this.processInteractive( touchData.global, this.renderer._lastObjectRendered, this.processTouchEnd, true );

        this.returnTouchData( touchData );
    }
};

/**
 * Processes the result of the end of a touch and dispatches the event if need be
 *
 * @param displayObject {PIXI.Container|PIXI.Sprite|PIXI.extras.TilingSprite} The display object that was tested
 * @param hit {boolean} the result of the hit test on the display object
 * @private
 */
InteractionManager.prototype.processTouchEnd = function ( displayObject, hit )
{
    if(hit)
    {
        this.dispatchEvent( displayObject, 'touchend', this.eventData );

        if( displayObject._touchDown )
        {
            displayObject._touchDown = false;
            this.dispatchEvent( displayObject, 'tap', this.eventData );
        }
    }
    else
    {
        if( displayObject._touchDown )
        {
            displayObject._touchDown = false;
            this.dispatchEvent( displayObject, 'touchendoutside', this.eventData );
        }
    }
};

/**
 * Is called when a touch is moved across the renderer element
 *
 * @param event {Event} The DOM event of a touch moving across the renderer view
 * @private
 */
InteractionManager.prototype.onTouchMove = function (event)
{
    if (this.autoPreventDefault)
    {
        event.preventDefault();
    }

    var changedTouches = event.changedTouches;
    var cLength = changedTouches.length;

    for (var i=0; i < cLength; i++)
    {
        var touchEvent = changedTouches[i];

        var touchData = this.getTouchData( touchEvent );

        touchData.originalEvent = event;

        this.eventData.data = touchData;
        this.eventData.stopped = false;

        this.processInteractive( touchData.global, this.renderer._lastObjectRendered, this.processTouchMove, this.moveWhenInside );

        this.returnTouchData( touchData );
    }
};

/**
 * Processes the result of a touch move check and dispatches the event if need be
 *
 * @param displayObject {PIXI.Container|PIXI.Sprite|PIXI.extras.TilingSprite} The display object that was tested
 * @param hit {boolean} the result of the hit test on the display object
 * @private
 */
InteractionManager.prototype.processTouchMove = function ( displayObject, hit )
{
    if(!this.moveWhenInside || hit)
    {
        this.dispatchEvent( displayObject, 'touchmove', this.eventData);
    }
};

/**
 * Grabs an interaction data object from the internal pool
 *
 * @param touchEvent {object} The touch event we need to pair with an interactionData object
 *
 * @private
 */
InteractionManager.prototype.getTouchData = function (touchEvent)
{
    var touchData = this.interactiveDataPool.pop();

    if(!touchData)
    {
        touchData = new InteractionData();
    }

    touchData.identifier = touchEvent.identifier;
    this.mapPositionToPoint( touchData.global, touchEvent.clientX, touchEvent.clientY );

    if(navigator.isCocoonJS)
    {
        touchData.global.x = touchData.global.x / this.resolution;
        touchData.global.y = touchData.global.y / this.resolution;
    }

    touchEvent.globalX = touchData.global.x;
    touchEvent.globalY = touchData.global.y;

    return touchData;
};

/**
 * Returns an interaction data object to the internal pool
 *
 * @param touchData {PIXI.interaction.InteractionData} The touch data object we want to return to the pool
 *
 * @private
 */
InteractionManager.prototype.returnTouchData = function ( touchData )
{
    this.interactiveDataPool.push( touchData );
};

/**
 * Destroys the interaction manager
 *
 */
InteractionManager.prototype.destroy = function () {
    this.removeEvents();

    this.renderer = null;

    this.mouse = null;

    this.eventData = null;

    this.interactiveDataPool = null;

    this.interactionDOMElement = null;

    this.onMouseUp = null;
    this.processMouseUp = null;


    this.onMouseDown = null;
    this.processMouseDown = null;

    this.onMouseMove = null;
    this.processMouseMove = null;

    this.onMouseOut = null;
    this.processMouseOverOut = null;


    this.onTouchStart = null;
    this.processTouchStart = null;

    this.onTouchEnd = null;
    this.processTouchEnd = null;

    this.onTouchMove = null;
    this.processTouchMove = null;

    this._tempPoint = null;
};

core.WebGLRenderer.registerPlugin('interaction', InteractionManager);
core.CanvasRenderer.registerPlugin('interaction', InteractionManager);<|MERGE_RESOLUTION|>--- conflicted
+++ resolved
@@ -358,33 +358,13 @@
  */
 InteractionManager.prototype.mapPositionToPoint = function ( point, x, y )
 {
-    var rect;
-    // IE 11 fix
-    if(!this.interactionDOMElement.parentElement)
-    {
-        rect = { x: 0, y: 0, width: 0, height: 0 };
-    } else {
-        rect = this.interactionDOMElement.getBoundingClientRect();
-    }
-
+    var rect = this.interactionDOMElement.getBoundingClientRect();
     point.x = ( ( x - rect.left ) * (this.interactionDOMElement.width  / rect.width  ) ) / this.resolution;
     point.y = ( ( y - rect.top  ) * (this.interactionDOMElement.height / rect.height ) ) / this.resolution;
 };
 
 /**
-<<<<<<< HEAD
  * This is private recursive copy of processInteractive
-=======
- * This function is provides a neat way of crawling through the scene graph and running a specified function on all interactive objects it finds.
- * It will also take care of hit testing the interactive objects and passes the hit across in the function.
- *
- * @param point {PIXI.Point} the point that is tested for collision
- * @param displayObject {PIXI.Container|PIXI.Sprite|PIXI.extras.TilingSprite} the displayObject that will be hit test (recurcsivly crawls its children)
- * @param [func] {Function} the function that will be called on each interactive object. The displayObject and hit will be passed to the function
- * @param [hitTest] {boolean} this indicates if the objects inside should be hit test against the point
- * @param [interactive] {boolean} Whether the displayObject is interactive
- * @return {boolean} returns true if the displayObject hit the point
->>>>>>> 11f8e03c
  */
 InteractionManager.prototype._processInteractive = function (point, displayObject, hitTestOrder, interactive)
 {
