--- conflicted
+++ resolved
@@ -20,13 +20,13 @@
 PIXI.BaseTexture = function(source, scaleMode)
 {
     /**
-     * The Resolution of the texture. 
+     * The Resolution of the texture.
      *
      * @property resolution
      * @type Number
      */
     this.resolution = 1;
-    
+
     /**
      * [read-only] The width of the base texture set when the image has loaded
      *
@@ -83,7 +83,7 @@
     this.premultipliedAlpha = true;
 
 
-    
+
 
     // used for webGL
     this._glTextures = [];
@@ -186,11 +186,7 @@
 
     if(!baseTexture)
     {
-<<<<<<< HEAD
         if(crossorigin === undefined && imageUrl.indexOf('data:') === -1) crossorigin = true;
-=======
-
->>>>>>> 502c3ddd
         // new Image() breaks tex loading in some versions of Chrome.
         // See https://code.google.com/p/chromium/issues/detail?id=238071
         var image = new Image();//document.createElement('img');
@@ -198,11 +194,6 @@
         {
             image.crossOrigin = '';
         }
-<<<<<<< HEAD
-=======
-
-        image.src = imageUrl;
->>>>>>> 502c3ddd
         baseTexture = new PIXI.BaseTexture(image, scaleMode);
         baseTexture.imageUrl = imageUrl;
         image.src = imageUrl;
