--- conflicted
+++ resolved
@@ -1,9 +1,6 @@
 import { ExtensionType } from '../extensions/Extensions';
 import { Matrix } from '../maths/matrix/Matrix';
-<<<<<<< HEAD
-=======
 import { type PointData } from '../maths/point/PointData';
->>>>>>> 34926f0e
 import { type Rectangle } from '../maths/shapes/Rectangle';
 import { BindGroup } from '../rendering/renderers/gpu/shader/BindGroup';
 import { Geometry } from '../rendering/renderers/shared/geometry/Geometry';
@@ -73,10 +70,7 @@
 /**
  * Class representing the data required for applying filters.
  * This class holds various properties that are used during the filter application process.
-<<<<<<< HEAD
-=======
  * @internal
->>>>>>> 34926f0e
  */
 class FilterData
 {
@@ -94,11 +88,7 @@
 
     /**
      * The back texture used for blending, if required.
-<<<<<<< HEAD
-     * @type {Texture | undefined}
-=======
      * @type {Texture | null}
->>>>>>> 34926f0e
      */
     public backTexture?: Texture = null;
 
@@ -134,15 +124,9 @@
 
     /**
      * The offset of the output render surface.
-<<<<<<< HEAD
-     * @type {{ x: number, y: number }}
-     */
-    public outputOffset = { x: 0, y: 0 };
-=======
      * @type {PointData}
      */
     public outputOffset: PointData = { x: 0, y: 0 };
->>>>>>> 34926f0e
 
     /**
      * The global frame of the filter area.
@@ -326,17 +310,10 @@
             // this actually forces the current commandQueue to render everything so far.
             // if we don't do this, we won't be able to copy pixels for the background
             const renderTarget = renderer.renderTarget.getRenderTarget(filterData.outputRenderSurface);
-<<<<<<< HEAD
 
             filterData.backTexture = this.getBackTexture(renderTarget, bounds, previousFilterData?.bounds);
         }
 
-=======
-
-            filterData.backTexture = this.getBackTexture(renderTarget, bounds, previousFilterData?.bounds);
-        }
-
->>>>>>> 34926f0e
         /// ///
         // bind...
         // get a P02 texture from our pool...
@@ -425,13 +402,8 @@
         const offsetX = 0;
         const offsetY = 0;
 
-<<<<<<< HEAD
-        filterData.outputOffset.x = -bounds.minX;// - offsetX;
-        filterData.outputOffset.y = -bounds.minY;// - offsetY;
-=======
         filterData.outputOffset.x = -bounds.minX;
         filterData.outputOffset.y = -bounds.minY;
->>>>>>> 34926f0e
 
         const globalFrame = filterData.globalFrame;
 
@@ -477,10 +449,7 @@
         return outputTexture;
     }
 
-<<<<<<< HEAD
-=======
     /** @internal */
->>>>>>> 34926f0e
     public pop()
     {
         const renderer = this.renderer;
@@ -715,14 +684,10 @@
         return mappedMatrix;
     }
 
-<<<<<<< HEAD
-    public destroy?: () => void;
-=======
     public destroy(): void
     {
         // BOOM!
     }
->>>>>>> 34926f0e
 
     private _applyFiltersToTexture(filterData: FilterData, clear: boolean)
     {
@@ -743,10 +708,6 @@
         if (filters.length === 1)
         {
             // render a single filter...
-<<<<<<< HEAD
-            // this.applyFilter(filters[0], inputTexture, filterData.previousRenderSurface, false);
-=======
->>>>>>> 34926f0e
             filters[0].apply(this, inputTexture, filterData.outputRenderSurface, clear);
         }
         else
