var core = require('../../core');
// @see https://github.com/substack/brfs/issues/25
var fs = require('fs');

/**
 * The DisplacementFilter class uses the pixel values from the specified texture (called the displacement map) to perform a displacement of an object.
 * You can use this filter to apply all manor of crazy warping effects
 * Currently the r property of the texture is used to offset the x and the g property of the texture is used to offset the y.
 *
 * @class
 * @extends PIXI.AbstractFilter
 * @memberof PIXI.filters
 * @param sprite {Sprite} the sprite used for the displacement map. (make sure its added to the scene!)
 */
function DisplacementFilter(sprite, scale)
{
    var maskMatrix = new core.Matrix();
    sprite.renderable = false;

    core.AbstractFilter.call(this,
        // vertex shader
        fs.readFileSync(__dirname + '/displacement.vert', 'utf8'),
        // fragment shader
        fs.readFileSync(__dirname + '/displacement.frag', 'utf8'),
        // uniforms
        {
            mapSampler:     { type: 'sampler2D', value: sprite.texture },
            otherMatrix:    { type: 'mat3', value: maskMatrix.toArray(true) },
            scale:          { type: 'v2', value: { x: 1, y: 1 } }
        }
    );

    this.maskSprite = sprite;
    this.maskMatrix = maskMatrix;

    if (scale === 0) {
        console.warn('Pixi.js DisplacementFilter warning: given scale is 0, the displacement filter would have no effect');
    } else if (scale === null || scale === undefined) {
        scale = 20;
    }

    this.scale = new core.Point(scale, scale);
<<<<<<< HEAD

=======
>>>>>>> 10271cb3
}

DisplacementFilter.prototype = Object.create(core.AbstractFilter.prototype);
DisplacementFilter.prototype.constructor = DisplacementFilter;
module.exports = DisplacementFilter;

DisplacementFilter.prototype.applyFilter = function (renderer, input, output)
{
    var filterManager = renderer.filterManager;

    filterManager.calculateMappedMatrix(input.frame, this.maskSprite, this.maskMatrix);

    this.uniforms.otherMatrix.value = this.maskMatrix.toArray(true);
    this.uniforms.scale.value.x = this.scale.x * (1/input.frame.width);
    this.uniforms.scale.value.y = this.scale.y * (1/input.frame.height);

    var shader = this.getShader(renderer);
     // draw the filter...
    filterManager.applyFilter(shader, input, output);
};


Object.defineProperties(DisplacementFilter.prototype, {
    /**
     * The texture used for the displacement map. Must be power of 2 sized texture.
     *
     * @member {Texture}
     * @memberof DisplacementFilter#
     */
    map: {
        get: function ()
        {
            return this.uniforms.mapSampler.value;
        },
        set: function (value)
        {
            this.uniforms.mapSampler.value = value;

        }
    }
});<|MERGE_RESOLUTION|>--- conflicted
+++ resolved
@@ -40,10 +40,6 @@
     }
 
     this.scale = new core.Point(scale, scale);
-<<<<<<< HEAD
-
-=======
->>>>>>> 10271cb3
 }
 
 DisplacementFilter.prototype = Object.create(core.AbstractFilter.prototype);
