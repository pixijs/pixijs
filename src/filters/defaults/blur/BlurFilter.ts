--- conflicted
+++ resolved
@@ -47,9 +47,7 @@
  * The BlurFilter applies a Gaussian blur to an object.
  *
  * The strength of the blur can be set for the x-axis and y-axis separately.
-<<<<<<< HEAD
  * @category filters
-=======
  * @example
  * import { BlurFilter } from 'pixi.js';
  *
@@ -58,8 +56,6 @@
  *
  * // update filter values
  * filter.strength = 10;
- * @memberof filters
->>>>>>> 273f04ca
  */
 export class BlurFilter extends Filter
 {
