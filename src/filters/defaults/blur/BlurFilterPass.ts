import { TexturePool } from '../../../rendering/renderers/shared/texture/TexturePool';
import { RendererType } from '../../../rendering/renderers/types';
import { Filter } from '../../Filter';
import { generateBlurGlProgram } from './gl/generateBlurGlProgram';
import { generateBlurProgram } from './gpu/generateBlurProgram';

import type { RenderSurface } from '../../../rendering/renderers/shared/renderTarget/RenderTargetSystem';
import type { Texture } from '../../../rendering/renderers/shared/texture/Texture';
import type { FilterSystem } from '../../FilterSystem';
import type { BlurFilterOptions } from './BlurFilter';

/**
 * Options for BlurFilterPass
<<<<<<< HEAD
 * @category filters
=======
 * @memberof filters
 * @internal
>>>>>>> 273f04ca
 */
export interface BlurFilterPassOptions extends BlurFilterOptions
{
    /** Do pass along the x-axis (`true`) or y-axis (`false`). */
    horizontal: boolean;
}

/**
 * The BlurFilterPass applies a horizontal or vertical Gaussian blur to an object.
<<<<<<< HEAD
 * @category filters
=======
 * @example
 * import { BlurFilterPass } from 'pixi.js';
 *
 * const filter = new BlurFilterPass({ horizontal: true, strength: 8 });
 * sprite.filters = filter;
 *
 * // update blur
 * filter.blur = 16;
 * @memberof filters
 * @internal
>>>>>>> 273f04ca
 */
export class BlurFilterPass extends Filter
{
    /** Default blur filter pass options */
    public static defaultOptions: Partial<BlurFilterPassOptions> = {
        /** The strength of the blur filter. */
        strength: 8,
        /** The quality of the blur filter. */
        quality: 4,
        /** The kernelSize of the blur filter.Options: 5, 7, 9, 11, 13, 15. */
        kernelSize: 5,
    };

    /** Do pass along the x-axis (`true`) or y-axis (`false`). */
    public horizontal: boolean;
    /** The number of passes to run the filter. */
    public passes!: number;
    /** The strength of the blur filter. */
    public strength!: number;

    private _quality: number;
    private readonly _uniforms: any;

    /**
     * @param options
     * @param options.horizontal - Do pass along the x-axis (`true`) or y-axis (`false`).
     * @param options.strength - The strength of the blur filter.
     * @param options.quality - The quality of the blur filter.
     * @param options.kernelSize - The kernelSize of the blur filter.Options: 5, 7, 9, 11, 13, 15.
     */
    constructor(options: BlurFilterPassOptions)
    {
        options = { ...BlurFilterPass.defaultOptions, ...options };

        const glProgram = generateBlurGlProgram(options.horizontal, options.kernelSize);
        const gpuProgram = generateBlurProgram(options.horizontal, options.kernelSize);

        super({
            glProgram,
            gpuProgram,
            resources: {
                blurUniforms: {
                    uStrength: { value: 0, type: 'f32' },
                }
            },
            ...options
        });

        this.horizontal = options.horizontal;

        this._quality = 0;

        this.quality = options.quality;

        this.blur = options.strength;

        this._uniforms = this.resources.blurUniforms.uniforms;
    }

    /**
     * Applies the filter.
     * @param filterManager - The manager.
     * @param input - The input target.
     * @param output - The output target.
     * @param clearMode - How to clear
     */
    public apply(
        filterManager: FilterSystem,
        input: Texture,
        output: RenderSurface,
        clearMode: boolean
    ): void
    {
        this._uniforms.uStrength = this.strength / this.passes;

        if (this.passes === 1)
        {
            filterManager.applyFilter(this, input, output, clearMode);
        }
        else
        {
            const tempTexture = TexturePool.getSameSizeTexture(input);

            let flip = input;
            let flop = tempTexture;

            this._state.blend = false;

            const shouldClear = filterManager.renderer.type === RendererType.WEBGPU;

            for (let i = 0; i < this.passes - 1; i++)
            {
                filterManager.applyFilter(this, flip, flop, i === 0 ? true : shouldClear);

                const temp = flop;

                flop = flip;
                flip = temp;
            }

            this._state.blend = true;
            filterManager.applyFilter(this, flip, output, clearMode);
            TexturePool.returnTexture(tempTexture);
        }
    }

    /**
     * Sets the strength of both the blur.
     * @default 16
     */
    get blur(): number
    {
        return this.strength;
    }

    set blur(value: number)
    {
        this.padding = 1 + (Math.abs(value) * 2);
        this.strength = value;
    }

    /**
     * Sets the quality of the blur by modifying the number of passes. More passes means higher
     * quality blurring but the lower the performance.
     * @default 4
     */
    get quality(): number
    {
        return this._quality;
    }

    set quality(value: number)
    {
        this._quality = value;
        this.passes = value;
    }
}<|MERGE_RESOLUTION|>--- conflicted
+++ resolved
@@ -11,12 +11,8 @@
 
 /**
  * Options for BlurFilterPass
-<<<<<<< HEAD
  * @category filters
-=======
- * @memberof filters
  * @internal
->>>>>>> 273f04ca
  */
 export interface BlurFilterPassOptions extends BlurFilterOptions
 {
@@ -26,9 +22,7 @@
 
 /**
  * The BlurFilterPass applies a horizontal or vertical Gaussian blur to an object.
-<<<<<<< HEAD
  * @category filters
-=======
  * @example
  * import { BlurFilterPass } from 'pixi.js';
  *
@@ -37,9 +31,6 @@
  *
  * // update blur
  * filter.blur = 16;
- * @memberof filters
- * @internal
->>>>>>> 273f04ca
  */
 export class BlurFilterPass extends Filter
 {
