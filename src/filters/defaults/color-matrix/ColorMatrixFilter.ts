--- conflicted
+++ resolved
@@ -13,12 +13,7 @@
 
 /**
  * 5x4 matrix for transforming RGBA color and alpha
-<<<<<<< HEAD
  * @category filters
-=======
- * - `[ number, ...Array<number> ] & { length: 20 };`
- * @memberof filters
->>>>>>> 273f04ca
  */
 export type ColorMatrix = ArrayFixed<number, 20>;
 
