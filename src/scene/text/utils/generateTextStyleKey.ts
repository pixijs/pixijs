--- conflicted
+++ resolved
@@ -1,11 +1,6 @@
 import { Color } from '../../../color/Color';
 
-<<<<<<< HEAD
-import type { ConvertedFillStyle, ConvertedStrokeStyle } from '../../graphics/shared/GraphicsContext';
-=======
-import type { FillGradient } from '../../graphics/shared/fill/FillGradient';
 import type { ConvertedFillStyle, ConvertedStrokeStyle } from '../../graphics/shared/FillTypes';
->>>>>>> 1c8cafa3
 import type { HTMLTextStyle } from '../../text-html/HtmlTextStyle';
 import type { TextStyle } from '../TextStyle';
 
