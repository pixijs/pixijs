--- conflicted
+++ resolved
@@ -399,23 +399,19 @@
         if (value === this._originalFill) return;
 
         this._originalFill = value;
-<<<<<<< HEAD
 
         if (this._isFillStyle(value))
         {
             this._originalFill = this._createProxy({ ...GraphicsContext.defaultFillStyle, ...value }, () =>
             {
-                this._fill = convertFillInputToFillStyle(
+                this._fill = toFillStyle(
                     { ...this._originalFill as FillStyle },
                     GraphicsContext.defaultFillStyle
                 );
             });
         }
 
-        this._fill = convertFillInputToFillStyle(
-=======
         this._fill = toFillStyle(
->>>>>>> 6e032913
             value === 0x0 ? 'black' : value,
             GraphicsContext.defaultFillStyle
         );
@@ -433,23 +429,19 @@
         if (value === this._originalStroke) return;
 
         this._originalStroke = value;
-<<<<<<< HEAD
 
         if (this._isFillStyle(value))
         {
             this._originalStroke = this._createProxy({ ...GraphicsContext.defaultStrokeStyle, ...value }, () =>
             {
-                this._stroke = convertStrokeInputToStrokeStyle(
+                this._stroke = toStrokeStyle(
                     { ...this._originalStroke as StrokeStyle },
                     GraphicsContext.defaultStrokeStyle
                 );
             });
         }
 
-        this._stroke = convertStrokeInputToStrokeStyle(value, GraphicsContext.defaultStrokeStyle);
-=======
         this._stroke = toStrokeStyle(value, GraphicsContext.defaultStrokeStyle);
->>>>>>> 6e032913
         this.update();
     }
 
