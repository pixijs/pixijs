--- conflicted
+++ resolved
@@ -161,11 +161,7 @@
 
             text.destroy();
 
-<<<<<<< HEAD
-            expect(renderer.renderPipes.text['_gpuText'][text.uid]).toBeNull();
-=======
             expect(text._gpuData).toBeNull();
->>>>>>> 939e3c40
         });
 
         it('should destroy bitmap text correctly on the pipes and systems', async () =>
