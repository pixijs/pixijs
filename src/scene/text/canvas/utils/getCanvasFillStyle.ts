import { Color } from '../../../../color/Color';
import { Matrix } from '../../../../maths/matrix/Matrix';
import { Texture } from '../../../../rendering/renderers/shared/texture/Texture';
import { warn } from '../../../../utils/logging/warn';
import { FillGradient } from '../../../graphics/shared/fill/FillGradient';
import { FillPattern } from '../../../graphics/shared/fill/FillPattern';

import type { ICanvasRenderingContext2D } from '../../../../environment/canvas/ICanvasRenderingContext2D';
import type { ConvertedFillStyle } from '../../../graphics/shared/FillTypes';
import type { CanvasTextMetrics } from '../CanvasTextMetrics';

// 5 decimal places
const PRECISION = 100000;

/**
 * Converts a PixiJS fill style into a Canvas-compatible fill style.
 * Handles solid colors, textures, patterns, and gradients.
 * @param fillStyle - The PixiJS fill style to convert
 * @param context - The canvas rendering context
 * @param textMetrics - Metrics about the text being rendered
 * @param padding - Padding to add to the text metrics (used to ensure that the gradient accommodates the stroke width)
 * @returns Canvas-compatible fill style (string, CanvasGradient, or CanvasPattern)
 */
export function getCanvasFillStyle(
    fillStyle: ConvertedFillStyle,
    context: ICanvasRenderingContext2D,
    textMetrics?: CanvasTextMetrics,
    padding = 0
): string | CanvasGradient | CanvasPattern
{
    // Solid color fill
    if (fillStyle.texture === Texture.WHITE && !fillStyle.fill)
    {
        return Color.shared.setValue(fillStyle.color).setAlpha(fillStyle.alpha ?? 1).toHexa();
    }
    // Basic texture fill
    else if (!fillStyle.fill)
    {
        const pattern = context.createPattern(fillStyle.texture.source.resource, 'repeat');
        const tempMatrix = fillStyle.matrix.copyTo(Matrix.shared);

        tempMatrix.scale(fillStyle.texture.frame.width, fillStyle.texture.frame.height);
        pattern.setTransform(tempMatrix);

        return pattern;
    }
    // Pattern fill
    else if (fillStyle.fill instanceof FillPattern)
    {
        const fillPattern = fillStyle.fill;
        const pattern = context.createPattern(fillPattern.texture.source.resource, 'repeat');
        const tempMatrix = fillPattern.transform.copyTo(Matrix.shared);

        tempMatrix.scale(
            fillPattern.texture.frame.width,
            fillPattern.texture.frame.height
        );

        pattern.setTransform(tempMatrix);

        return pattern;
    }
    // Gradient fill
    else if (fillStyle.fill instanceof FillGradient)
    {
        const fillGradient = fillStyle.fill;

<<<<<<< HEAD
        const { x0, y0, x1, y1 } = fillGradient;
=======
>>>>>>> 138350a0
        const isLinear = fillGradient.type === 'linear';
        const isLocal = fillGradient.textureSpace === 'local';

        let width = 1;
        let height = 1;

        // Use text dimensions if in local space
        if (isLocal && textMetrics)
<<<<<<< HEAD
        {
            width = textMetrics.width + padding;
            height = textMetrics.height + padding;
        }

        const gradient = isLinear ? context.createLinearGradient(
            x0 * width,
            y0 * height,
            x1 * width,
            y1 * height
        ) : context.createRadialGradient(
            x0 * width,
            y0 * height,
            fillGradient.r0 * width,
            x1 * width,
            y1 * height,
            fillGradient.r1 * width
        );

        // Check if gradient is nearly vertical (10% threshold)
        const isNearlyVertical = Math.abs(x1 - x0) < Math.abs((y1 - y0) * 0.1);

        // For vertical gradients in local space, repeat gradient per text line
        if (isLinear && isNearlyVertical && isLocal && textMetrics)
=======
        {
            width = textMetrics.width + padding;
            height = textMetrics.height + padding;
        }

        let gradient: CanvasGradient;
        let isNearlyVertical = false;

        if (isLinear)
        {
            const { start, end } = fillGradient;

            gradient = context.createLinearGradient(
                start.x * width,
                start.y * height,
                end.x * width,
                end.y * height
            );

            // Check if gradient is nearly vertical (10% threshold)
            isNearlyVertical = Math.abs(end.x - start.x) < Math.abs((end.y - start.y) * 0.1);
        }
        else
        {
            const { center, innerRadius, outerCenter, outerRadius } = fillGradient;

            gradient = context.createRadialGradient(
                center.x * width,
                center.y * height,
                innerRadius * width,
                outerCenter.x * width,
                outerCenter.y * height,
                outerRadius * width
            );
        }

        // For vertical gradients in local space, repeat gradient per text line
        if (isNearlyVertical && isLocal && textMetrics)
>>>>>>> 138350a0
        {
            const ratio = (textMetrics.lineHeight) / height;

            for (let i = 0; i < textMetrics.lines.length; i++)
            {
                const start = ((i * textMetrics.lineHeight) + (padding / 2)) / height;

                fillGradient.colorStops.forEach((stop) =>
                {
                    // Convert to global space
                    const globalStop = start + (stop.offset * ratio);

                    gradient.addColorStop(
                        // fix to 5 decimal places to avoid floating point precision issues
                        Math.floor(globalStop * PRECISION) / PRECISION,
                        Color.shared.setValue(stop.color).toHex()
                    );
                });
            }
        }
        else
        {
            // Standard global space gradient handling
            fillGradient.colorStops.forEach((stop) =>
            {
                gradient.addColorStop(stop.offset, Color.shared.setValue(stop.color).toHex());
            });
        }

        return gradient;
    }

    // #if _DEBUG
    warn('FillStyle not recognised', fillStyle);
    // #endif

    return 'red';
}<|MERGE_RESOLUTION|>--- conflicted
+++ resolved
@@ -65,10 +65,6 @@
     {
         const fillGradient = fillStyle.fill;
 
-<<<<<<< HEAD
-        const { x0, y0, x1, y1 } = fillGradient;
-=======
->>>>>>> 138350a0
         const isLinear = fillGradient.type === 'linear';
         const isLocal = fillGradient.textureSpace === 'local';
 
@@ -77,32 +73,6 @@
 
         // Use text dimensions if in local space
         if (isLocal && textMetrics)
-<<<<<<< HEAD
-        {
-            width = textMetrics.width + padding;
-            height = textMetrics.height + padding;
-        }
-
-        const gradient = isLinear ? context.createLinearGradient(
-            x0 * width,
-            y0 * height,
-            x1 * width,
-            y1 * height
-        ) : context.createRadialGradient(
-            x0 * width,
-            y0 * height,
-            fillGradient.r0 * width,
-            x1 * width,
-            y1 * height,
-            fillGradient.r1 * width
-        );
-
-        // Check if gradient is nearly vertical (10% threshold)
-        const isNearlyVertical = Math.abs(x1 - x0) < Math.abs((y1 - y0) * 0.1);
-
-        // For vertical gradients in local space, repeat gradient per text line
-        if (isLinear && isNearlyVertical && isLocal && textMetrics)
-=======
         {
             width = textMetrics.width + padding;
             height = textMetrics.height + padding;
@@ -141,7 +111,6 @@
 
         // For vertical gradients in local space, repeat gradient per text line
         if (isNearlyVertical && isLocal && textMetrics)
->>>>>>> 138350a0
         {
             const ratio = (textMetrics.lineHeight) / height;
 
