import { Color } from '../../../color/Color';
import { ExtensionType } from '../../../extensions/Extensions';
import { type Filter } from '../../../filters/Filter';
<<<<<<< HEAD
import { nextPow2 } from '../../../maths/misc/pow2';
import { CanvasPool } from '../../../rendering/renderers/shared/texture/CanvasPool';
=======
import { type CanvasAndContext, CanvasPool } from '../../../rendering/renderers/shared/texture/CanvasPool';
>>>>>>> 34926f0e
import { TexturePool } from '../../../rendering/renderers/shared/texture/TexturePool';
import { TextureStyle } from '../../../rendering/renderers/shared/texture/TextureStyle';
import { getCanvasBoundingBox } from '../../../utils/canvas/getCanvasBoundingBox';
import { deprecation } from '../../../utils/logging/deprecation';
import { type CanvasTextOptions } from '../Text';
import { TextStyle } from '../TextStyle';
import { getPo2TextureFromSource } from '../utils/getPo2TextureFromSource';
import { CanvasTextMetrics } from './CanvasTextMetrics';
import { fontStringFromTextStyle } from './utils/fontStringFromTextStyle';
import { getCanvasFillStyle } from './utils/getCanvasFillStyle';

import type { System } from '../../../rendering/renderers/shared/system/System';
import type { Texture } from '../../../rendering/renderers/shared/texture/Texture';
import type { Renderer } from '../../../rendering/renderers/types';

/**
 * System plugin to the renderer to manage canvas text.
 * @category rendering
 */
export class CanvasTextSystem implements System
{
    /** @ignore */
    public static extension = {
        type: [
            ExtensionType.WebGLSystem,
            ExtensionType.WebGPUSystem,
            ExtensionType.CanvasSystem,
        ],
        name: 'canvasText',
    } as const;

    private readonly _renderer: Renderer;

    constructor(_renderer: Renderer)
    {
        this._renderer = _renderer;
    }

    /**
     * This is a function that will create a texture from a text string, style and resolution.
     * Useful if you want to make a texture of your text and use if for various other pixi things!
     * @param options - The options of the text that will be used to generate the texture.
     * @param options.text - the text to render
     * @param options.style - the style of the text
     * @param options.resolution - the resolution of the texture
     * @returns the newly created texture
     */
    /** @deprecated since 8.0.0 */
    public getTexture(text: string, resolution: number, style: TextStyle, textKey: string): Texture;
    public getTexture(options: CanvasTextOptions): Texture;
    public getTexture(
        options: CanvasTextOptions | string,
        resolution?: number,
        style?: TextStyle,
        _textKey?: string
    ): Texture
    {
        if (typeof options === 'string')
        {
            // #if _DEBUG
            deprecation('8.0.0', 'CanvasTextSystem.getTexture: Use object TextOptions instead of separate arguments');
            // #endif

            options = {
                text: options,
                style,
                resolution,
            };
        }

        if (!(options.style instanceof TextStyle))
        {
            options.style = new TextStyle(options.style);
        }

        if (!(options.textureStyle instanceof TextureStyle))
        {
            options.textureStyle = new TextureStyle(options.textureStyle);
        }

        if (typeof options.text !== 'string')
        {
            options.text = options.text.toString();
        }

        const { texture, canvasAndContext } = this.createTextureAndCanvas(
            options as { text: string, style: TextStyle, resolution?: number, textureStyle?: TextureStyle }
        );

        CanvasPool.returnCanvasAndContext(canvasAndContext);

        return texture;
    }

    /**
     * @param options - The options of the text that will be used to generate the texture.
     * @param options.text - the text to render
     * @param options.style - the style of the text
     * @param options.resolution - the resolution of the texture
     * @param options.textureStyle - the style of the texture
     * @internal
     */
    protected createTextureAndCanvas(options: {
        text: string,
        style: TextStyle,
        resolution?: number,
        textureStyle?: TextureStyle
    })
    {
        const { text, style, textureStyle } = options;

        const padding = style._getFinalPadding();

        const padding = style.getFinalPadding();

        const resolution = options.resolution ?? this._renderer.resolution;

        // create a canvas with the word hello on it
        const measured = CanvasTextMetrics.measureText(text || ' ', style);

        const width = Math.ceil(Math.ceil((Math.max(1, measured.width) + (padding * 2))) * resolution);
        const height = Math.ceil(Math.ceil((Math.max(1, measured.height) + (padding * 2))) * resolution);

        const canvasAndContext = CanvasPool.getOptimalCanvasAndContext(width, height);

        // create a texture from the canvas
        const { canvas } = canvasAndContext;

<<<<<<< HEAD
        this.renderTextToCanvas(text, style, padding, resolution, canvasAndContext);
=======
        this._renderTextToCanvas(text, style, padding, resolution, canvasAndContext);
>>>>>>> 34926f0e

        const texture = getPo2TextureFromSource(canvas, width, height, resolution);

        if (textureStyle) texture.source.style = textureStyle;

        if (style.trim)
        {
            const trimmed = getCanvasBoundingBox(canvas, resolution);

            texture.frame.copyFrom(trimmed);

            texture.updateUvs();
        }

        if (style.filters)
<<<<<<< HEAD
        {
            // apply the filters to the texture if required..
            // this returns a new texture with the filters applied
            const filteredTexture = this._applyFilters(texture, style.filters);

            // return the original texture to the pool so we can reuse the next frame
            this.returnTexture(texture);

            // return the new texture with the filters applied
            return { texture: filteredTexture, canvasAndContext };
        }

        return { texture, canvasAndContext };
    }

    public getManagedTexture(text: Text)
    {
        text._resolution = text._autoResolution ? this._renderer.resolution : text.resolution;
        const textKey = text._getKey();

        if (this._activeTextures[textKey])
=======
>>>>>>> 34926f0e
        {
            // apply the filters to the texture if required..
            // this returns a new texture with the filters applied
            const filteredTexture = this._applyFilters(texture, style.filters);

            // return the original texture to the pool so we can reuse the next frame
            this.returnTexture(texture);

            // return the new texture with the filters applied
            return { texture: filteredTexture, canvasAndContext };
        }

        this._renderer.texture.initSource(texture._source);

        return { texture, canvasAndContext };
    }

    /**
     * Returns a texture that was created wit the above `getTexture` function.
     * Handy if you are done with a texture and want to return it to the pool.
     * @param texture - The texture to be returned.
     */
    public returnTexture(texture: Texture)
    {
        const source = texture.source;

        source.resource = null;
        source.uploadMethodId = 'unknown';
        source.alphaMode = 'no-premultiply-alpha';

        TexturePool.returnTexture(texture, true);
    }

    /**
     * Renders text to its canvas, and updates its texture.
     * @param text - The text to render
     * @param style - The style of the text
     * @param resolution - The resolution of the text
     * @param canvasAndContext - The canvas and context to render the text to
     * @param padding - The padding of the text
     * @deprecated since 8.8.0
     */
    public renderTextToCanvas(
        text: string,
        style: TextStyle,
        resolution: number,
        canvasAndContext: CanvasAndContext,
        padding: number,
    ): void
    {
        deprecation('8.8.0', 'CanvasTextSystem.renderTextToCanvas: is now private');

        this._renderTextToCanvas(text, style, padding, resolution, canvasAndContext);
    }

    /**
     * Renders text to its canvas, and updates its texture.
<<<<<<< HEAD
     *
     * By default this is used internally to ensure the texture is correct before rendering,
     * but it can be used called externally, for example from this class to 'pre-generate' the texture from a piece of text,
     * and then shared across multiple Sprites.
     * @param text
     * @param style
     * @param padding
     * @param resolution
     * @param canvasAndContext
     */
    public renderTextToCanvas(
=======
     * @param text - The text to render
     * @param style - The style of the text
     * @param padding - The padding of the text
     * @param resolution - The resolution of the text
     * @param canvasAndContext - The canvas and context to render the text to
     */
    private _renderTextToCanvas(
>>>>>>> 34926f0e
        text: string,
        style: TextStyle,
        padding: number,
        resolution: number,
        canvasAndContext: CanvasAndContext
    ): void
    {
        const { canvas, context } = canvasAndContext;

        const font = fontStringFromTextStyle(style);

        const measured = CanvasTextMetrics.measureText(text || ' ', style);// , canvas);
        const lines = measured.lines;
        const lineHeight = measured.lineHeight;
        const lineWidths = measured.lineWidths;
        const maxLineWidth = measured.maxLineWidth;
        const fontProperties = measured.fontProperties;

        const height = canvas.height;

        context.resetTransform();
        context.scale(resolution, resolution);
        context.textBaseline = style.textBaseline;

        // set stroke styles..

        if (style._stroke?.width)
        {
            const strokeStyle = style._stroke;

            context.lineWidth = strokeStyle.width;

            context.miterLimit = strokeStyle.miterLimit;
            context.lineJoin = strokeStyle.join;
            context.lineCap = strokeStyle.cap;
        }

        // return;
        context.font = font;

        let linePositionX: number;
        let linePositionY: number;

        // require 2 passes if a shadow; the first to draw the drop shadow, the second to draw the text
        const passesCount = style.dropShadow ? 2 : 1;

        // For v4, we drew text at the colours of the drop shadow underneath the normal text. This gave the correct zIndex,
        // but features such as alpha and shadowblur did not look right at all, since we were using actual text as a shadow.
        //
        // For v5.0.0, we moved over to just use the canvas API for drop shadows, which made them look much nicer and more
        // visually please, but now because the stroke is drawn and then the fill, drop shadows would appear on both the fill
        // and the stroke; and fill drop shadows would appear over the top of the stroke.
        //
        // For v5.1.1, the new route is to revert to v4 style of drawing text first to get the drop shadows underneath normal
        // text, but instead drawing text in the correct location, we'll draw it off screen (-paddingY), and then adjust the
        // drop shadow so only that appears on screen (+paddingY). Now we'll have the correct draw order of the shadow
        // beneath the text, whilst also having the proper text shadow styling.
        for (let i = 0; i < passesCount; ++i)
        {
            const isShadowPass = style.dropShadow && i === 0;
            // we only want the drop shadow, so put text way off-screen
            const dsOffsetText = isShadowPass ? Math.ceil(Math.max(1, height) + (padding * 2)) : 0;
            const dsOffsetShadow = dsOffsetText * resolution;

            if (isShadowPass)
            {
                // On Safari, text with gradient and drop shadows together do not position correctly
                // if the scale of the canvas is not 1: https://bugs.webkit.org/show_bug.cgi?id=197689
                // Therefore we'll set the styles to be a plain black whilst generating this drop shadow
                context.fillStyle = 'black';
                context.strokeStyle = 'black';

                const shadowOptions = style.dropShadow;

                const dropShadowColor = shadowOptions.color;
                const dropShadowAlpha = shadowOptions.alpha;

                context.shadowColor = Color.shared
                    .setValue(dropShadowColor)
                    .setAlpha(dropShadowAlpha)
                    .toRgbaString();

                const dropShadowBlur = shadowOptions.blur * resolution;
                const dropShadowDistance = shadowOptions.distance * resolution;

                context.shadowBlur = dropShadowBlur;
                context.shadowOffsetX = Math.cos(shadowOptions.angle) * dropShadowDistance;
                context.shadowOffsetY = (Math.sin(shadowOptions.angle) * dropShadowDistance) + dsOffsetShadow;
            }
            else
            {
                context.fillStyle = style._fill ? getCanvasFillStyle(style._fill, context, measured) : null;

                if (style._stroke?.width)
                {
                    const padding = style._stroke.width * style._stroke.alignment;

                    context.strokeStyle = getCanvasFillStyle(style._stroke, context, measured, padding);
                }

                context.shadowColor = 'black';
            }

            let linePositionYShift = (lineHeight - fontProperties.fontSize) / 2;

            if (lineHeight - fontProperties.fontSize < 0)
            {
                linePositionYShift = 0;
            }

            const strokeWidth = style._stroke?.width ?? 0;

            // draw lines line by line
            for (let i = 0; i < lines.length; i++)
            {
                linePositionX = strokeWidth / 2;
                linePositionY = ((strokeWidth / 2) + (i * lineHeight)) + fontProperties.ascent + linePositionYShift;

                if (style.align === 'right')
                {
                    linePositionX += maxLineWidth - lineWidths[i];
                }
                else if (style.align === 'center')
                {
                    linePositionX += (maxLineWidth - lineWidths[i]) / 2;
                }

                if (style._stroke?.width)
                {
                    this._drawLetterSpacing(
                        lines[i],
                        style,
                        canvasAndContext,
                        linePositionX + padding,
                        linePositionY + padding - dsOffsetText,
                        true
                    );
                }

                if (style._fill !== undefined)
                {
                    this._drawLetterSpacing(
                        lines[i],
                        style,
                        canvasAndContext,
                        linePositionX + padding,
                        linePositionY + padding - dsOffsetText
                    );
                }
            }
        }
    }

    /**
     * Render the text with letter-spacing.
     * @param text - The text to draw
     * @param style
     * @param canvasAndContext
     * @param x - Horizontal position to draw the text
     * @param y - Vertical position to draw the text
     * @param isStroke - Is this drawing for the outside stroke of the
     *  text? If not, it's for the inside fill
     */
    private _drawLetterSpacing(
        text: string,
        style: TextStyle,
        canvasAndContext: CanvasAndContext,
        x: number, y: number,
        isStroke = false
    ): void
    {
        const { context } = canvasAndContext;

        // letterSpacing of 0 means normal
        const letterSpacing = style.letterSpacing;

        let useExperimentalLetterSpacing = false;

        if (CanvasTextMetrics.experimentalLetterSpacingSupported)
        {
            if (CanvasTextMetrics.experimentalLetterSpacing)
            {
                context.letterSpacing = `${letterSpacing}px`;
                context.textLetterSpacing = `${letterSpacing}px`;
                useExperimentalLetterSpacing = true;
            }
            else
            {
                context.letterSpacing = '0px';
                context.textLetterSpacing = '0px';
            }
        }

        if (letterSpacing === 0 || useExperimentalLetterSpacing)
        {
            if (isStroke)
            {
                context.strokeText(text, x, y);
            }
            else
            {
                context.fillText(text, x, y);
            }

            return;
        }

        let currentPosition = x;

        const stringArray = CanvasTextMetrics.graphemeSegmenter(text);
        let previousWidth = context.measureText(text).width;
        let currentWidth = 0;

        for (let i = 0; i < stringArray.length; ++i)
        {
            const currentChar = stringArray[i];

            if (isStroke)
            {
                context.strokeText(currentChar, currentPosition, y);
            }
            else
            {
                context.fillText(currentChar, currentPosition, y);
            }
            let textStr = '';

            for (let j = i + 1; j < stringArray.length; ++j)
            {
                textStr += stringArray[j];
            }
            currentWidth = context.measureText(textStr).width;
            currentPosition += previousWidth - currentWidth + letterSpacing;
            previousWidth = currentWidth;
        }
    }

    /**
     * Applies the specified filters to the given texture.
     *
     * This method takes a texture and a list of filters, applies the filters to the texture,
     * and returns the resulting texture. It also ensures that the alpha mode of the resulting
     * texture is set to 'premultiplied-alpha'.
     * @param {Texture} texture - The texture to which the filters will be applied.
     * @param {Filter[]} filters - The filters to apply to the texture.
     * @returns {Texture} The resulting texture after all filters have been applied.
     */
    private _applyFilters(texture: Texture, filters: Filter[]): Texture
    {
        // Save the current render target so it can be restored later
        const currentRenderTarget = this._renderer.renderTarget.renderTarget;

        // Apply the filters to the texture and get the resulting texture
        const resultTexture = this._renderer.filter.generateFilteredTexture({
            texture,
            filters,
        });

        // Set the alpha mode of the resulting texture to 'premultiplied-alpha'

        // Restore the previous render target
        this._renderer.renderTarget.bind(currentRenderTarget, false);

        // Return the resulting texture with the filters applied
        return resultTexture;
    }

    public destroy(): void
    {
        (this._renderer as null) = null;
    }
}<|MERGE_RESOLUTION|>--- conflicted
+++ resolved
@@ -1,12 +1,7 @@
 import { Color } from '../../../color/Color';
 import { ExtensionType } from '../../../extensions/Extensions';
 import { type Filter } from '../../../filters/Filter';
-<<<<<<< HEAD
-import { nextPow2 } from '../../../maths/misc/pow2';
-import { CanvasPool } from '../../../rendering/renderers/shared/texture/CanvasPool';
-=======
 import { type CanvasAndContext, CanvasPool } from '../../../rendering/renderers/shared/texture/CanvasPool';
->>>>>>> 34926f0e
 import { TexturePool } from '../../../rendering/renderers/shared/texture/TexturePool';
 import { TextureStyle } from '../../../rendering/renderers/shared/texture/TextureStyle';
 import { getCanvasBoundingBox } from '../../../utils/canvas/getCanvasBoundingBox';
@@ -120,8 +115,6 @@
 
         const padding = style._getFinalPadding();
 
-        const padding = style.getFinalPadding();
-
         const resolution = options.resolution ?? this._renderer.resolution;
 
         // create a canvas with the word hello on it
@@ -135,11 +128,7 @@
         // create a texture from the canvas
         const { canvas } = canvasAndContext;
 
-<<<<<<< HEAD
-        this.renderTextToCanvas(text, style, padding, resolution, canvasAndContext);
-=======
         this._renderTextToCanvas(text, style, padding, resolution, canvasAndContext);
->>>>>>> 34926f0e
 
         const texture = getPo2TextureFromSource(canvas, width, height, resolution);
 
@@ -155,30 +144,6 @@
         }
 
         if (style.filters)
-<<<<<<< HEAD
-        {
-            // apply the filters to the texture if required..
-            // this returns a new texture with the filters applied
-            const filteredTexture = this._applyFilters(texture, style.filters);
-
-            // return the original texture to the pool so we can reuse the next frame
-            this.returnTexture(texture);
-
-            // return the new texture with the filters applied
-            return { texture: filteredTexture, canvasAndContext };
-        }
-
-        return { texture, canvasAndContext };
-    }
-
-    public getManagedTexture(text: Text)
-    {
-        text._resolution = text._autoResolution ? this._renderer.resolution : text.resolution;
-        const textKey = text._getKey();
-
-        if (this._activeTextures[textKey])
-=======
->>>>>>> 34926f0e
         {
             // apply the filters to the texture if required..
             // this returns a new texture with the filters applied
@@ -236,19 +201,6 @@
 
     /**
      * Renders text to its canvas, and updates its texture.
-<<<<<<< HEAD
-     *
-     * By default this is used internally to ensure the texture is correct before rendering,
-     * but it can be used called externally, for example from this class to 'pre-generate' the texture from a piece of text,
-     * and then shared across multiple Sprites.
-     * @param text
-     * @param style
-     * @param padding
-     * @param resolution
-     * @param canvasAndContext
-     */
-    public renderTextToCanvas(
-=======
      * @param text - The text to render
      * @param style - The style of the text
      * @param padding - The padding of the text
@@ -256,7 +208,6 @@
      * @param canvasAndContext - The canvas and context to render the text to
      */
     private _renderTextToCanvas(
->>>>>>> 34926f0e
         text: string,
         style: TextStyle,
         padding: number,
