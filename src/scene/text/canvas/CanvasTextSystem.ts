import { Color } from '../../../color/Color';
import { ExtensionType } from '../../../extensions/Extensions';
import { CanvasPool } from '../../../rendering/renderers/shared/texture/CanvasPool';
import { TexturePool } from '../../../rendering/renderers/shared/texture/TexturePool';
import { getCanvasBoundingBox } from '../../../utils/canvas/getCanvasBoundingBox';
import { deprecation } from '../../../utils/logging/deprecation';
import { TextStyle } from '../TextStyle';
import { getPo2TextureFromSource } from '../utils/getPo2TextureFromSource';
import { CanvasTextMetrics } from './CanvasTextMetrics';
import { fontStringFromTextStyle } from './utils/fontStringFromTextStyle';
import { getCanvasFillStyle } from './utils/getCanvasFillStyle';

import type { ICanvas } from '../../../environment/canvas/ICanvas';
import type { ICanvasRenderingContext2D } from '../../../environment/canvas/ICanvasRenderingContext2D';
import type { System } from '../../../rendering/renderers/shared/system/System';
import type { Texture } from '../../../rendering/renderers/shared/texture/Texture';
import type { Renderer } from '../../../rendering/renderers/types';
import type { TextOptions } from '../AbstractText';

interface CanvasAndContext
{
    canvas: ICanvas;
    context: ICanvasRenderingContext2D;
}

/**
 * System plugin to the renderer to manage canvas text.
 * @memberof rendering
 */
export class CanvasTextSystem implements System
{
    /** @ignore */
    public static extension = {
        type: [
            ExtensionType.WebGLSystem,
            ExtensionType.WebGPUSystem,
            ExtensionType.CanvasSystem,
        ],
        name: 'canvasText',
    } as const;

    private readonly _renderer: Renderer;

    constructor(_renderer: Renderer)
    {
        this._renderer = _renderer;
    }

    /**
     * This is a function that will create a texture from a text string, style and resolution.
     * Useful if you want to make a texture of your text and use if for various other pixi things!
     * @param options - The options of the text that will be used to generate the texture.
     * @param options.text - the text to render
     * @param options.style - the style of the text
     * @param options.resolution - the resolution of the texture
     * @returns the newly created texture
     */
    /** @deprecated since 8.0.0 */
    public getTexture(text: string, resolution: number, style: TextStyle, textKey: string): Texture;
    public getTexture(options: TextOptions): Texture;
    public getTexture(options: TextOptions | string, resolution?: number, style?: TextStyle, _textKey?: string): Texture
    {
        if (typeof options === 'string')
        {
            // #if _DEBUG
            deprecation('8.0.0', 'CanvasTextSystem.getTexture: Use object TextOptions instead of separate arguments');
            // #endif

            options = {
                text: options,
                style,
                resolution,
            };
        }

        if (!(options.style instanceof TextStyle))
        {
            options.style = new TextStyle(options.style);
        }

        const { texture, canvasAndContext } = this.createTextureAndCanvas(
            options as {text: string, style: TextStyle, resolution?: number}
        );

        this._renderer.texture.initSource(texture._source);

        CanvasPool.returnCanvasAndContext(canvasAndContext);

        return texture;
    }

    public createTextureAndCanvas(options: {text: string, style: TextStyle, resolution?: number})
    {
        const { text, style } = options;

        const resolution = options.resolution ?? this._renderer.resolution;

        // create a canvas with the word hello on it
        const measured = CanvasTextMetrics.measureText(text || ' ', style);

        const width = Math.ceil(Math.ceil((Math.max(1, measured.width) + (style.padding * 2))) * resolution);
        const height = Math.ceil(Math.ceil((Math.max(1, measured.height) + (style.padding * 2))) * resolution);

        const canvasAndContext = CanvasPool.getOptimalCanvasAndContext(width, height);

        // create a texture from the canvas
        const { canvas } = canvasAndContext;

        this.renderTextToCanvas(text, style, resolution, canvasAndContext);

        const texture = getPo2TextureFromSource(canvas, width, height, resolution);

        if (style.trim)
        {
            const trimmed = getCanvasBoundingBox(canvas, resolution);

            texture.frame.copyFrom(trimmed);

            texture.updateUvs();
        }

        return { texture, canvasAndContext };
    }

    /**
     * Returns a texture that was created wit the above `getTexture` function.
     * Handy if you are done with a texture and want to return it to the pool.
     * @param texture - The texture to be returned.
     */
    public returnTexture(texture: Texture)
    {
        const source = texture.source;

        source.resource = null;
        source.uploadMethodId = 'unknown';
        source.alphaMode = 'no-premultiply-alpha';

        TexturePool.returnTexture(texture);
    }

    /**
     * Renders text to its canvas, and updates its texture.
     *
     * By default this is used internally to ensure the texture is correct before rendering,
     * but it can be used called externally, for example from this class to 'pre-generate' the texture from a piece of text,
     * and then shared across multiple Sprites.
     * @param text
     * @param style
     * @param resolution
     * @param canvasAndContext
     */
    public renderTextToCanvas(text: string, style: TextStyle, resolution: number, canvasAndContext: CanvasAndContext): void
    {
        const { canvas, context } = canvasAndContext;

        const font = fontStringFromTextStyle(style);

        const measured = CanvasTextMetrics.measureText(text || ' ', style);// , canvas);
        const lines = measured.lines;
        const lineHeight = measured.lineHeight;
        const lineWidths = measured.lineWidths;
        const maxLineWidth = measured.maxLineWidth;
        const fontProperties = measured.fontProperties;

        const height = canvas.height;

        context.resetTransform();
        context.scale(resolution, resolution);
        context.textBaseline = style.textBaseline;

        // set stroke styles..

        if (style._stroke?.width)
        {
            const strokeStyle = style._stroke;

            context.lineWidth = strokeStyle.width;

            context.miterLimit = strokeStyle.miterLimit;
            context.lineJoin = strokeStyle.join;
            context.lineCap = strokeStyle.cap;
        }

        // return;
        context.font = font;

        let linePositionX: number;
        let linePositionY: number;

        // require 2 passes if a shadow; the first to draw the drop shadow, the second to draw the text
        const passesCount = style.dropShadow ? 2 : 1;

        // For v4, we drew text at the colours of the drop shadow underneath the normal text. This gave the correct zIndex,
        // but features such as alpha and shadowblur did not look right at all, since we were using actual text as a shadow.
        //
        // For v5.0.0, we moved over to just use the canvas API for drop shadows, which made them look much nicer and more
        // visually please, but now because the stroke is drawn and then the fill, drop shadows would appear on both the fill
        // and the stroke; and fill drop shadows would appear over the top of the stroke.
        //
        // For v5.1.1, the new route is to revert to v4 style of drawing text first to get the drop shadows underneath normal
        // text, but instead drawing text in the correct location, we'll draw it off screen (-paddingY), and then adjust the
        // drop shadow so only that appears on screen (+paddingY). Now we'll have the correct draw order of the shadow
        // beneath the text, whilst also having the proper text shadow styling.
        for (let i = 0; i < passesCount; ++i)
        {
            const isShadowPass = style.dropShadow && i === 0;
            // we only want the drop shadow, so put text way off-screen
            const dsOffsetText = isShadowPass ? Math.ceil(Math.max(1, height) + (style.padding * 2)) : 0;
            const dsOffsetShadow = dsOffsetText * resolution;

            if (isShadowPass)
            {
                // On Safari, text with gradient and drop shadows together do not position correctly
                // if the scale of the canvas is not 1: https://bugs.webkit.org/show_bug.cgi?id=197689
                // Therefore we'll set the styles to be a plain black whilst generating this drop shadow
                context.fillStyle = 'black';
                context.strokeStyle = 'black';

                const shadowOptions = style.dropShadow;

                const dropShadowColor = shadowOptions.color;
                const dropShadowAlpha = shadowOptions.alpha;

                context.shadowColor = Color.shared
                    .setValue(dropShadowColor)
                    .setAlpha(dropShadowAlpha)
                    .toRgbaString();

                const dropShadowBlur = shadowOptions.blur * resolution;
                const dropShadowDistance = shadowOptions.distance * resolution;

                context.shadowBlur = dropShadowBlur;
                context.shadowOffsetX = Math.cos(shadowOptions.angle) * dropShadowDistance;
                context.shadowOffsetY = (Math.sin(shadowOptions.angle) * dropShadowDistance) + dsOffsetShadow;
            }
            else
            {
                context.fillStyle = style._fill ? getCanvasFillStyle(style._fill, context, measured) : null;

                if (style._stroke?.width)
                {
                    const padding = style._stroke.width * style._stroke.alignment;

                    context.strokeStyle = getCanvasFillStyle(style._stroke, context, measured, padding);
                }

                context.shadowColor = 'black';
            }

            let linePositionYShift = (lineHeight - fontProperties.fontSize) / 2;

            if (lineHeight - fontProperties.fontSize < 0)
            {
                linePositionYShift = 0;
            }

            const strokeWidth = style._stroke?.width ?? 0;

            // draw lines line by line
            for (let i = 0; i < lines.length; i++)
            {
                linePositionX = strokeWidth / 2;
                linePositionY = ((strokeWidth / 2) + (i * lineHeight)) + fontProperties.ascent + linePositionYShift;

                if (style.align === 'right')
                {
                    linePositionX += maxLineWidth - lineWidths[i];
                }
                else if (style.align === 'center')
                {
                    linePositionX += (maxLineWidth - lineWidths[i]) / 2;
                }

                if (style._stroke?.width)
                {
                    this._drawLetterSpacing(
                        lines[i],
                        style,
                        canvasAndContext,
                        linePositionX + style.padding,
                        linePositionY + style.padding - dsOffsetText,
                        true
                    );
                }

                if (style._fill !== undefined)
                {
                    this._drawLetterSpacing(
                        lines[i],
                        style,
                        canvasAndContext,
                        linePositionX + style.padding,
                        linePositionY + style.padding - dsOffsetText
                    );
                }
            }
        }
    }

    /**
     * Render the text with letter-spacing.
     * @param text - The text to draw
     * @param style
     * @param canvasAndContext
     * @param x - Horizontal position to draw the text
     * @param y - Vertical position to draw the text
     * @param isStroke - Is this drawing for the outside stroke of the
     *  text? If not, it's for the inside fill
     */
    private _drawLetterSpacing(
        text: string,
        style: TextStyle,
        canvasAndContext: CanvasAndContext,
        x: number, y: number,
        isStroke = false
    ): void
    {
        const { context } = canvasAndContext;

        // letterSpacing of 0 means normal
        const letterSpacing = style.letterSpacing;

        let useExperimentalLetterSpacing = false;

        if (CanvasTextMetrics.experimentalLetterSpacingSupported)
        {
            if (CanvasTextMetrics.experimentalLetterSpacing)
            {
                context.letterSpacing = `${letterSpacing}px`;
                context.textLetterSpacing = `${letterSpacing}px`;
                useExperimentalLetterSpacing = true;
            }
            else
            {
                context.letterSpacing = '0px';
                context.textLetterSpacing = '0px';
            }
        }

        if (letterSpacing === 0 || useExperimentalLetterSpacing)
        {
            if (isStroke)
            {
                context.strokeText(text, x, y);
            }
            else
            {
                context.fillText(text, x, y);
            }

            return;
        }

        let currentPosition = x;

        const stringArray = CanvasTextMetrics.graphemeSegmenter(text);
        let previousWidth = context.measureText(text).width;
        let currentWidth = 0;

        for (let i = 0; i < stringArray.length; ++i)
        {
            const currentChar = stringArray[i];

            if (isStroke)
            {
                context.strokeText(currentChar, currentPosition, y);
            }
            else
            {
                context.fillText(currentChar, currentPosition, y);
            }
            let textStr = '';

            for (let j = i + 1; j < stringArray.length; ++j)
            {
                textStr += stringArray[j];
            }
            currentWidth = context.measureText(textStr).width;
            currentPosition += previousWidth - currentWidth + letterSpacing;
            previousWidth = currentWidth;
        }
    }

    public destroy(): void
    {
<<<<<<< HEAD
        // BOOM!
=======
        (this._renderer as null) = null;
>>>>>>> 42fedd5a
    }
}<|MERGE_RESOLUTION|>--- conflicted
+++ resolved
@@ -383,10 +383,6 @@
 
     public destroy(): void
     {
-<<<<<<< HEAD
-        // BOOM!
-=======
         (this._renderer as null) = null;
->>>>>>> 42fedd5a
     }
 }