--- conflicted
+++ resolved
@@ -1,9 +1,6 @@
 import { Color } from '../../../color/Color';
 import { ExtensionType } from '../../../extensions/Extensions';
-<<<<<<< HEAD
-=======
 import { type Filter } from '../../../filters/Filter';
->>>>>>> 939e3c40
 import { CanvasPool } from '../../../rendering/renderers/shared/texture/CanvasPool';
 import { TexturePool } from '../../../rendering/renderers/shared/texture/TexturePool';
 import { type TextureStyle } from '../../../rendering/renderers/shared/texture/TextureStyle';
@@ -131,8 +128,6 @@
             texture.updateUvs();
         }
 
-<<<<<<< HEAD
-=======
         if (style.filters)
         {
             // apply the filters to the texture if required..
@@ -148,7 +143,6 @@
 
         this._renderer.texture.initSource(texture._source);
 
->>>>>>> 939e3c40
         return { texture, canvasAndContext };
     }
 
@@ -165,11 +159,7 @@
         source.uploadMethodId = 'unknown';
         source.alphaMode = 'no-premultiply-alpha';
 
-<<<<<<< HEAD
         TexturePool.returnTexture(texture, true);
-=======
-        TexturePool.returnTexture(texture);
->>>>>>> 939e3c40
     }
 
     /**
