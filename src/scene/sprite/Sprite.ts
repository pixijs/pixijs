import { ObservablePoint } from '../../maths/point/ObservablePoint';
import { Texture } from '../../rendering/renderers/shared/texture/Texture';
import { updateQuadBounds } from '../../utils/data/updateQuadBounds';
import { ViewContainer } from '../container/ViewContainer';

import type { Size } from '../../maths/misc/Size';
import type { PointData } from '../../maths/point/PointData';
import type { TextureSourceLike } from '../../rendering/renderers/shared/texture/Texture';
import type { BoundsData } from '../container/bounds/Bounds';
import type { ContainerOptions } from '../container/Container';
import type { Optional } from '../container/container-mixins/measureMixin';
import type { DestroyOptions } from '../container/destroyTypes';

/**
 * Options for the {@link scene.Sprite} constructor.
 * @memberof scene
 */
export interface SpriteOptions extends ContainerOptions
{
    /** The texture to use for the sprite. */
    texture?: Texture;
    /** The anchor point of the sprite. */
    anchor?: PointData | number;
    /** Whether or not to round the x/y position. */
    roundPixels?: boolean;
}

/**
 * The Sprite object is one of the most important objects in PixiJS. It is a
 * drawing item that can be added to a scene and rendered to the screen.
 *
 * A sprite can be created directly from an image like this:
 *
 * ```js
 * import { Sprite } from 'pixi.js';
 *
 * const sprite = Sprite.from('assets/image.png');
 * ```
 *
 * The more efficient way to create sprites is using a {@link assets.Spritesheet},
 * as swapping base textures when rendering to the screen is inefficient.
 *
 * ```js
 * import { Assets, Sprite } from 'pixi.js';
 *
 * const sheet = await Assets.load('assets/spritesheet.json');
 * const sprite = new Sprite(sheet.textures['image.png']);
 * ```
 * @memberof scene
 * @extends scene.Container
 */

export class Sprite extends ViewContainer
{
    private _width: number;
    private _height: number;
    /**
     * Helper function that creates a new sprite based on the source you provide.
     * The source can be - frame id, image, video, canvas element, video element, texture
     * @param source - Source to create texture from
     * @param [skipCache] - Whether to skip the cache or not
     * @returns The newly created sprite
     */
    public static from(source: Texture | TextureSourceLike, skipCache = false): Sprite
    {
        if (source instanceof Texture)
        {
            return new Sprite(source);
        }

        return new Sprite(Texture.from(source, skipCache));
    }

    public readonly renderPipeId: string = 'sprite';

    public readonly _anchor: ObservablePoint;

    // sprite specific..
    public _texture: Texture;

    public readonly _renderBounds: BoundsData = { maxX: 0, maxY: 0, minX: 0, minY: 0 };
    private _renderBoundsDirty = true;
    /**
     * @param options - The options for creating the sprite.
     */
    constructor(options: SpriteOptions | Texture = Texture.EMPTY)
    {
        if (options instanceof Texture)
        {
            options = { texture: options };
        }

        // split out
        const { texture = Texture.EMPTY, anchor, roundPixels, width, height, ...rest } = options;

        super({
            label: 'Sprite',
            ...rest
        });

        this._anchor = new ObservablePoint(
            {
                _onUpdate: () =>
                {
                    this.onViewUpdate();
                }
            },
        );

        if (anchor)
        {
            this.anchor = anchor;
        }
        else if (texture.defaultAnchor)
        {
            this.anchor = texture.defaultAnchor;
        }

        this.texture = texture;

        this.roundPixels = roundPixels ?? false;

        // needs to be set after the container has initiated
        if (width !== undefined) this.width = width;
        if (height !== undefined) this.height = height;
    }

    get renderBounds(): BoundsData
    {
        if (!this._renderBoundsDirty) return this._renderBounds;

        this._renderBoundsDirty = false;

        updateQuadBounds(this._renderBounds, this._anchor, this._texture, 0, true);

        return this._renderBounds;
    }

    set texture(value: Texture)
    {
        value ||= Texture.EMPTY;

        const currentTexture = this._texture;

        if (currentTexture === value) return;

        if (currentTexture && currentTexture.dynamic) currentTexture.off('update', this.onViewUpdate, this);
        if (value.dynamic) value.on('update', this.onViewUpdate, this);

        this._texture = value;

        if (this._width)
        {
            this._setWidth(this._width, this._texture.orig.width);
        }

        if (this._height)
        {
            this._setHeight(this._height, this._texture.orig.height);
        }

        this.onViewUpdate();
    }

    /** The texture that the sprite is using. */
    get texture()
    {
        return this._texture;
    }

    /**
     * The local bounds of the sprite.
     * @type {rendering.Bounds}
     */
    public updateBounds()
    {
<<<<<<< HEAD
        updateQuadBounds(this._bounds, this._anchor, this._texture, 0, false);
=======
        this._didViewChangeTick++;

        this._didSpriteUpdate = true;
        this._sourceBoundsDirty = this._boundsDirty = true;

        if (this.didViewUpdate) return;
        this.didViewUpdate = true;

        const renderGroup = this.renderGroup || this.parentRenderGroup;

        if (renderGroup)
        {
            renderGroup.onChildViewUpdate(this);
        }
    }

    private _updateBounds()
    {
        updateQuadBounds(this._bounds, this._anchor, this._texture, 0);
    }

    private _updateSourceBounds()
    {
        const anchor = this._anchor;
        const texture = this._texture;

        const sourceBounds = this._sourceBounds;

        const { width, height } = texture.orig;

        sourceBounds.maxX = -anchor._x * width;
        sourceBounds.minX = sourceBounds.maxX + width;

        sourceBounds.maxY = -anchor._y * height;
        sourceBounds.minY = sourceBounds.maxY + height;
>>>>>>> a9c41f8f
    }

    /**
     * Destroys this sprite renderable and optionally its texture.
     * @param options - Options parameter. A boolean will act as if all options
     *  have been set to that value
     * @param {boolean} [options.texture=false] - Should it destroy the current texture of the renderable as well
     * @param {boolean} [options.textureSource=false] - Should it destroy the textureSource of the renderable as well
     */
    public destroy(options: DestroyOptions = false)
    {
        super.destroy(options);

        const destroyTexture = typeof options === 'boolean' ? options : options?.texture;

        if (destroyTexture)
        {
            const destroyTextureSource = typeof options === 'boolean' ? options : options?.textureSource;

            this._texture.destroy(destroyTextureSource);
        }

        this._texture = null;
        (this._bounds as null) = null;
        (this._anchor as null) = null;
    }

    /**
     * The anchor sets the origin point of the sprite. The default value is taken from the {@link Texture}
     * and passed to the constructor.
     *
     * The default is `(0,0)`, this means the sprite's origin is the top left.
     *
     * Setting the anchor to `(0.5,0.5)` means the sprite's origin is centered.
     *
     * Setting the anchor to `(1,1)` would mean the sprite's origin point will be the bottom right corner.
     *
     * If you pass only single parameter, it will set both x and y to the same value as shown in the example below.
     * @example
     * import { Sprite } from 'pixi.js';
     *
     * const sprite = new Sprite({texture: Texture.WHITE});
     * sprite.anchor.set(0.5); // This will set the origin to center. (0.5) is same as (0.5, 0.5).
     */
    get anchor(): ObservablePoint
    {
        return this._anchor;
    }

    set anchor(value: PointData | number)
    {
        typeof value === 'number' ? this._anchor.set(value) : this._anchor.copyFrom(value);
    }

    /** The width of the sprite, setting this will actually modify the scale to achieve the value set. */
    override get width(): number
    {
        return Math.abs(this.scale.x) * this._texture.orig.width;
    }

    override set width(value: number)
    {
        this._setWidth(value, this._texture.orig.width);
        this._width = value;
    }

    /** The height of the sprite, setting this will actually modify the scale to achieve the value set. */
    override get height(): number
    {
        return Math.abs(this.scale.y) * this._texture.orig.height;
    }

    override set height(value: number)
    {
        this._setHeight(value, this._texture.orig.height);
        this._height = value;
    }

    /**
     * Retrieves the size of the Sprite as a [Size]{@link Size} object.
     * This is faster than get the width and height separately.
     * @param out - Optional object to store the size in.
     * @returns - The size of the Sprite.
     */
    public override getSize(out?: Size): Size
    {
        if (!out)
        {
            out = {} as Size;
        }

        out.width = Math.abs(this.scale.x) * this._texture.orig.width;
        out.height = Math.abs(this.scale.y) * this._texture.orig.height;

        return out;
    }

    /**
     * Sets the size of the Sprite to the specified width and height.
     * This is faster than setting the width and height separately.
     * @param value - This can be either a number or a [Size]{@link Size} object.
     * @param height - The height to set. Defaults to the value of `width` if not provided.
     */
    public override setSize(value: number | Optional<Size, 'height'>, height?: number)
    {
        let convertedWidth: number;
        let convertedHeight: number;

        if (typeof value !== 'object')
        {
            convertedWidth = value;
            convertedHeight = height ?? value;
        }
        else
        {
            convertedWidth = value.width;
            convertedHeight = value.height ?? value.width;
        }

        if (convertedWidth !== undefined)
        {
            this._setWidth(convertedWidth, this._texture.orig.width);
        }

        if (convertedHeight !== undefined)
        {
            this._setHeight(convertedHeight, this._texture.orig.height);
        }
    }

    public override onViewUpdate()
    {
        this._renderBoundsDirty = true;
        super.onViewUpdate();
    }

    /**
     * @deprecated since 8.2.5 (Use `bounds` instead)
     */
    get sourceBounds()
    {
        return this.bounds;
    }
}<|MERGE_RESOLUTION|>--- conflicted
+++ resolved
@@ -174,45 +174,7 @@
      */
     public updateBounds()
     {
-<<<<<<< HEAD
         updateQuadBounds(this._bounds, this._anchor, this._texture, 0, false);
-=======
-        this._didViewChangeTick++;
-
-        this._didSpriteUpdate = true;
-        this._sourceBoundsDirty = this._boundsDirty = true;
-
-        if (this.didViewUpdate) return;
-        this.didViewUpdate = true;
-
-        const renderGroup = this.renderGroup || this.parentRenderGroup;
-
-        if (renderGroup)
-        {
-            renderGroup.onChildViewUpdate(this);
-        }
-    }
-
-    private _updateBounds()
-    {
-        updateQuadBounds(this._bounds, this._anchor, this._texture, 0);
-    }
-
-    private _updateSourceBounds()
-    {
-        const anchor = this._anchor;
-        const texture = this._texture;
-
-        const sourceBounds = this._sourceBounds;
-
-        const { width, height } = texture.orig;
-
-        sourceBounds.maxX = -anchor._x * width;
-        sourceBounds.minX = sourceBounds.maxX + width;
-
-        sourceBounds.maxY = -anchor._y * height;
-        sourceBounds.minY = sourceBounds.maxY + height;
->>>>>>> a9c41f8f
     }
 
     /**
