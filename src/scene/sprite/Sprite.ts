import { ObservablePoint } from '../../maths/point/ObservablePoint';
import { Texture } from '../../rendering/renderers/shared/texture/Texture';
import { updateQuadBounds } from '../../utils/data/updateQuadBounds';
import { ViewContainer } from '../container/ViewContainer';

import type { Size } from '../../maths/misc/Size';
import type { PointData } from '../../maths/point/PointData';
import type { TextureSourceLike } from '../../rendering/renderers/shared/texture/Texture';
import type { BoundsData } from '../container/bounds/Bounds';
import type { ContainerOptions } from '../container/Container';
import type { Optional } from '../container/container-mixins/measureMixin';
import type { DestroyOptions } from '../container/destroyTypes';

/**
 * Options for the {@link scene.Sprite} constructor.
 * @memberof scene
 */
export interface SpriteOptions extends ContainerOptions
{
    /** The texture to use for the sprite. */
    texture?: Texture;
    /** The anchor point of the sprite. */
    anchor?: PointData | number;
    /** Whether or not to round the x/y position. */
    roundPixels?: boolean;
}

/**
 * The Sprite object is one of the most important objects in PixiJS. It is a
 * drawing item that can be added to a scene and rendered to the screen.
 *
 * A sprite can be created directly from an image like this:
 *
 * ```js
 * import { Sprite } from 'pixi.js';
 *
 * const sprite = Sprite.from('assets/image.png');
 * ```
 *
 * The more efficient way to create sprites is using a {@link assets.Spritesheet},
 * as swapping base textures when rendering to the screen is inefficient.
 *
 * ```js
 * import { Assets, Sprite } from 'pixi.js';
 *
 * const sheet = await Assets.load('assets/spritesheet.json');
 * const sprite = new Sprite(sheet.textures['image.png']);
 * ```
 * @memberof scene
 * @extends scene.Container
 */

export class Sprite extends ViewContainer
{
    private _width: number;
    private _height: number;
    /**
     * Helper function that creates a new sprite based on the source you provide.
     * The source can be - frame id, image, video, canvas element, video element, texture
     * @param source - Source to create texture from
     * @param [skipCache] - Whether to skip the cache or not
     * @returns The newly created sprite
     */
    public static from(source: Texture | TextureSourceLike, skipCache = false): Sprite
    {
        if (source instanceof Texture)
        {
            return new Sprite(source);
        }

        return new Sprite(Texture.from(source, skipCache));
    }

    public readonly renderPipeId = 'sprite';

    public readonly _anchor: ObservablePoint;

    // sprite specific..
    public _texture: Texture;

    public readonly _renderBounds: BoundsData = { maxX: 0, maxY: 0, minX: 0, minY: 0 };
    private _renderBoundsDirty = true;
    /**
     * @param options - The options for creating the sprite.
     */
    constructor(options: SpriteOptions | Texture = Texture.EMPTY)
    {
        if (options instanceof Texture)
        {
            options = { texture: options };
        }

        // split out
        const { texture = Texture.EMPTY, anchor, roundPixels, width, height, ...rest } = options;

        super({
            label: 'Sprite',
            ...rest
        });

        this._anchor = new ObservablePoint(
            {
                _onUpdate: () =>
                {
                    this.onViewUpdate();
                }
            },
        );

        if (anchor)
        {
            this.anchor = anchor;
        }
        else if (texture.defaultAnchor)
        {
            this.anchor = texture.defaultAnchor;
        }

        this.texture = texture;

        this.roundPixels = roundPixels ?? false;

        // needs to be set after the container has initiated
        if (width !== undefined) this.width = width;
        if (height !== undefined) this.height = height;
    }

    get renderBounds(): BoundsData
    {
        if (!this._renderBoundsDirty) return this._renderBounds;

        this._renderBoundsDirty = false;

        updateQuadBounds(this._renderBounds, this._anchor, this._texture, 0, true);

        return this._renderBounds;
    }

    set texture(value: Texture)
    {
        value ||= Texture.EMPTY;

        const currentTexture = this._texture;

        if (currentTexture === value) return;

        if (currentTexture && currentTexture.dynamic) currentTexture.off('update', this.onViewUpdate, this);
        if (value.dynamic) value.on('update', this.onViewUpdate, this);

        this._texture = value;

        if (this._width)
        {
            this._setWidth(this._width, this._texture.orig.width);
        }

        if (this._height)
        {
            this._setHeight(this._height, this._texture.orig.height);
        }

        this.onViewUpdate();
    }

    /** The texture that the sprite is using. */
    get texture()
    {
        return this._texture;
    }

    /**
     * The local bounds of the sprite.
     * @type {rendering.Bounds}
     */
    public updateBounds()
    {
        updateQuadBounds(this._bounds, this._anchor, this._texture, 0, false);
    }
<<<<<<< HEAD

    // public containsPoint(point: PointData): boolean
    // {
    //     const sourceBounds = this.sourceBounds ;

    //     updateQuadBounds(this.sourceBounds, this._anchor, this._texture, 0, false);

    //     const { x, y } = point;

    //     return (x >= sourceBounds.minX
    //         && x <= sourceBounds.maxX
    //         && y >= sourceBounds.minY
    //         && y <= sourceBounds.maxY);
    // }
=======
>>>>>>> 23c4348b

    /**
     * Destroys this sprite renderable and optionally its texture.
     * @param options - Options parameter. A boolean will act as if all options
     *  have been set to that value
     * @param {boolean} [options.texture=false] - Should it destroy the current texture of the renderable as well
     * @param {boolean} [options.textureSource=false] - Should it destroy the textureSource of the renderable as well
     */
    public destroy(options: DestroyOptions = false)
    {
        super.destroy(options);

        const destroyTexture = typeof options === 'boolean' ? options : options?.texture;

        if (destroyTexture)
        {
            const destroyTextureSource = typeof options === 'boolean' ? options : options?.textureSource;

            this._texture.destroy(destroyTextureSource);
        }

        this._texture = null;
        (this._bounds as null) = null;
        (this._anchor as null) = null;
    }

    /**
     * The anchor sets the origin point of the sprite. The default value is taken from the {@link Texture}
     * and passed to the constructor.
     *
     * The default is `(0,0)`, this means the sprite's origin is the top left.
     *
     * Setting the anchor to `(0.5,0.5)` means the sprite's origin is centered.
     *
     * Setting the anchor to `(1,1)` would mean the sprite's origin point will be the bottom right corner.
     *
     * If you pass only single parameter, it will set both x and y to the same value as shown in the example below.
     * @example
     * import { Sprite } from 'pixi.js';
     *
     * const sprite = new Sprite({texture: Texture.WHITE});
     * sprite.anchor.set(0.5); // This will set the origin to center. (0.5) is same as (0.5, 0.5).
     */
    get anchor(): ObservablePoint
    {
        return this._anchor;
    }

    set anchor(value: PointData | number)
    {
        typeof value === 'number' ? this._anchor.set(value) : this._anchor.copyFrom(value);
    }

    /** The width of the sprite, setting this will actually modify the scale to achieve the value set. */
    override get width(): number
    {
        return Math.abs(this.scale.x) * this._texture.orig.width;
    }

    override set width(value: number)
    {
        this._setWidth(value, this._texture.orig.width);
        this._width = value;
    }

    /** The height of the sprite, setting this will actually modify the scale to achieve the value set. */
    override get height(): number
    {
        return Math.abs(this.scale.y) * this._texture.orig.height;
    }

    override set height(value: number)
    {
        this._setHeight(value, this._texture.orig.height);
        this._height = value;
    }

    /**
     * Retrieves the size of the Sprite as a [Size]{@link Size} object.
     * This is faster than get the width and height separately.
     * @param out - Optional object to store the size in.
     * @returns - The size of the Sprite.
     */
    public override getSize(out?: Size): Size
    {
        if (!out)
        {
            out = {} as Size;
        }

        out.width = Math.abs(this.scale.x) * this._texture.orig.width;
        out.height = Math.abs(this.scale.y) * this._texture.orig.height;

        return out;
    }

    /**
     * Sets the size of the Sprite to the specified width and height.
     * This is faster than setting the width and height separately.
     * @param value - This can be either a number or a [Size]{@link Size} object.
     * @param height - The height to set. Defaults to the value of `width` if not provided.
     */
    public override setSize(value: number | Optional<Size, 'height'>, height?: number)
    {
        let convertedWidth: number;
        let convertedHeight: number;

        if (typeof value !== 'object')
        {
            convertedWidth = value;
            convertedHeight = height ?? value;
        }
        else
        {
            convertedWidth = value.width;
            convertedHeight = value.height ?? value.width;
        }

        if (convertedWidth !== undefined)
        {
            this._setWidth(convertedWidth, this._texture.orig.width);
        }

        if (convertedHeight !== undefined)
        {
            this._setHeight(convertedHeight, this._texture.orig.height);
        }
    }

    public override onViewUpdate()
    {
        this._renderBoundsDirty = true;
        super.onViewUpdate();
    }
<<<<<<< HEAD
=======

    /**
     * @deprecated since 8.2.5 (Use `bounds` instead)
     */
    get sourceBounds()
    {
        return this.bounds;
    }
>>>>>>> 23c4348b
}<|MERGE_RESOLUTION|>--- conflicted
+++ resolved
@@ -176,23 +176,6 @@
     {
         updateQuadBounds(this._bounds, this._anchor, this._texture, 0, false);
     }
-<<<<<<< HEAD
-
-    // public containsPoint(point: PointData): boolean
-    // {
-    //     const sourceBounds = this.sourceBounds ;
-
-    //     updateQuadBounds(this.sourceBounds, this._anchor, this._texture, 0, false);
-
-    //     const { x, y } = point;
-
-    //     return (x >= sourceBounds.minX
-    //         && x <= sourceBounds.maxX
-    //         && y >= sourceBounds.minY
-    //         && y <= sourceBounds.maxY);
-    // }
-=======
->>>>>>> 23c4348b
 
     /**
      * Destroys this sprite renderable and optionally its texture.
@@ -327,8 +310,6 @@
         this._renderBoundsDirty = true;
         super.onViewUpdate();
     }
-<<<<<<< HEAD
-=======
 
     /**
      * @deprecated since 8.2.5 (Use `bounds` instead)
@@ -337,5 +318,4 @@
     {
         return this.bounds;
     }
->>>>>>> 23c4348b
 }