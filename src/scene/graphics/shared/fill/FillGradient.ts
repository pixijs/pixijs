import { Color } from '../../../../color/Color';
import { DOMAdapter } from '../../../../environment/adapter';
import { Matrix } from '../../../../maths/matrix/Matrix';
import { type WRAP_MODE } from '../../../../rendering/renderers/shared/texture/const';
import { ImageSource } from '../../../../rendering/renderers/shared/texture/sources/ImageSource';
import { Texture } from '../../../../rendering/renderers/shared/texture/Texture';
import { uid } from '../../../../utils/data/uid';
import { deprecation } from '../../../../utils/logging/deprecation';
import { definedProps } from '../../../container/utils/definedProps';

import type { ColorSource } from '../../../../color/Color';
import type { PointData } from '../../../../maths/point/PointData';
import type { CanvasAndContext } from '../../../../rendering/renderers/shared/texture/CanvasPool';
import type { TextureSpace } from '../FillTypes';

/**
 * Defines the type of gradient to create.
 *
 * It can be:
 * - 'linear': A linear gradient that transitions colors along a straight line.
 * - 'radial': A radial gradient that transitions colors in a circular pattern from an inner circle to an outer circle.
 * @category scene
 * @standard
 */
export type GradientType = 'linear' | 'radial';

/**
 * Represents the style options for a linear gradient fill.
 * @category scene
 * @standard
 */
export interface BaseGradientOptions
{
    /** The type of gradient */
    type?: GradientType;
    /** Array of colors stops to use in the gradient */
    colorStops?: { offset: number, color: ColorSource }[];
    /** Whether coordinates are 'global' or 'local' */
    textureSpace?: TextureSpace;
    /**
     * The size of the texture to use for the gradient - this is for advanced usage.
     * The texture size does not need to match the size of the object being drawn.
     * Due to GPU interpolation, gradient textures can be relatively small!
     * Consider using a larger texture size if your gradient has a lot of very tight color steps
     */
    textureSize?: number;
    /**
     * The wrap mode of the gradient.
     * This can be 'clamp-to-edge' or 'repeat'.
     * @default 'clamp-to-edge'
     */
    wrapMode?: WRAP_MODE
}

/**
 * Options specific to linear gradients.
 * A linear gradient creates a smooth transition between colors along a straight line defined by start and end points.
 * @category scene
 * @standard
 */
export interface LinearGradientOptions extends BaseGradientOptions
{
    /** The type of gradient. Must be 'linear' for linear gradients. */
    type?: 'linear';

    /**
     * The start point of the gradient.
     * This point defines where the gradient begins.
     * It is represented as a PointData object containing x and y coordinates.
     * The coordinates are in local space by default (0-1), but can be in global space if specified.
     */
    start?: PointData;

    /**
     * The end point of the gradient.
     * This point defines where the gradient ends.
     * It is represented as a PointData object containing x and y coordinates.
     * The coordinates are in local space by default (0-1), but can be in global space if specified.
     */
    end?: PointData;
}

/**
 * Options specific to radial gradients.
 * A radial gradient creates a smooth transition between colors that radiates outward in a circular pattern.
 * The gradient is defined by inner and outer circles, each with their own radius.
 * @category scene
 * @standard
 */
export interface RadialGradientOptions extends BaseGradientOptions
{
    /** The type of gradient. Must be 'radial' for radial gradients. */
    type?: 'radial';
    /** The center point of the inner circle where the gradient begins. In local coordinates by default (0-1). */
    center?: PointData;
    /** The radius of the inner circle where the gradient begins. */
    innerRadius?: number;
    /** The center point of the outer circle where the gradient ends. In local coordinates by default (0-1). */
    outerCenter?: PointData;
    /** The radius of the outer circle where the gradient ends. */
    outerRadius?: number;
    /**
     * The y scale of the gradient, use this to make the gradient elliptical.
     * NOTE: Only applied to radial gradients used with Graphics.
     */
    scale?: number;
    /**
     * The rotation of the gradient in radians, useful for making the gradient elliptical.
     * NOTE: Only applied to radial gradients used with Graphics.
     */
    rotation?: number;
}

/**
 * Options for creating a gradient fill.
 * @category scene
 * @standard
 */
export type GradientOptions = LinearGradientOptions | RadialGradientOptions;

/**
 * If no color stops are provided, we use a default gradient of white to black - this is to avoid a blank gradient if a dev
 * forgets to set them.
 */
const emptyColorStops: { offset: number, color: string }[] = [{ offset: 0, color: 'white' }, { offset: 1, color: 'black' }];

/**
 * Class representing a gradient fill that can be used to fill shapes and text.
 * Supports both linear and radial gradients with multiple color stops.
 *
 * For linear gradients, color stops define colors and positions (0 to 1) along a line from start point (x0,y0)
 * to end point (x1,y1).
 *
 * For radial gradients, color stops define colors between two circles - an inner circle centered at (x0,y0) with radius r0,
 * and an outer circle centered at (x1,y1) with radius r1.
 * @example
 * ```ts
 * // Create a vertical linear gradient from red to blue
 * const linearGradient = new FillGradient({
 *     type: 'linear',
 *     start: { x: 0, y: 0 },  // Start at top
 *     end: { x: 0, y: 1 },    // End at bottom
 *     colorStops: [
 *         { offset: 0, color: 'red' },   // Red at start
 *         { offset: 1, color: 'blue' }   // Blue at end
 *     ],
 *     // Use normalized coordinate system where (0,0) is the top-left and (1,1) is the bottom-right of the shape
 *     textureSpace: 'local'
 * });
 *
 * // Create a radial gradient from yellow center to green edge
 * const radialGradient = new FillGradient({
 *     type: 'radial',
 *     center: { x: 0.5, y: 0.5 },
 *     innerRadius: 0,
 *     outerCenter: { x: 0.5, y: 0.5 },
 *     outerRadius: 0.5,
 *     colorStops: [
 *         { offset: 0, color: 'yellow' }, // Center color
 *         { offset: 1, color: 'green' }   // Edge color
 *     ],
 *     // Use normalized coordinate system where (0,0) is the top-left and (1,1) is the bottom-right of the shape
 *     textureSpace: 'local'
 * });
 *
 * // Create a rainbow linear gradient in global coordinates
 * const globalGradient = new FillGradient({
 *     type: 'linear',
 *     start: { x: 0, y: 0 },
 *     end: { x: 100, y: 0 },
 *     colorStops: [
 *         { offset: 0, color: 0xff0000 },    // Red
 *         { offset: 0.33, color: 0x00ff00 }, // Green
 *         { offset: 0.66, color: 0x0000ff }, // Blue
 *         { offset: 1, color: 0xff00ff }     // Purple
 *     ],
 *     textureSpace: 'global'  // Use world coordinates
 * });
 *
 * // Create an offset radial gradient
 * const offsetRadial = new FillGradient({
 *     type: 'radial',
 *     center: { x: 0.3, y: 0.3 },
 *     innerRadius: 0.1,
 *     outerCenter: { x: 0.5, y: 0.5 },
 *     outerRadius: 0.5,
 *     colorStops: [
 *         { offset: 0, color: 'white' },
 *         { offset: 1, color: 'black' }
 *     ],
 *     // Use normalized coordinate system where (0,0) is the top-left and (1,1) is the bottom-right of the shape
 *     textureSpace: 'local'
 * });
 * ```
 *
 * Internally this creates a  texture of the gradient then applies a
 * transform to it to give it the correct size and angle.
 *
 * This means that it's important to destroy a gradient when it is no longer needed
 * to avoid memory leaks.
 *
 * If you want to animate a gradient then it's best to modify and update an existing one
 * rather than creating a whole new one each time. That or use a custom shader.
 * @category scene
 * @standard
 */
export class FillGradient implements CanvasGradient
{
    /** Default options for creating a gradient fill */
    public static readonly defaultLinearOptions: LinearGradientOptions = {
        start: { x: 0, y: 0 },
        end: { x: 0, y: 1 },
        colorStops: [],
        textureSpace: 'local',
        type: 'linear',
        textureSize: 256,
        wrapMode: 'clamp-to-edge'
    };

    /** Default options for creating a radial gradient fill */
    public static readonly defaultRadialOptions: RadialGradientOptions = {
        center: { x: 0.5, y: 0.5 },
        innerRadius: 0,
        outerRadius: 0.5,
        colorStops: [],
        scale: 1,
        textureSpace: 'local',
        type: 'radial',
        textureSize: 256,
        wrapMode: 'clamp-to-edge'
    };

    /**
     * Unique identifier for this gradient instance
     * @internal
     */
    public readonly uid: number = uid('fillGradient');
    /**
     * Internal tick counter to track changes in the gradient.
     * This is used to invalidate the gradient when the texture changes.
     * @internal
     */
    public _tick: number = 0;
    /** Type of gradient - currently only supports 'linear' */
    public readonly type: GradientType = 'linear';

    /** Internal texture used to render the gradient */
    public texture: Texture;
    /** Transform matrix for positioning the gradient */
    public transform: Matrix;
    /** Array of color stops defining the gradient */
    public colorStops: Array<{ offset: number, color: string }> = [];

    /** Whether gradient coordinates are in local or global space */
    public textureSpace: TextureSpace;
    private readonly _textureSize: number;

    /** The start point of the linear gradient */
    public start: PointData;
    /** The end point of the linear gradient */
    public end: PointData;
    /** The wrap mode of the gradient texture */
    private readonly _wrapMode: WRAP_MODE;

    /** The center point of the inner circle of the radial gradient */
    public center: PointData;
    /** The center point of the outer circle of the radial gradient */
    public outerCenter: PointData;
    /** The radius of the inner circle of the radial gradient */
    public innerRadius: number;
    /** The radius of the outer circle of the radial gradient */
    public outerRadius: number;
    /** The scale of the radial gradient */
    public scale: number;
    /** The rotation of the radial gradient */
    public rotation: number;

    /**
     * Creates a new gradient fill. The constructor behavior changes based on the gradient type.
     * @param {GradientOptions} options - The options for the gradient
     * @see {@link LinearGradientOptions}
     * @see {@link RadialGradientOptions}
     */
    constructor(options: GradientOptions);
    /**
     * Deprecated: Use the options object instead.
     * @deprecated since 8.5.2
     * @ignore
     */
    constructor(
        x0?: number,
        y0?: number,
        x1?: number,
        y1?: number,
        textureSpace?: TextureSpace,
        textureSize?: number
    );
    constructor(...args: [GradientOptions] | [number?, number?, number?, number?, TextureSpace?, number?])
    {
        let options = ensureGradientOptions(args);

        const defaults = options.type === 'radial' ? FillGradient.defaultRadialOptions : FillGradient.defaultLinearOptions;

        options = { ...defaults, ...definedProps(options) };

        this._textureSize = options.textureSize;
        this._wrapMode = options.wrapMode;

        if (options.type === 'radial')
        {
            this.center = options.center;
            this.outerCenter = options.outerCenter ?? this.center;
            this.innerRadius = options.innerRadius;
            this.outerRadius = options.outerRadius;
            this.scale = options.scale;
            this.rotation = options.rotation;
        }
        else
        {
            this.start = options.start;
            this.end = options.end;
        }

        this.textureSpace = options.textureSpace;

        this.type = options.type;
        options.colorStops.forEach((stop) =>
        {
            this.addColorStop(stop.offset, stop.color);
        });
    }

    /**
     * Adds a color stop to the gradient
     * @param offset - Position of the stop (0-1)
     * @param color - Color of the stop
     * @returns This gradient instance for chaining
     */
    public addColorStop(offset: number, color: ColorSource): this
    {
        this.colorStops.push({ offset, color: Color.shared.setValue(color).toHexa() });

        return this;
    }

    /**
     * Builds the internal texture and transform for the gradient.
     * Called automatically when the gradient is first used.
     * @internal
     */
    public buildLinearGradient(): void
    {
        if (this.texture) return;

        let { x: x0, y: y0 } = this.start;
        let { x: x1, y: y1 } = this.end;

        let dx = x1 - x0;
        let dy = y1 - y0;

        // Determine flip based on original dx/dy and swap coordinates if necessary
        const flip = dx < 0 || dy < 0;

        if (this._wrapMode === 'clamp-to-edge')
        {
            if (dx < 0)
            {
                const temp = x0;

                x0 = x1;
                x1 = temp;
                dx *= -1;
            }
            if (dy < 0)
            {
                const temp = y0;

                y0 = y1;
                y1 = temp;
                dy *= -1;
            }
        }

        const colorStops = this.colorStops.length ? this.colorStops : emptyColorStops;

        const defaultSize = this._textureSize;

        const { canvas, context } = getCanvas(defaultSize, 1);

        const gradient = !flip
            ? context.createLinearGradient(0, 0, this._textureSize, 0)
            : context.createLinearGradient(this._textureSize, 0, 0, 0);

        addColorStops(gradient, colorStops);

        context.fillStyle = gradient;
        context.fillRect(0, 0, defaultSize, 1);

        this.texture = new Texture({
            source: new ImageSource({
                resource: canvas,
                addressMode: this._wrapMode,
            }),
        });

        // generate some UVS based on the gradient direction sent

        const dist = Math.sqrt((dx * dx) + (dy * dy));
        const angle = Math.atan2(dy, dx);

        // little offset to stop the uvs from flowing over the edge..
        // this matrix is inverted when used in the graphics
        // add a tiny off set to prevent uv bleeding..
        const m = new Matrix();

        m.scale((dist / defaultSize), 1);
        m.rotate(angle);
        m.translate(x0, y0);

        if (this.textureSpace === 'local')
        {
            m.scale(defaultSize, defaultSize);
        }
        this.transform = m;
    }

    /**
     * Builds the internal texture and transform for the gradient.
     * Called automatically when the gradient is first used.
     * @internal
     */
    public buildGradient(): void
    {
        if (!this.texture) this._tick++;
        if (this.type === 'linear')
        {
            this.buildLinearGradient();
        }
        else
        {
            this.buildRadialGradient();
        }
    }

    /**
     * Builds the internal texture and transform for the radial gradient.
     * Called automatically when the gradient is first used.
     * @internal
     */
    public buildRadialGradient(): void
    {
        if (this.texture) return;

        const colorStops = this.colorStops.length ? this.colorStops : emptyColorStops;

        const defaultSize = this._textureSize;
        const { canvas, context } = getCanvas(defaultSize, defaultSize);

        const { x: x0, y: y0 } = this.center;
        const { x: x1, y: y1 } = this.outerCenter;

        const r0 = this.innerRadius;
        const r1 = this.outerRadius;

        const ox = x1 - r1;
        const oy = y1 - r1;

        const scale = defaultSize / (r1 * 2);

        const cx = (x0 - ox) * scale;
        const cy = (y0 - oy) * scale;

        const gradient = context.createRadialGradient(
            cx,
            cy,
            r0 * scale,
            (x1 - ox) * scale,
            (y1 - oy) * scale,
            r1 * scale
        );

        addColorStops(gradient, colorStops);

        context.fillStyle = colorStops[colorStops.length - 1].color;
        context.fillRect(0, 0, defaultSize, defaultSize);

        context.fillStyle = gradient;

        // First translate to center
        context.translate(cx, cy);

        // Then apply rotation
        context.rotate(this.rotation);

        // Then scale2
        context.scale(1, this.scale);

        // Finally translate back, taking scale into account
        context.translate(-cx, -cy);

        context.fillRect(0, 0, defaultSize, defaultSize);

        this.texture = new Texture({
            source: new ImageSource({
                resource: canvas,
                addressMode: this._wrapMode,
            }),
        });

        const m = new Matrix();

        // this matrix is inverted when used in the graphics
        m.scale(1 / scale, 1 / scale);
        m.translate(ox, oy);

        if (this.textureSpace === 'local')
        {
            m.scale(defaultSize, defaultSize);
        }

        this.transform = m;
    }

<<<<<<< HEAD
=======
    /**
     * Gets a unique key representing the current state of the gradient.
     * Used internally for caching.
     * @returns Unique string key
     */
    public get styleKey(): number
    {
        return this.uid;
    }

    /** Destroys the gradient, releasing resources. This will also destroy the internal texture. */
>>>>>>> 780807fd
    public destroy(): void
    {
        this.texture?.destroy(true);
        this.texture = null;
        this.transform = null;
        this.colorStops = [];
        this.start = null;
        this.end = null;
        this.center = null;
        this.outerCenter = null;
    }

    /**
     * Returns a unique key for this gradient instance.
     * This key is used for caching and texture management.
     * @returns {string} Unique key for the gradient
     */
    public styleKey(): string
    {
        return `fill-gradient-${this.uid}-${this._tick}`;
    }
}

function addColorStops(gradient: CanvasGradient, colorStops: { offset: number, color: string }[]): void
{
    for (let i = 0; i < colorStops.length; i++)
    {
        const stop = colorStops[i];

        gradient.addColorStop(stop.offset, stop.color);
    }
}

function getCanvas(width: number, height: number): CanvasAndContext
{
    const canvas = DOMAdapter.get().createCanvas(width, height);
    const context = canvas.getContext('2d');

    return { canvas, context };
}

/**
 * Helper function to ensure consistent handling of gradient options.
 * This function handles both the new options object format and the deprecated parameter format.
 * @example
 * // New recommended way:
 * const options = ensureGradientOptions({
 *     start: { x: 0, y: 0 },
 *     end: { x: 100, y: 100 },
 *     textureSpace: 'local'
 * });
 *
 * // Deprecated way (will show warning in debug):
 * const options = ensureGradientOptions([0, 0, 100, 100, 'local']);
 * @param args - Arguments passed to gradient constructor
 * @returns Normalized gradient options object
 * @internal
 */
function ensureGradientOptions(
    args: any[],
): GradientOptions
{
    let options = (args[0] ?? {}) as GradientOptions;

    // @deprecated
    if (typeof options === 'number' || args[1])
    {
        // #if _DEBUG
        deprecation('8.5.2', `use options object instead`);
        // #endif

        options = {
            type: 'linear',
            start: { x: args[0], y: args[1] },
            end: { x: args[2], y: args[3] },
            textureSpace: args[4] as 'global' | 'local',
            textureSize: args[5] ?? FillGradient.defaultLinearOptions.textureSize
        };
    }

    return options;
}<|MERGE_RESOLUTION|>--- conflicted
+++ resolved
@@ -521,20 +521,7 @@
         this.transform = m;
     }
 
-<<<<<<< HEAD
-=======
-    /**
-     * Gets a unique key representing the current state of the gradient.
-     * Used internally for caching.
-     * @returns Unique string key
-     */
-    public get styleKey(): number
-    {
-        return this.uid;
-    }
-
     /** Destroys the gradient, releasing resources. This will also destroy the internal texture. */
->>>>>>> 780807fd
     public destroy(): void
     {
         this.texture?.destroy(true);
