import { Color } from '../../../../color/Color';
import { DOMAdapter } from '../../../../environment/adapter';
import { Matrix } from '../../../../maths/matrix/Matrix';
import { ImageSource } from '../../../../rendering/renderers/shared/texture/sources/ImageSource';
import { Texture } from '../../../../rendering/renderers/shared/texture/Texture';
import { uid } from '../../../../utils/data/uid';
import { deprecation } from '../../../../utils/logging/deprecation';
<<<<<<< HEAD
=======
import { type PointData } from '~/maths/point/PointData';
>>>>>>> 138350a0

import type { ColorSource } from '../../../../color/Color';
import type { CanvasAndContext } from '../../../../rendering/renderers/shared/texture/CanvasPool';
import type { TextureSpace } from '../FillTypes';

export type GradientType = 'linear' | 'radial';

/**
 * Represents the style options for a linear gradient fill.
 * @memberof scene
 */
export interface BaseGradientOptions
{
    /** The type of gradient */
    type?: GradientType;
    /** Array of colors stops to use in the gradient */
    colorStops?: { offset: number, color: ColorSource }[];
    /** Whether coordinates are 'global' or 'local' */
    textureSpace?: TextureSpace;
<<<<<<< HEAD
=======
    /**
     * The size of the texture to use for the gradient - this is for advanced usage.
     * The texture size does not need to match the size of the object being drawn.
     * Due to GPU interpolation, gradient textures can be relatively small!
     * Consider using a larger texture size if your gradient has a lot of very tight color steps
     */
    textureSize?: number;
>>>>>>> 138350a0
}

/**
 * Options specific to linear gradients.
 * A linear gradient creates a smooth transition between colors along a straight line defined by start and end points.
<<<<<<< HEAD
 * @extends BaseGradientOptions
=======
 * @memberof scene
>>>>>>> 138350a0
 */
export interface LinearGradientOptions extends BaseGradientOptions
{
    /** The type of gradient. Must be 'linear' for linear gradients. */
    type?: 'linear';
<<<<<<< HEAD
    /** The x coordinate of the starting point where the gradient begins. In local coordinates by default. */
    x0?: number;
    /** The y coordinate of the starting point where the gradient begins. In local coordinates by default. */
    y0?: number;
    /** The x coordinate of the end point where the gradient ends. In local coordinates by default. */
    x1?: number;
    /** The y coordinate of the end point where the gradient ends. In local coordinates by default. */
    y1?: number;
=======

    /**
     * The start point of the gradient.
     * This point defines where the gradient begins.
     * It is represented as a PointData object containing x and y coordinates.
     * The coordinates are in local space by default (0-1), but can be in global space if specified.
     */
    start?: PointData;

    /**
     * The end point of the gradient.
     * This point defines where the gradient ends.
     * It is represented as a PointData object containing x and y coordinates.
     * The coordinates are in local space by default (0-1), but can be in global space if specified.
     */
    end?: PointData;
>>>>>>> 138350a0
}

/**
 * Options specific to radial gradients.
 * A radial gradient creates a smooth transition between colors that radiates outward in a circular pattern.
 * The gradient is defined by inner and outer circles, each with their own radius.
<<<<<<< HEAD
 * @extends BaseGradientOptions
=======
 * @memberof scene
>>>>>>> 138350a0
 */
export interface RadialGradientOptions extends BaseGradientOptions
{
    /** The type of gradient. Must be 'radial' for radial gradients. */
    type?: 'radial';
<<<<<<< HEAD
    /**
     * The x coordinate of the center point of the inner circle
     * where the gradient begins. In local coordinates by default.
     */
    x0?: number;
    /**
     * The y coordinate of the center point of the inner circle
     * where the gradient begins. In local coordinates by default.
     */
    y0?: number;
    /** The radius of the inner circle where the gradient begins. */
    r0?: number;
    /** The x coordinate of the center point of the outer circle where the gradient ends. In local coordinates by default. */
    x1?: number;
    /** The y coordinate of the center point of the outer circle where the gradient ends. In local coordinates by default. */
    y1?: number;
    /** The radius of the outer circle where the gradient ends. */
    r1?: number;
}

export type GradientOptions = LinearGradientOptions | RadialGradientOptions;

/**
=======
    /** The center point of the inner circle where the gradient begins. In local coordinates by default (0-1). */
    center?: PointData;
    /** The radius of the inner circle where the gradient begins. */
    innerRadius?: number;
    /** The center point of the outer circle where the gradient ends. In local coordinates by default (0-1). */
    outerCenter?: PointData;
    /** The radius of the outer circle where the gradient ends. */
    outerRadius?: number;
    /**
     * The y scale of the gradient, use this to make the gradient elliptical.
     * NOTE: Only applied to radial gradients used with Graphics.
     */
    scale?: number;
    /**
     * The rotation of the gradient in radians, useful for making the gradient elliptical.
     * NOTE: Only applied to radial gradients used with Graphics.
     */
    rotation?: number;

}

/**
 * Options for creating a gradient fill.
 * @memberof scene
 */
export type GradientOptions = LinearGradientOptions | RadialGradientOptions;

/**
 * If no color stops are provided, we use a default gradient of white to black - this is to avoid a blank gradient if a dev
 * forgets to set them.
 */
const emptyColorStops: { offset: number, color: string }[] = [{ offset: 0, color: 'white' }, { offset: 1, color: 'black' }];

/**
>>>>>>> 138350a0
 * Class representing a gradient fill that can be used to fill shapes and text.
 * Supports both linear and radial gradients with multiple color stops.
 *
 * For linear gradients, color stops define colors and positions (0 to 1) along a line from start point (x0,y0)
 * to end point (x1,y1).
 *
 * For radial gradients, color stops define colors between two circles - an inner circle centered at (x0,y0) with radius r0,
 * and an outer circle centered at (x1,y1) with radius r1.
 * @example
 * ```ts
 * // Create a vertical linear gradient from red to blue
 * const linearGradient = new FillGradient({
 *     type: 'linear',
<<<<<<< HEAD
 *     x0: 0, y0: 0,      // Start at top
 *     x1: 0, y1: 1,      // End at bottom
=======
 *     start: { x: 0, y: 0 },  // Start at top
 *     end: { x: 0, y: 1 },    // End at bottom
>>>>>>> 138350a0
 *     colorStops: [
 *         { offset: 0, color: 'red' },   // Red at start
 *         { offset: 1, color: 'blue' }   // Blue at end
 *     ],
<<<<<<< HEAD
=======
 *     // Use normalized coordinate system where (0,0) is the top-left and (1,1) is the bottom-right of the shape
>>>>>>> 138350a0
 *     textureSpace: 'local'
 * });
 *
 * // Create a radial gradient from yellow center to green edge
 * const radialGradient = new FillGradient({
 *     type: 'radial',
<<<<<<< HEAD
 *     x0: 0.5, y0: 0.5,  // Inner circle center
 *     r0: 0,             // Inner circle radius (point)
 *     x1: 0.5, y1: 0.5,  // Outer circle center
 *     r1: 0.5,           // Outer circle radius
=======
 *     center: { x: 0.5, y: 0.5 },
 *     innerRadius: 0,
 *     outerCenter: { x: 0.5, y: 0.5 },
 *     outerRadius: 0.5,
>>>>>>> 138350a0
 *     colorStops: [
 *         { offset: 0, color: 'yellow' }, // Center color
 *         { offset: 1, color: 'green' }   // Edge color
 *     ],
<<<<<<< HEAD
=======
 *     // Use normalized coordinate system where (0,0) is the top-left and (1,1) is the bottom-right of the shape
>>>>>>> 138350a0
 *     textureSpace: 'local'
 * });
 *
 * // Create a rainbow linear gradient in global coordinates
 * const globalGradient = new FillGradient({
 *     type: 'linear',
<<<<<<< HEAD
 *     x0: 0, y0: 0,
 *     x1: 100, y1: 0,
=======
 *     start: { x: 0, y: 0 },
 *     end: { x: 100, y: 0 },
>>>>>>> 138350a0
 *     colorStops: [
 *         { offset: 0, color: 0xff0000 },    // Red
 *         { offset: 0.33, color: 0x00ff00 }, // Green
 *         { offset: 0.66, color: 0x0000ff }, // Blue
 *         { offset: 1, color: 0xff00ff }     // Purple
 *     ],
 *     textureSpace: 'global'  // Use world coordinates
 * });
 *
 * // Create an offset radial gradient
 * const offsetRadial = new FillGradient({
 *     type: 'radial',
<<<<<<< HEAD
 *     x0: 0.3, y0: 0.3,  // Inner circle offset from center
 *     r0: 0.1,           // Small inner circle
 *     x1: 0.5, y1: 0.5,  // Outer circle centered
 *     r1: 0.5,           // Large outer circle
=======
 *     center: { x: 0.3, y: 0.3 },
 *     innerRadius: 0.1,
 *     outerCenter: { x: 0.5, y: 0.5 },
 *     outerRadius: 0.5,
>>>>>>> 138350a0
 *     colorStops: [
 *         { offset: 0, color: 'white' },
 *         { offset: 1, color: 'black' }
 *     ],
 *     textureSpace: 'local'
 * });
 * ```
 *
 * Internally this creates a  texture of the gradient then applies a
 * transform to it to give it the correct size and angle.
 *
 * This means that it's important to destroy a gradient when it is no longer needed
 * to avoid memory leaks.
 *
 * If you want to animate a gradient then it's best to modify and update an existing one
 * rather than creating a whole new one each time. That or use a custom shader.
 * @memberof scene
 * @implements {CanvasGradient}
 */
export class FillGradient implements CanvasGradient
{
<<<<<<< HEAD
    /** Default width of the internal gradient texture */
    public static defaultTextureWidth = 256;

    /**
     * Default options for creating a gradient fill
     * @property {number} x0 - X coordinate of start point (default: 0)
     * @property {number} y0 - Y coordinate of start point (default: 0)
     * @property {number} x1 - X coordinate of end point (default: 1)
     * @property {number} y1 - Y coordinate of end point (default: 0)
     * @property {TextureSpace} textureSpace - Whether coordinates are 'global' or 'local' (default: 'local')
     */
    public static readonly defaultLinearOptions: LinearGradientOptions = {
        x0: 0,
        y0: 0,
        x1: 0,
        y1: 1,
        colorStops: [],
        textureSpace: 'local',
        type: 'linear',
    };

    public static readonly defaultRadialOptions: RadialGradientOptions = {
        x0: 0.5,
        y0: 0.5,
        r0: 0,
        x1: 0.5,
        y1: 0.5,
        r1: 0.5,
        colorStops: [],
        textureSpace: 'local',
        type: 'radial',
=======
    /**
     * Default options for creating a gradient fill
     * @property {PointData} start - Start point of the gradient (default: { x: 0, y: 0 })
     * @property {PointData} end - End point of the gradient (default: { x: 0, y: 1 })
     * @property {TextureSpace} textureSpace - Whether coordinates are 'global' or 'local' (default: 'local')
     * @property {number} textureSize - The size of the texture to use for the gradient (default: 256)
     * @property {Array<{offset: number, color: ColorSource}>} colorStops - Array of color stops (default: empty array)
     * @property {GradientType} type - Type of gradient (default: 'linear')
     */
    public static readonly defaultLinearOptions: LinearGradientOptions = {
        start: { x: 0, y: 0 },
        end: { x: 0, y: 1 },
        colorStops: [],
        textureSpace: 'global',
        type: 'linear',
        textureSize: 256
    };

    /**
     * Default options for creating a radial gradient fill
     * @property {PointData} innerCenter - Center of the inner circle (default: { x: 0.5, y: 0.5 })
     * @property {number} innerRadius - Radius of the inner circle (default: 0)
     * @property {PointData} outerCenter - Center of the outer circle (default: { x: 0.5, y: 0.5 })
     * @property {number} outerRadius - Radius of the outer circle (default: 0.5)
     * @property {TextureSpace} textureSpace - Whether coordinates are 'global' or 'local' (default: 'local')
     * @property {number} textureSize - The size of the texture to use for the gradient (default: 256)
     * @property {Array<{offset: number, color: ColorSource}>} colorStops - Array of color stops (default: empty array)
     * @property {GradientType} type - Type of gradient (default: 'radial')
     */
    public static readonly defaultRadialOptions: RadialGradientOptions = {
        center: { x: 0.5, y: 0.5 },
        innerRadius: 0,
        outerRadius: 0.5,
        colorStops: [],
        scale: 1,
        textureSpace: 'global',
        type: 'radial',
        textureSize: 256
>>>>>>> 138350a0
    };

    /** Unique identifier for this gradient instance */
    public readonly uid: number = uid('fillGradient');
    /** Type of gradient - currently only supports 'linear' */
    public readonly type: GradientType = 'linear';

<<<<<<< HEAD
    /** X coordinate of gradient start point */
    public x0: number;
    /** Y coordinate of gradient start point */
    public y0: number;
    /** X coordinate of gradient end point */
    public x1: number;
    /** Y coordinate of gradient end point */
    public y1: number;
    /** Radius of gradient start point */
    public r0: number;
    /** Radius of gradient end point */
    public r1: number;

=======
>>>>>>> 138350a0
    /** Internal texture used to render the gradient */
    public texture: Texture;
    /** Transform matrix for positioning the gradient */
    public transform: Matrix;
    /** Array of color stops defining the gradient */
    public colorStops: Array<{ offset: number, color: string }> = [];
<<<<<<< HEAD

    /** Internal cache of the style key */
    private _styleKey: string | null = null;
    /** Whether gradient coordinates are in local or global space */
    public textureSpace: TextureSpace = 'local';
    /**
     * Creates a new gradient fill
     * @param options - The options for the gradient
     * @param {number} [options.x0=0] - X coordinate of start point
     * @param {number} [options.y0=0] - Y coordinate of start point
     * @param {number} [options.x1=1] - X coordinate of end point
     * @param {number} [options.y1=0] - Y coordinate of end point
     * @param {string} [options.textureSpace='local'] - Whether coordinates are 'global' or 'local'
     */
    constructor(options: GradientOptions);
    /** @deprecated since 8.5.2 */
    constructor(
        x0?: number,
        y0?: number,
        x1?: number,
        y1?: number,
        textureSpace?: 'global' | 'local'
    );
    constructor(...args: [GradientOptions] | [number?, number?, number?, number?, TextureSpace?])
    {
        let options = ensureGradientOptions(args);

=======

    /** Whether gradient coordinates are in local or global space */
    public textureSpace: TextureSpace;
    private readonly _textureSize: number;

    /** The start point of the linear gradient */
    public start: PointData;
    /** The end point of the linear gradient */
    public end: PointData;

    /** The center point of the inner circle of the radial gradient */
    public center: PointData;
    /** The center point of the outer circle of the radial gradient */
    public outerCenter: PointData;
    /** The radius of the inner circle of the radial gradient */
    public innerRadius: number;
    /** The radius of the outer circle of the radial gradient */
    public outerRadius: number;
    /** The scale of the radial gradient */
    public scale: number;
    /** The rotation of the radial gradient */
    public rotation: number;

    /**
     * Creates a new gradient fill. The constructor behavior changes based on the gradient type.
     *
     * For linear gradients:
     * @param {GradientOptions} options - The options for the gradient
     * @param {PointData} [options.start] - The start point of the linear gradient
     * @param {PointData} [options.end] - The end point of the linear gradient
     *
     * For radial gradients:
     * @param {PointData} [options.innerCenter] - The center point of the inner circle of the radial gradient
     * @param {number} [options.innerRadius] - The radius of the inner circle of the radial gradient
     * @param {PointData} [options.outerCenter] - The center point of the outer circle of the radial gradient
     * @param {number} [options.outerRadius] - The radius of the outer circle of the radial gradient
     *
     * Common options for both gradient types:
     * @param {TextureSpace} [options.textureSpace='local'] - Whether coordinates are 'global' or 'local'
     * @param {number} [options.textureSize=256] - The size of the texture to use for the gradient
     * @param {Array<{offset: number, color: ColorSource}>} [options.colorStops=[]] - Array of color stops
     * @param {GradientType} [options.type='linear'] - Type of gradient
     */
    constructor(options: GradientOptions);
    /** @deprecated since 8.5.2 */
    constructor(
        x0?: number,
        y0?: number,
        x1?: number,
        y1?: number,
        textureSpace?: TextureSpace,
        textureSize?: number
    );
    constructor(...args: [GradientOptions] | [number?, number?, number?, number?, TextureSpace?, number?])
    {
        let options = ensureGradientOptions(args);

>>>>>>> 138350a0
        const defaults = options.type === 'radial' ? FillGradient.defaultRadialOptions : FillGradient.defaultLinearOptions;

        options = { ...defaults, ...options };

<<<<<<< HEAD
        this.x0 = options.x0;
        this.y0 = options.y0;

        this.x1 = options.x1;
        this.y1 = options.y1;

        if (options.type === 'radial')
        {
            this.r0 = options.r0;
            this.r1 = options.r1;
=======
        this._textureSize = options.textureSize;

        if (options.type === 'radial')
        {
            this.center = options.center;
            this.outerCenter = options.outerCenter ?? this.center;
            this.innerRadius = options.innerRadius;
            this.outerRadius = options.outerRadius;
            this.scale = options.scale;
            this.rotation = options.rotation;
        }
        else
        {
            this.start = options.start;
            this.end = options.end;
>>>>>>> 138350a0
        }

        this.textureSpace = options.textureSpace;

        this.type = options.type;
        options.colorStops.forEach((stop) =>
        {
            this.addColorStop(stop.offset, stop.color);
        });
    }

    /**
     * Adds a color stop to the gradient
     * @param offset - Position of the stop (0-1)
     * @param color - Color of the stop
     * @returns This gradient instance for chaining
     */
    public addColorStop(offset: number, color: ColorSource): this
    {
        this.colorStops.push({ offset, color: Color.shared.setValue(color).toHexa() });
<<<<<<< HEAD
        this._styleKey = null;
=======
>>>>>>> 138350a0

        return this;
    }

    /**
     * Builds the internal texture and transform for the gradient.
     * Called automatically when the gradient is first used.
     * @internal
     */
    public buildLinearGradient(): void
    {
        if (this.texture) return;

<<<<<<< HEAD
        const defaultSize = FillGradient.defaultTextureWidth;

        const { canvas, context } = getCanvas(defaultSize, 1);

        const gradient = context.createLinearGradient(0, 0, FillGradient.defaultTextureWidth, 0);

        addColorStops(gradient, this.colorStops);

=======
        const colorStops = this.colorStops.length ? this.colorStops : emptyColorStops;

        const defaultSize = this._textureSize;

        const { canvas, context } = getCanvas(defaultSize, 1);

        const gradient = context.createLinearGradient(0, 0, this._textureSize, 0);

        addColorStops(gradient, colorStops);

>>>>>>> 138350a0
        context.fillStyle = gradient;
        context.fillRect(0, 0, defaultSize, 1);

        this.texture = new Texture({
            source: new ImageSource({
                resource: canvas,
            }),
        });

        // generate some UVS based on the gradient direction sent

        const { x: x0, y: y0 } = this.start;
        const { x: x1, y: y1 } = this.end;

        const m = new Matrix();

        // get angle
        const dx = x1 - x0;
        const dy = y1 - y0;

        const dist = Math.sqrt((dx * dx) + (dy * dy));
        const angle = Math.atan2(dy, dx);

        // this matrix is inverted when used in the graphics
        m.scale(dist / defaultSize, 1);
        m.rotate(angle);
        m.translate(x0, y0);

        if (this.textureSpace === 'local')
        {
            m.scale(defaultSize, defaultSize);
        }

        this.transform = m;
    }

    public buildGradient(): void
<<<<<<< HEAD
    {
        if (this.type === 'linear')
        {
            this.buildLinearGradient();
        }
        else
        {
            this.buildRadialGradient();
        }
    }
    public buildRadialGradient(): void
    {
        if (this.texture) return;

        const defaultSize = FillGradient.defaultTextureWidth;

        const { colorStops: gradientStops } = this;

        const { canvas, context } = getCanvas(defaultSize, defaultSize);

        const { x0, y0, r0, x1, y1, r1 } = this;

        const ox = x1 - r1;
        const oy = y1 - r1;

        const scale = defaultSize / (r1 * 2);

        const gradient = context.createRadialGradient(
            (x0 - ox) * scale,
            (y0 - oy) * scale,
            r0 * scale,
            (x1 - ox) * scale,
            (y1 - oy) * scale,
            r1 * scale
        );

        addColorStops(gradient, gradientStops);

        context.fillStyle = gradient;
        context.fillRect(0, 0, defaultSize, defaultSize);

        this.texture = new Texture({
            source: new ImageSource({
                resource: canvas,
                addressModeU: 'clamp-to-edge',
                addressModeV: 'clamp-to-edge',
            }),
        });

        const m = new Matrix();

        // this matrix is inverted when used in the graphics
        m.scale(1 / scale, 1 / scale);
        m.translate(ox, oy);

        if (this.textureSpace === 'local')
        {
            m.scale(defaultSize, defaultSize);
        }

        this.transform = m;
        this._styleKey = null;
    }

    /**
     * Gets a unique key representing the current state of the gradient.
     * Used internally for caching.
     * @returns Unique string key
     */
    public get styleKey(): string
=======
>>>>>>> 138350a0
    {
        if (this.type === 'linear')
        {
            this.buildLinearGradient();
        }
        else
        {
            this.buildRadialGradient();
        }
    }
    public buildRadialGradient(): void
    {
        if (this.texture) return;

        const colorStops = this.colorStops.length ? this.colorStops : emptyColorStops;

        const defaultSize = this._textureSize;
        const { canvas, context } = getCanvas(defaultSize, defaultSize);

        const { x: x0, y: y0 } = this.center;
        const { x: x1, y: y1 } = this.outerCenter;

        const r0 = this.innerRadius;
        const r1 = this.outerRadius;

        const ox = x1 - r1;
        const oy = y1 - r1;

        const scale = defaultSize / (r1 * 2);

        const cx = (x0 - ox) * scale;
        const cy = (y0 - oy) * scale;

        const gradient = context.createRadialGradient(
            cx,
            cy,
            r0 * scale,
            (x1 - ox) * scale,
            (y1 - oy) * scale,
            r1 * scale
        );

        addColorStops(gradient, colorStops);

        context.fillStyle = colorStops[colorStops.length - 1].color;
        context.fillRect(0, 0, defaultSize, defaultSize);

        context.fillStyle = gradient;

        // First translate to center
        context.translate(cx, cy);

        // Then apply rotation
        context.rotate(this.rotation);

        // Then scale2
        context.scale(1, this.scale);

        // Finally translate back, taking scale into account
        context.translate(-cx, -cy);

        context.fillRect(0, 0, defaultSize, defaultSize);

        this.texture = new Texture({
            source: new ImageSource({
                resource: canvas,
                addressModeU: 'clamp-to-edge',
                addressModeV: 'clamp-to-edge',
            }),
        });

        const m = new Matrix();

        // this matrix is inverted when used in the graphics
        m.scale(1 / scale, 1 / scale);
        m.translate(ox, oy);

        if (this.textureSpace === 'local')
        {
            m.scale(defaultSize, defaultSize);
        }

<<<<<<< HEAD
        const stops = this.colorStops.map((stop) => `${stop.offset}-${stop.color}`).join('-');
        const texture = this.texture.uid;
        const transform = this.transform.toArray().join('-');

        // eslint-disable-next-line max-len
        return `fill-gradient-${this.uid}-${this.type}-${stops}-${texture}-${transform}-${this.x0}-${this.y0}-${this.x1}-${this.y1}`;
=======
        this.transform = m;
    }

    /**
     * Gets a unique key representing the current state of the gradient.
     * Used internally for caching.
     * @returns Unique string key
     */
    public get styleKey(): number
    {
        return this.uid;
>>>>>>> 138350a0
    }

    public destroy(): void
    {
        this.texture?.destroy(true);
        this.texture = null;
    }
}

function addColorStops(gradient: CanvasGradient, colorStops: { offset: number, color: string }[]): void
{
    for (let i = 0; i < colorStops.length; i++)
    {
        const stop = colorStops[i];

        gradient.addColorStop(stop.offset, stop.color);
    }
}

function getCanvas(width: number, height: number): CanvasAndContext
{
<<<<<<< HEAD
    const canvas = DOMAdapter.get().createCanvas();

    canvas.width = width;
    canvas.height = height;

=======
    const canvas = DOMAdapter.get().createCanvas(width, height);
>>>>>>> 138350a0
    const context = canvas.getContext('2d');

    return { canvas, context };
}

/**
 * Helper function to ensure consistent handling of gradient options.
 * This function handles both the new options object format and the deprecated parameter format.
 * @example
 * // New recommended way:
<<<<<<< HEAD
 * const options = ensureGradientOptions([{
 *     x0: 0,
 *     y0: 0,
 *     x1: 100,
 *     y1: 100,
 *     textureSpace: 'local'
 * }]);
=======
 * const options = ensureGradientOptions({
 *     start: { x: 0, y: 0 },
 *     end: { x: 100, y: 100 },
 *     textureSpace: 'local'
 * });
>>>>>>> 138350a0
 *
 * // Deprecated way (will show warning in debug):
 * const options = ensureGradientOptions([0, 0, 100, 100, 'local']);
 * @param args - Arguments passed to gradient constructor
 * @returns Normalized gradient options object
 * @internal
 */
function ensureGradientOptions(
    args: any[],
): GradientOptions
{
    let options = (args[0] ?? {}) as GradientOptions;

    // @deprecated
    if (typeof options === 'number' || args[1])
    {
        // #if _DEBUG
        deprecation('8.5.2', `use options object instead`);
        // #endif

        options = {
<<<<<<< HEAD
            x0: args[0],
            y0: args[1],
            x1: args[2],
            y1: args[3],
            textureSpace: args[4] as 'global' | 'local',
=======
            type: 'linear',
            start: { x: args[0], y: args[1] },
            end: { x: args[2], y: args[3] },
            textureSpace: args[4] as 'global' | 'local',
            textureSize: args[5] ?? FillGradient.defaultLinearOptions.textureSize
>>>>>>> 138350a0
        };
    }

    return options;
}<|MERGE_RESOLUTION|>--- conflicted
+++ resolved
@@ -5,10 +5,7 @@
 import { Texture } from '../../../../rendering/renderers/shared/texture/Texture';
 import { uid } from '../../../../utils/data/uid';
 import { deprecation } from '../../../../utils/logging/deprecation';
-<<<<<<< HEAD
-=======
 import { type PointData } from '~/maths/point/PointData';
->>>>>>> 138350a0
 
 import type { ColorSource } from '../../../../color/Color';
 import type { CanvasAndContext } from '../../../../rendering/renderers/shared/texture/CanvasPool';
@@ -28,8 +25,6 @@
     colorStops?: { offset: number, color: ColorSource }[];
     /** Whether coordinates are 'global' or 'local' */
     textureSpace?: TextureSpace;
-<<<<<<< HEAD
-=======
     /**
      * The size of the texture to use for the gradient - this is for advanced usage.
      * The texture size does not need to match the size of the object being drawn.
@@ -37,32 +32,17 @@
      * Consider using a larger texture size if your gradient has a lot of very tight color steps
      */
     textureSize?: number;
->>>>>>> 138350a0
 }
 
 /**
  * Options specific to linear gradients.
  * A linear gradient creates a smooth transition between colors along a straight line defined by start and end points.
-<<<<<<< HEAD
- * @extends BaseGradientOptions
-=======
  * @memberof scene
->>>>>>> 138350a0
  */
 export interface LinearGradientOptions extends BaseGradientOptions
 {
     /** The type of gradient. Must be 'linear' for linear gradients. */
     type?: 'linear';
-<<<<<<< HEAD
-    /** The x coordinate of the starting point where the gradient begins. In local coordinates by default. */
-    x0?: number;
-    /** The y coordinate of the starting point where the gradient begins. In local coordinates by default. */
-    y0?: number;
-    /** The x coordinate of the end point where the gradient ends. In local coordinates by default. */
-    x1?: number;
-    /** The y coordinate of the end point where the gradient ends. In local coordinates by default. */
-    y1?: number;
-=======
 
     /**
      * The start point of the gradient.
@@ -79,48 +59,18 @@
      * The coordinates are in local space by default (0-1), but can be in global space if specified.
      */
     end?: PointData;
->>>>>>> 138350a0
 }
 
 /**
  * Options specific to radial gradients.
  * A radial gradient creates a smooth transition between colors that radiates outward in a circular pattern.
  * The gradient is defined by inner and outer circles, each with their own radius.
-<<<<<<< HEAD
- * @extends BaseGradientOptions
-=======
  * @memberof scene
->>>>>>> 138350a0
  */
 export interface RadialGradientOptions extends BaseGradientOptions
 {
     /** The type of gradient. Must be 'radial' for radial gradients. */
     type?: 'radial';
-<<<<<<< HEAD
-    /**
-     * The x coordinate of the center point of the inner circle
-     * where the gradient begins. In local coordinates by default.
-     */
-    x0?: number;
-    /**
-     * The y coordinate of the center point of the inner circle
-     * where the gradient begins. In local coordinates by default.
-     */
-    y0?: number;
-    /** The radius of the inner circle where the gradient begins. */
-    r0?: number;
-    /** The x coordinate of the center point of the outer circle where the gradient ends. In local coordinates by default. */
-    x1?: number;
-    /** The y coordinate of the center point of the outer circle where the gradient ends. In local coordinates by default. */
-    y1?: number;
-    /** The radius of the outer circle where the gradient ends. */
-    r1?: number;
-}
-
-export type GradientOptions = LinearGradientOptions | RadialGradientOptions;
-
-/**
-=======
     /** The center point of the inner circle where the gradient begins. In local coordinates by default (0-1). */
     center?: PointData;
     /** The radius of the inner circle where the gradient begins. */
@@ -155,7 +105,6 @@
 const emptyColorStops: { offset: number, color: string }[] = [{ offset: 0, color: 'white' }, { offset: 1, color: 'black' }];
 
 /**
->>>>>>> 138350a0
  * Class representing a gradient fill that can be used to fill shapes and text.
  * Supports both linear and radial gradients with multiple color stops.
  *
@@ -169,59 +118,36 @@
  * // Create a vertical linear gradient from red to blue
  * const linearGradient = new FillGradient({
  *     type: 'linear',
-<<<<<<< HEAD
- *     x0: 0, y0: 0,      // Start at top
- *     x1: 0, y1: 1,      // End at bottom
-=======
  *     start: { x: 0, y: 0 },  // Start at top
  *     end: { x: 0, y: 1 },    // End at bottom
->>>>>>> 138350a0
  *     colorStops: [
  *         { offset: 0, color: 'red' },   // Red at start
  *         { offset: 1, color: 'blue' }   // Blue at end
  *     ],
-<<<<<<< HEAD
-=======
  *     // Use normalized coordinate system where (0,0) is the top-left and (1,1) is the bottom-right of the shape
->>>>>>> 138350a0
  *     textureSpace: 'local'
  * });
  *
  * // Create a radial gradient from yellow center to green edge
  * const radialGradient = new FillGradient({
  *     type: 'radial',
-<<<<<<< HEAD
- *     x0: 0.5, y0: 0.5,  // Inner circle center
- *     r0: 0,             // Inner circle radius (point)
- *     x1: 0.5, y1: 0.5,  // Outer circle center
- *     r1: 0.5,           // Outer circle radius
-=======
  *     center: { x: 0.5, y: 0.5 },
  *     innerRadius: 0,
  *     outerCenter: { x: 0.5, y: 0.5 },
  *     outerRadius: 0.5,
->>>>>>> 138350a0
  *     colorStops: [
  *         { offset: 0, color: 'yellow' }, // Center color
  *         { offset: 1, color: 'green' }   // Edge color
  *     ],
-<<<<<<< HEAD
-=======
  *     // Use normalized coordinate system where (0,0) is the top-left and (1,1) is the bottom-right of the shape
->>>>>>> 138350a0
  *     textureSpace: 'local'
  * });
  *
  * // Create a rainbow linear gradient in global coordinates
  * const globalGradient = new FillGradient({
  *     type: 'linear',
-<<<<<<< HEAD
- *     x0: 0, y0: 0,
- *     x1: 100, y1: 0,
-=======
  *     start: { x: 0, y: 0 },
  *     end: { x: 100, y: 0 },
->>>>>>> 138350a0
  *     colorStops: [
  *         { offset: 0, color: 0xff0000 },    // Red
  *         { offset: 0.33, color: 0x00ff00 }, // Green
@@ -234,17 +160,10 @@
  * // Create an offset radial gradient
  * const offsetRadial = new FillGradient({
  *     type: 'radial',
-<<<<<<< HEAD
- *     x0: 0.3, y0: 0.3,  // Inner circle offset from center
- *     r0: 0.1,           // Small inner circle
- *     x1: 0.5, y1: 0.5,  // Outer circle centered
- *     r1: 0.5,           // Large outer circle
-=======
  *     center: { x: 0.3, y: 0.3 },
  *     innerRadius: 0.1,
  *     outerCenter: { x: 0.5, y: 0.5 },
  *     outerRadius: 0.5,
->>>>>>> 138350a0
  *     colorStops: [
  *         { offset: 0, color: 'white' },
  *         { offset: 1, color: 'black' }
@@ -266,39 +185,6 @@
  */
 export class FillGradient implements CanvasGradient
 {
-<<<<<<< HEAD
-    /** Default width of the internal gradient texture */
-    public static defaultTextureWidth = 256;
-
-    /**
-     * Default options for creating a gradient fill
-     * @property {number} x0 - X coordinate of start point (default: 0)
-     * @property {number} y0 - Y coordinate of start point (default: 0)
-     * @property {number} x1 - X coordinate of end point (default: 1)
-     * @property {number} y1 - Y coordinate of end point (default: 0)
-     * @property {TextureSpace} textureSpace - Whether coordinates are 'global' or 'local' (default: 'local')
-     */
-    public static readonly defaultLinearOptions: LinearGradientOptions = {
-        x0: 0,
-        y0: 0,
-        x1: 0,
-        y1: 1,
-        colorStops: [],
-        textureSpace: 'local',
-        type: 'linear',
-    };
-
-    public static readonly defaultRadialOptions: RadialGradientOptions = {
-        x0: 0.5,
-        y0: 0.5,
-        r0: 0,
-        x1: 0.5,
-        y1: 0.5,
-        r1: 0.5,
-        colorStops: [],
-        textureSpace: 'local',
-        type: 'radial',
-=======
     /**
      * Default options for creating a gradient fill
      * @property {PointData} start - Start point of the gradient (default: { x: 0, y: 0 })
@@ -337,7 +223,6 @@
         textureSpace: 'global',
         type: 'radial',
         textureSize: 256
->>>>>>> 138350a0
     };
 
     /** Unique identifier for this gradient instance */
@@ -345,57 +230,12 @@
     /** Type of gradient - currently only supports 'linear' */
     public readonly type: GradientType = 'linear';
 
-<<<<<<< HEAD
-    /** X coordinate of gradient start point */
-    public x0: number;
-    /** Y coordinate of gradient start point */
-    public y0: number;
-    /** X coordinate of gradient end point */
-    public x1: number;
-    /** Y coordinate of gradient end point */
-    public y1: number;
-    /** Radius of gradient start point */
-    public r0: number;
-    /** Radius of gradient end point */
-    public r1: number;
-
-=======
->>>>>>> 138350a0
     /** Internal texture used to render the gradient */
     public texture: Texture;
     /** Transform matrix for positioning the gradient */
     public transform: Matrix;
     /** Array of color stops defining the gradient */
     public colorStops: Array<{ offset: number, color: string }> = [];
-<<<<<<< HEAD
-
-    /** Internal cache of the style key */
-    private _styleKey: string | null = null;
-    /** Whether gradient coordinates are in local or global space */
-    public textureSpace: TextureSpace = 'local';
-    /**
-     * Creates a new gradient fill
-     * @param options - The options for the gradient
-     * @param {number} [options.x0=0] - X coordinate of start point
-     * @param {number} [options.y0=0] - Y coordinate of start point
-     * @param {number} [options.x1=1] - X coordinate of end point
-     * @param {number} [options.y1=0] - Y coordinate of end point
-     * @param {string} [options.textureSpace='local'] - Whether coordinates are 'global' or 'local'
-     */
-    constructor(options: GradientOptions);
-    /** @deprecated since 8.5.2 */
-    constructor(
-        x0?: number,
-        y0?: number,
-        x1?: number,
-        y1?: number,
-        textureSpace?: 'global' | 'local'
-    );
-    constructor(...args: [GradientOptions] | [number?, number?, number?, number?, TextureSpace?])
-    {
-        let options = ensureGradientOptions(args);
-
-=======
 
     /** Whether gradient coordinates are in local or global space */
     public textureSpace: TextureSpace;
@@ -453,23 +293,10 @@
     {
         let options = ensureGradientOptions(args);
 
->>>>>>> 138350a0
         const defaults = options.type === 'radial' ? FillGradient.defaultRadialOptions : FillGradient.defaultLinearOptions;
 
         options = { ...defaults, ...options };
 
-<<<<<<< HEAD
-        this.x0 = options.x0;
-        this.y0 = options.y0;
-
-        this.x1 = options.x1;
-        this.y1 = options.y1;
-
-        if (options.type === 'radial')
-        {
-            this.r0 = options.r0;
-            this.r1 = options.r1;
-=======
         this._textureSize = options.textureSize;
 
         if (options.type === 'radial')
@@ -485,7 +312,6 @@
         {
             this.start = options.start;
             this.end = options.end;
->>>>>>> 138350a0
         }
 
         this.textureSpace = options.textureSpace;
@@ -506,10 +332,6 @@
     public addColorStop(offset: number, color: ColorSource): this
     {
         this.colorStops.push({ offset, color: Color.shared.setValue(color).toHexa() });
-<<<<<<< HEAD
-        this._styleKey = null;
-=======
->>>>>>> 138350a0
 
         return this;
     }
@@ -523,27 +345,16 @@
     {
         if (this.texture) return;
 
-<<<<<<< HEAD
-        const defaultSize = FillGradient.defaultTextureWidth;
+        const colorStops = this.colorStops.length ? this.colorStops : emptyColorStops;
+
+        const defaultSize = this._textureSize;
 
         const { canvas, context } = getCanvas(defaultSize, 1);
 
-        const gradient = context.createLinearGradient(0, 0, FillGradient.defaultTextureWidth, 0);
-
-        addColorStops(gradient, this.colorStops);
-
-=======
-        const colorStops = this.colorStops.length ? this.colorStops : emptyColorStops;
-
-        const defaultSize = this._textureSize;
-
-        const { canvas, context } = getCanvas(defaultSize, 1);
-
         const gradient = context.createLinearGradient(0, 0, this._textureSize, 0);
 
         addColorStops(gradient, colorStops);
 
->>>>>>> 138350a0
         context.fillStyle = gradient;
         context.fillRect(0, 0, defaultSize, 1);
 
@@ -581,79 +392,6 @@
     }
 
     public buildGradient(): void
-<<<<<<< HEAD
-    {
-        if (this.type === 'linear')
-        {
-            this.buildLinearGradient();
-        }
-        else
-        {
-            this.buildRadialGradient();
-        }
-    }
-    public buildRadialGradient(): void
-    {
-        if (this.texture) return;
-
-        const defaultSize = FillGradient.defaultTextureWidth;
-
-        const { colorStops: gradientStops } = this;
-
-        const { canvas, context } = getCanvas(defaultSize, defaultSize);
-
-        const { x0, y0, r0, x1, y1, r1 } = this;
-
-        const ox = x1 - r1;
-        const oy = y1 - r1;
-
-        const scale = defaultSize / (r1 * 2);
-
-        const gradient = context.createRadialGradient(
-            (x0 - ox) * scale,
-            (y0 - oy) * scale,
-            r0 * scale,
-            (x1 - ox) * scale,
-            (y1 - oy) * scale,
-            r1 * scale
-        );
-
-        addColorStops(gradient, gradientStops);
-
-        context.fillStyle = gradient;
-        context.fillRect(0, 0, defaultSize, defaultSize);
-
-        this.texture = new Texture({
-            source: new ImageSource({
-                resource: canvas,
-                addressModeU: 'clamp-to-edge',
-                addressModeV: 'clamp-to-edge',
-            }),
-        });
-
-        const m = new Matrix();
-
-        // this matrix is inverted when used in the graphics
-        m.scale(1 / scale, 1 / scale);
-        m.translate(ox, oy);
-
-        if (this.textureSpace === 'local')
-        {
-            m.scale(defaultSize, defaultSize);
-        }
-
-        this.transform = m;
-        this._styleKey = null;
-    }
-
-    /**
-     * Gets a unique key representing the current state of the gradient.
-     * Used internally for caching.
-     * @returns Unique string key
-     */
-    public get styleKey(): string
-=======
->>>>>>> 138350a0
     {
         if (this.type === 'linear')
         {
@@ -736,14 +474,6 @@
             m.scale(defaultSize, defaultSize);
         }
 
-<<<<<<< HEAD
-        const stops = this.colorStops.map((stop) => `${stop.offset}-${stop.color}`).join('-');
-        const texture = this.texture.uid;
-        const transform = this.transform.toArray().join('-');
-
-        // eslint-disable-next-line max-len
-        return `fill-gradient-${this.uid}-${this.type}-${stops}-${texture}-${transform}-${this.x0}-${this.y0}-${this.x1}-${this.y1}`;
-=======
         this.transform = m;
     }
 
@@ -755,7 +485,6 @@
     public get styleKey(): number
     {
         return this.uid;
->>>>>>> 138350a0
     }
 
     public destroy(): void
@@ -777,15 +506,7 @@
 
 function getCanvas(width: number, height: number): CanvasAndContext
 {
-<<<<<<< HEAD
-    const canvas = DOMAdapter.get().createCanvas();
-
-    canvas.width = width;
-    canvas.height = height;
-
-=======
     const canvas = DOMAdapter.get().createCanvas(width, height);
->>>>>>> 138350a0
     const context = canvas.getContext('2d');
 
     return { canvas, context };
@@ -796,21 +517,11 @@
  * This function handles both the new options object format and the deprecated parameter format.
  * @example
  * // New recommended way:
-<<<<<<< HEAD
- * const options = ensureGradientOptions([{
- *     x0: 0,
- *     y0: 0,
- *     x1: 100,
- *     y1: 100,
- *     textureSpace: 'local'
- * }]);
-=======
  * const options = ensureGradientOptions({
  *     start: { x: 0, y: 0 },
  *     end: { x: 100, y: 100 },
  *     textureSpace: 'local'
  * });
->>>>>>> 138350a0
  *
  * // Deprecated way (will show warning in debug):
  * const options = ensureGradientOptions([0, 0, 100, 100, 'local']);
@@ -832,19 +543,11 @@
         // #endif
 
         options = {
-<<<<<<< HEAD
-            x0: args[0],
-            y0: args[1],
-            x1: args[2],
-            y1: args[3],
-            textureSpace: args[4] as 'global' | 'local',
-=======
             type: 'linear',
             start: { x: args[0], y: args[1] },
             end: { x: args[2], y: args[3] },
             textureSpace: args[4] as 'global' | 'local',
             textureSize: args[5] ?? FillGradient.defaultLinearOptions.textureSize
->>>>>>> 138350a0
         };
     }
 
