--- conflicted
+++ resolved
@@ -106,13 +106,10 @@
         matrix: null,
         /** The fill pattern to use. */
         fill: null,
-<<<<<<< HEAD
         /** The fill units to use. */
         textureSpace: 'local',
-=======
         /** If the stroke is a pixel line. */
         pixelLine: false,
->>>>>>> 6a886799
     };
 
     /** unique id for this graphics context */
