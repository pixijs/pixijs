--- conflicted
+++ resolved
@@ -476,12 +476,8 @@
      * Draws a polygon shape by specifying a sequence of points. This method allows for the creation of complex polygons,
      * which can be both open and closed. An optional transformation can be applied, enabling the polygon to be scaled,
      * rotated, or translated as needed.
-<<<<<<< HEAD
-     * @param points - An array of numbers representing the x and y coordinates of the polygon's vertices, in sequence.
-=======
      * @param points - An array of numbers, or an array of PointData objects eg [{x,y}, {x,y}, {x,y}]
      * representing the x and y coordinates, of the polygon's vertices, in sequence.
->>>>>>> ee44c995
      * @param close - A boolean indicating whether to close the polygon path. True by default.
      * @returns The instance of the current object for chaining further drawing commands.
      */
