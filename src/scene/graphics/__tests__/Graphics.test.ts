import { Rectangle } from '../../../maths/shapes/Rectangle';
import { Graphics } from '../shared/Graphics';
import { GraphicsContext } from '../shared/GraphicsContext';
import { GraphicsPath } from '../shared/path/GraphicsPath';
import { toFillStyle } from '../shared/utils/convertFillInputToFillStyle';
import { generateTextureMatrix as generateTextureFillMatrix } from '../shared/utils/generateTextureFillMatrix';
import { getWebGLRenderer } from '@test-utils';
import { Matrix } from '~/maths';
import { Texture } from '~/rendering';

describe('Graphics', () =>
{
    describe('constructor', () =>
    {
        it('should set defaults', () =>
        {
            const graphics = new Graphics();

            expect(graphics.fillStyle.color).toEqual(0xFFFFFF);
            expect(graphics.fillStyle.alpha).toEqual(1);
            expect(graphics.strokeStyle.width).toEqual(1);
            expect(graphics.strokeStyle.color).toEqual(0xffffff);
            expect(graphics.tint).toEqual(0xFFFFFF);
            expect(graphics.blendMode).toEqual('inherit');
        });
    });

    describe('utils', () =>
    {
        it('should parse the alpha component from a color string value', () =>
        {
            const style = toFillStyle({ color: '#ff000080' }, GraphicsContext.defaultFillStyle);

            expect(style.alpha).toBe(0.5);
        });

        it('should multiply alpha component from a color string value with a passed alpha value', () =>
        {
            const style = toFillStyle(
                { color: '#ff000080', alpha: 0.5 },
                GraphicsContext.defaultFillStyle
            );

            expect(style.alpha).toBe(0.25);
        });
    });

    describe('Stroke & Fill', () =>
    {
        it('should support stroke object parameter and use defaults', () =>
        {
            const graphics = new Graphics();
            const matrix = new Matrix();
            const texture = Texture.WHITE;

            graphics.strokeStyle = {
                width: 1,
                alpha: 0.5,
                color: 0xff0000,
                matrix,
                texture,
                alignment: 1,
            };

            expect(graphics.strokeStyle).toEqual({
                ...GraphicsContext.defaultStrokeStyle,
                width: 1,
                alpha: 0.5,
                color: 0xff0000,
                matrix,
                texture,
                alignment: 1,
            });

            // expect defaults from empty assignment
            graphics.strokeStyle = {};

            expect(graphics.strokeStyle).toEqual({
                ...GraphicsContext.defaultStrokeStyle,
                matrix: null,
                texture: Texture.WHITE,
            });

            graphics.destroy();
        });

        it('should support fill object parameter and use defaults', () =>
        {
            const graphics = new Graphics();
            const matrix = new Matrix();
            const texture = Texture.WHITE;

            graphics.fillStyle = {
                color: 0xff0000,
                alpha: 0.5,
                matrix,
                texture,
            };

            expect(graphics.fillStyle).toEqual({
                ...GraphicsContext.defaultFillStyle,
                color: 0xff0000,
                alpha: 0.5,
                matrix,
                texture,
            });

            // expect defaults from empty assignment
            graphics.fillStyle = {};

            expect(graphics.fillStyle).toEqual({
                ...GraphicsContext.defaultFillStyle,
                matrix: null,
                texture: Texture.WHITE,
            });

            graphics.destroy();
        });
<<<<<<< HEAD
=======
    });

    it('should invert matrix when used with texture fill', async () =>
    {
        const matrix = new Matrix();
        const texture = Texture.EMPTY;

        matrix.scale(2, 3);

        const style = toFillStyle({ texture, matrix }, GraphicsContext.defaultFillStyle);
        const shape = new Rectangle(0, 0, 100, 100);

        const textureMatrix = generateTextureFillMatrix(new Matrix(), style, shape, new Matrix());

        expect(textureMatrix.a).toBe(1 / 2);
        expect(textureMatrix.d).toBe(1 / 3);
>>>>>>> 138350a0
    });

    describe('tint', () =>
    {
        it('should allow for other color sources', () =>
        {
            const graphics = new Graphics();

            graphics.tint = 'red';
            expect(graphics.tint).toEqual(0xff0000);
            graphics.destroy();
        });
    });

    describe('chaining', () =>
    {
        it('should chain draw commands', () =>
        {
            const texture = Texture.WHITE;
            const graphics = new Graphics();

            graphics
                .texture(texture, 'red')
                .beginPath()
                .cut()
                .arc(100, 100, 50, 0, Math.PI)
                .arcTo(100, 100, 200, 200, 50)
                .arcToSvg(50, 50, 0, 1, 0, 100, 100)
                .bezierCurveTo(100, 100, 200, 200, 300, 300)
                .closePath()
                .ellipse(100, 100, 50, 75)
                .circle(100, 100, 50)
                .path(new GraphicsPath())
                .setStrokeStyle({ width: 1, color: 0xffffff, alpha: 1, texture })
                .setFillStyle({ color: 0xffffff, alpha: 1, texture })
                .lineTo(200, 200)
                .moveTo(100, 100)
                .quadraticCurveTo(100, 100, 200, 200)
                .rect(100, 100, 200, 150)
                .roundRect(100, 100, 200, 150, 20)
                .poly([100, 100, 200, 200, 300, 300], true)
                .star(100, 100, 5, 70, 35, Math.PI / 4)
                .svg('<svg></svg>')
                .restore()
                .save()
                .resetTransform()
                .rotateTransform(Math.PI / 4)
                .scaleTransform(1.5)
                .setTransform(new Matrix())
                .transform(new Matrix())
                .translateTransform(100, 100)
                .clear();

            // just to pass test, the chaining above is the real test
            expect(graphics).not.toBeUndefined();
        });

        it('should destroy correctly if there are no batches', async () =>
        {
            const renderer = await getWebGLRenderer();

            const container = new Graphics();

            const rect = new Graphics();

            rect.rect(192, 192, 128, 128);

            container.addChild(rect);
            renderer.render(container);

            rect.clear();
            renderer.render(container);

            // dont throw an error:
            expect(() => rect.destroy()).not.toThrow();
        });

        it('should destroy the graphics after the renderer has been destroyed', async () =>
        {
            const renderer = await getWebGLRenderer();

            const container = new Graphics();

            const rect = new Graphics();

            rect.rect(192, 192, 128, 128);

            container.addChild(rect);
            renderer.render(container);

            rect.clear();
            renderer.render(container);

            renderer.destroy();

            // dont throw an error:
            expect(() => rect.destroy()).not.toThrow();
        });

        it('should  calculate the buffer sizes for large graphics correctly', async () =>
        {
            const renderer = await getWebGLRenderer();

            const graphics = new Graphics()
                .rect(0, 0, 1000, 1000)
                .rect(1000, 1000, 1000, 1000)
                .rect(2000, 2000, 1000, 1000)
                .fill('red');

            graphics.context.batchMode = 'no-batch';

            renderer.render(graphics);

            const graphicsData = renderer.graphicsContext['_graphicsDataContextHash'][graphics.context.uid];

            expect(graphicsData.batcher.geometry.indexBuffer.data.length).toEqual(3 * 6);
            expect(graphicsData.batcher.geometry.buffers[0].data.length).toEqual(3 * 4 * 6);
        });

        it('should clear a graphics correctly', async () =>
        {
            const graphics = new Graphics()
                .rect(0, 0, 1000, 1000)
                .rect(1000, 1000, 1000, 1000)
                .rect(2000, 2000, 1000, 1000);

            graphics.clear();

            expect(graphics.context['_activePath'].instructions.length).toEqual(0);
            expect(graphics.context.instructions.length).toEqual(0);
            expect(graphics.context['_transform'].toArray()).toEqual(Matrix.IDENTITY.toArray());
        });
    });

    // todo: all these tests should be moved to GraphicsContext.test.ts, with equivalent changes for api
    // ticket: https://github.com/orgs/pixijs/projects/2/views/4?pane=issue&itemId=44801478
    // eslint-disable-next-line jest/no-commented-out-tests
    // it.skip('should support adaptive curves', () =>
    // {
    //     const defMode = Graphics.curves.adaptive;
    //     const defMaxLen = Graphics.curves.maxLength;
    //     const myMaxLen = Graphics.curves.maxLength = 1.0;
    //     const graphics = new Graphics();

    //     Graphics.curves.adaptive = true;

    //     graphics.beginFill(0xffffff, 1.0);
    //     graphics.moveTo(610, 500);
    //     graphics.quadraticCurveTo(600, 510, 590, 500);
    //     graphics.endFill();

    //     const pointsLen = (graphics.geometry.graphicsData[0].shape as Polygon).points.length / 2;
    //     const arcLen = Math.PI / 2 * Math.sqrt(200);
    //     const estimate = Math.ceil(arcLen / myMaxLen) + 1;

    //     expect(pointsLen).toBeCloseTo(estimate, 2.0);

    //     Graphics.curves.adaptive = defMode;
    //     Graphics.curves.maxLength = defMaxLen;
    // });

    // eslint-disable-next-line jest/no-commented-out-tests
    // describe('geometry', () =>
    // {
    // eslint-disable-next-line jest/no-commented-out-tests
    //     it('validateBatching should return false if any of textures is invalid', () =>
    //     {
    //         const graphics = new Graphics();
    //         const invalidTex = Texture.EMPTY;
    //         const validTex = Texture.WHITE;

    //         graphics.fillStyle = { texture: invalidTex };
    //         graphics.beginPath().rect(0, 0, 10, 10).fill().closePath();

    //         graphics.fillStyle = { texture: validTex };
    //         graphics.beginPath().rect(0, 0, 10, 10).fill().closePath();

    //         // graphics.beginTextureFill({ texture: invalidTex });
    //         // graphics.drawRect(0, 0, 10, 10);
    //         // graphics.beginTextureFill({ texture: validTex });
    //         // graphics.drawRect(0, 0, 10, 10);

    //         // const geometry = graphics.geometry;
    //         // const instructions = graphics.context.instructions;

    //         // expect(geometry['validateBatching']()).toBe(false);
    //     });

    // eslint-disable-next-line jest/no-commented-out-tests
    //     it('validateBatching should return true if all textures is valid', () =>
    //     {
    //         const graphics = new Graphics();
    //         const validTex = Texture.WHITE;

    //         graphics.beginTextureFill({ texture: validTex });
    //         graphics.drawRect(0, 0, 10, 10);
    //         graphics.beginTextureFill({ texture: validTex });
    //         graphics.drawRect(0, 0, 10, 10);

    //         const geometry = graphics.geometry;

    //         expect(geometry['validateBatching']()).toBe(true);
    //     });

    // eslint-disable-next-line jest/no-commented-out-tests
    //     it('should be batchable if graphicsData is empty', () =>
    //     {
    //         const graphics = new Graphics();
    //         const geometry = graphics.geometry;

    //         geometry.updateBatches();
    //         expect(geometry.batchable).toBe(true);
    //     });

    // eslint-disable-next-line jest/no-commented-out-tests
    //     it('_compareStyles should return true for identical styles', () =>
    //     {
    //         const graphics = new Graphics();
    //         const geometry = graphics.geometry;

    //         const first = new FillStyle();

    //         first.color = 0xff00ff;
    //         first.alpha = 0.1;
    //         first.visible = true;

    //         const second = first.clone();

    //         expect(geometry['_compareStyles'](first, second)).toBe(true);

    //         const firstLine = new LineStyle();

    //         firststrokeStyle.color = 0xff00ff;
    //         firststrokeStyle.native = false;
    //         firststrokeStyle.alignment = 1;

    //         const secondLine = firststrokeStyle.clone();

    //         expect(geometry['_compareStyles'](firstLine, secondLine)).toBe(true);
    //     });

    // eslint-disable-next-line jest/no-commented-out-tests
    //     it('should be 1 batch for same styles', () =>
    //     {
    //         const graphics = new Graphics();

    //         graphics.beginFill(0xff00ff, 0.5);
    //         graphics.drawRect(0, 0, 20, 20);
    //         graphics.drawRect(100, 0, 20, 20);

    //         const geometry = graphics.geometry;

    //         geometry.updateBatches();
    //         expect(geometry.batches).toHaveLength(1);
    //     });

    // eslint-disable-next-line jest/no-commented-out-tests
    //     it('should be 2 batches for 2 different styles', () =>
    //     {
    //         const graphics = new Graphics();

    //         // first style
    //         graphics.beginFill(0xff00ff, 0.5);
    //         graphics.drawRect(0, 0, 20, 20);

    //         // second style
    //         graphics.beginFill(0x0, 0.5);
    //         graphics.drawRect(100, 0, 20, 20);

    //         // third shape with same style
    //         graphics.drawRect(0, 0, 20, 20);

    //         const geometry = graphics.geometry;

    //         geometry.updateBatches();
    //         expect(geometry.batches).toHaveLength(2);
    //     });

    // eslint-disable-next-line jest/no-commented-out-tests
    //     it('should be 1 batch if fill and line are the same', () =>
    //     {
    //         const graphics = new Graphics();

    //         graphics.lineStyle(10.0, 0x00ffff);
    //         graphics.beginFill(0x00ffff);
    //         graphics.drawRect(50, 50, 100, 100);
    //         graphics.drawRect(150, 150, 100, 100);

    //         const geometry = graphics.geometry;

    //         geometry.updateBatches();
    //         expect(geometry.batches).toHaveLength(1);
    //     });

    // eslint-disable-next-line jest/no-commented-out-tests
    //     it('should not use fill if triangulation does nothing', () =>
    //     {
    //         const graphics = new Graphics();

    //         graphics
    //             .lineStyle(2, 0x00ff00)
    //             .beginFill(0xff0000)
    //             .drawRect(0, 0, 100, 100)
    //             .moveTo(200, 0)
    //             .lineTo(250, 200);

    //         const geometry = graphics.geometry;

    //         geometry.updateBatches();
    //         expect(geometry.batches).toHaveLength(2);
    //         expect(geometry.batches[0].style.color).toEqual(0xff0000);
    //         expect(geometry.batches[0].size).toEqual(6);
    //         expect(geometry.batches[1].style.color).toEqual(0x00ff00);
    //         expect(geometry.batches[1].size).toEqual(30);
    //     });
    // });
});<|MERGE_RESOLUTION|>--- conflicted
+++ resolved
@@ -116,8 +116,6 @@
 
             graphics.destroy();
         });
-<<<<<<< HEAD
-=======
     });
 
     it('should invert matrix when used with texture fill', async () =>
@@ -134,7 +132,6 @@
 
         expect(textureMatrix.a).toBe(1 / 2);
         expect(textureMatrix.d).toBe(1 / 3);
->>>>>>> 138350a0
     });
 
     describe('tint', () =>
