import { ExtensionType } from '../../extensions/Extensions';
import { Texture } from '../../rendering/renderers/shared/texture/Texture';
import { updateTextBounds } from '../text/utils/updateTextBounds';
import { BatchableHTMLText } from './BatchableHTMLText';

import type { InstructionSet } from '../../rendering/renderers/shared/instructions/InstructionSet';
import type { RenderPipe } from '../../rendering/renderers/shared/instructions/RenderPipe';
import type { Renderer } from '../../rendering/renderers/types';
import type { HTMLText } from './HTMLText';

/** The HTMLTextPipe class is responsible for rendering HTML text. */
export class HTMLTextPipe implements RenderPipe<HTMLText>
{
    /** @ignore */
    public static extension = {
        type: [
            ExtensionType.WebGLPipes,
            ExtensionType.WebGPUPipes,
            ExtensionType.CanvasPipes,
        ],
        name: 'htmlText',
    } as const;

    private _renderer: Renderer;

<<<<<<< HEAD
    private _gpuText: Record<number, {
        generatingTexture: boolean;
        texture: Texture,
        texturePromise: Promise<Texture>,
        batchableSprite: BatchableSprite,
    }> = Object.create(null);

    private readonly _destroyRenderableBound = this.destroyRenderable.bind(this) as (renderable: Container) => void;

=======
>>>>>>> 939e3c40
    constructor(renderer: Renderer)
    {
        this._renderer = renderer;
    }

    public validateRenderable(htmlText: HTMLText): boolean
    {
        return htmlText._didTextUpdate;
    }

    public addRenderable(htmlText: HTMLText, instructionSet: InstructionSet)
    {
        const batchableHTMLText = this._getGpuText(htmlText);

        if (htmlText._didTextUpdate)
        {
            this._updateGpuText(htmlText).catch((e) =>
            {
                console.error(e);
            });

            htmlText._didTextUpdate = false;

            updateTextBounds(batchableHTMLText, htmlText);
        }

        this._renderer.renderPipes.batch.addToBatch(batchableHTMLText, instructionSet);
    }

<<<<<<< HEAD
    private _destroyRenderableById(htmlTextUid: number)
    {
        const gpuText = this._gpuText[htmlTextUid];

        this._renderer.htmlText.returnTexturePromise(gpuText.texturePromise);

        gpuText.texturePromise = null;

        BigPool.return(gpuText.batchableSprite);

        this._gpuText[htmlTextUid] = null;
    }

    private _updateText(htmlText: HTMLText)
    {
        const gpuText = this._getGpuText(htmlText);
        const batchableSprite = gpuText.batchableSprite;

        this._updateGpuText(htmlText).catch((e) =>
        {
            console.error(e);
        });

        htmlText._didTextUpdate = false;
=======
    public updateRenderable(htmlText: HTMLText)
    {
        const batchableHTMLText = this._getGpuText(htmlText);
>>>>>>> 939e3c40

        batchableHTMLText._batcher.updateElement(batchableHTMLText);
    }

    private async _updateGpuText(htmlText: HTMLText)
    {
        htmlText._didTextUpdate = false;

        const batchableHTMLText = this._getGpuText(htmlText);

<<<<<<< HEAD
        if (gpuText.texturePromise)
        {
            this._renderer.htmlText.returnTexturePromise(gpuText.texturePromise);
            gpuText.texturePromise = null;
=======
        if (batchableHTMLText.generatingTexture) return;

        if (batchableHTMLText.texturePromise)
        {
            this._renderer.htmlText.returnTexturePromise(batchableHTMLText.texturePromise);
            batchableHTMLText.texturePromise = null;
>>>>>>> 939e3c40
        }

        batchableHTMLText.generatingTexture = true;

        htmlText._resolution = htmlText._autoResolution ? this._renderer.resolution : htmlText.resolution;

        const texturePromise = this._renderer.htmlText.getTexturePromise(htmlText);

<<<<<<< HEAD
        gpuText.texturePromise = texturePromise;
=======
        batchableHTMLText.texturePromise = texturePromise;
>>>>>>> 939e3c40

        batchableHTMLText.texture = await texturePromise;

<<<<<<< HEAD
        batchableSprite.texture = gpuText.texture = await texturePromise;

        // need a rerender...
        htmlText.parentRenderGroup.structureDidChange = true;

        gpuText.generatingTexture = false;
=======
        // need a rerender...
        const renderGroup = htmlText.renderGroup || htmlText.parentRenderGroup;

        if (renderGroup)
        {
            // need a rebuild of the render group
            renderGroup.structureDidChange = true;
        }

        batchableHTMLText.generatingTexture = false;
>>>>>>> 939e3c40

        updateTextBounds(batchableHTMLText, htmlText);
    }

    private _getGpuText(htmlText: HTMLText)
    {
        return htmlText._gpuData[this._renderer.uid] || this.initGpuText(htmlText);
    }

    public initGpuText(htmlText: HTMLText)
    {
<<<<<<< HEAD
        const gpuTextData: HTMLTextPipe['_gpuText'][number] = {
            texture: Texture.EMPTY,
            texturePromise: null,
            batchableSprite: BigPool.get(BatchableSprite),
            generatingTexture: false,
        };

        const batchableSprite = gpuTextData.batchableSprite;

        batchableSprite.renderable = htmlText;
        batchableSprite.transform = htmlText.groupTransform;
        batchableSprite.texture = Texture.EMPTY;
        batchableSprite.bounds = { minX: 0, maxX: 1, minY: 0, maxY: 0 };
        batchableSprite.roundPixels = (this._renderer._roundPixels | htmlText._roundPixels) as 0 | 1;
=======
        const batchableHTMLText = new BatchableHTMLText(this._renderer);

        batchableHTMLText.renderable = htmlText;
        batchableHTMLText.transform = htmlText.groupTransform;
        batchableHTMLText.texture = Texture.EMPTY;
        batchableHTMLText.bounds = { minX: 0, maxX: 1, minY: 0, maxY: 0 };
        batchableHTMLText.roundPixels = (this._renderer._roundPixels | htmlText._roundPixels) as 0 | 1;
>>>>>>> 939e3c40

        htmlText._resolution = htmlText._autoResolution ? this._renderer.resolution : htmlText.resolution;
        htmlText._gpuData[this._renderer.uid] = batchableHTMLText;

        return batchableHTMLText;
    }

    public destroy()
    {
        this._renderer = null;
    }
}
<|MERGE_RESOLUTION|>--- conflicted
+++ resolved
@@ -23,18 +23,6 @@
 
     private _renderer: Renderer;
 
-<<<<<<< HEAD
-    private _gpuText: Record<number, {
-        generatingTexture: boolean;
-        texture: Texture,
-        texturePromise: Promise<Texture>,
-        batchableSprite: BatchableSprite,
-    }> = Object.create(null);
-
-    private readonly _destroyRenderableBound = this.destroyRenderable.bind(this) as (renderable: Container) => void;
-
-=======
->>>>>>> 939e3c40
     constructor(renderer: Renderer)
     {
         this._renderer = renderer;
@@ -64,36 +52,9 @@
         this._renderer.renderPipes.batch.addToBatch(batchableHTMLText, instructionSet);
     }
 
-<<<<<<< HEAD
-    private _destroyRenderableById(htmlTextUid: number)
-    {
-        const gpuText = this._gpuText[htmlTextUid];
-
-        this._renderer.htmlText.returnTexturePromise(gpuText.texturePromise);
-
-        gpuText.texturePromise = null;
-
-        BigPool.return(gpuText.batchableSprite);
-
-        this._gpuText[htmlTextUid] = null;
-    }
-
-    private _updateText(htmlText: HTMLText)
-    {
-        const gpuText = this._getGpuText(htmlText);
-        const batchableSprite = gpuText.batchableSprite;
-
-        this._updateGpuText(htmlText).catch((e) =>
-        {
-            console.error(e);
-        });
-
-        htmlText._didTextUpdate = false;
-=======
     public updateRenderable(htmlText: HTMLText)
     {
         const batchableHTMLText = this._getGpuText(htmlText);
->>>>>>> 939e3c40
 
         batchableHTMLText._batcher.updateElement(batchableHTMLText);
     }
@@ -104,19 +65,12 @@
 
         const batchableHTMLText = this._getGpuText(htmlText);
 
-<<<<<<< HEAD
-        if (gpuText.texturePromise)
-        {
-            this._renderer.htmlText.returnTexturePromise(gpuText.texturePromise);
-            gpuText.texturePromise = null;
-=======
         if (batchableHTMLText.generatingTexture) return;
 
         if (batchableHTMLText.texturePromise)
         {
             this._renderer.htmlText.returnTexturePromise(batchableHTMLText.texturePromise);
             batchableHTMLText.texturePromise = null;
->>>>>>> 939e3c40
         }
 
         batchableHTMLText.generatingTexture = true;
@@ -125,22 +79,10 @@
 
         const texturePromise = this._renderer.htmlText.getTexturePromise(htmlText);
 
-<<<<<<< HEAD
-        gpuText.texturePromise = texturePromise;
-=======
         batchableHTMLText.texturePromise = texturePromise;
->>>>>>> 939e3c40
 
         batchableHTMLText.texture = await texturePromise;
 
-<<<<<<< HEAD
-        batchableSprite.texture = gpuText.texture = await texturePromise;
-
-        // need a rerender...
-        htmlText.parentRenderGroup.structureDidChange = true;
-
-        gpuText.generatingTexture = false;
-=======
         // need a rerender...
         const renderGroup = htmlText.renderGroup || htmlText.parentRenderGroup;
 
@@ -151,7 +93,6 @@
         }
 
         batchableHTMLText.generatingTexture = false;
->>>>>>> 939e3c40
 
         updateTextBounds(batchableHTMLText, htmlText);
     }
@@ -163,22 +104,6 @@
 
     public initGpuText(htmlText: HTMLText)
     {
-<<<<<<< HEAD
-        const gpuTextData: HTMLTextPipe['_gpuText'][number] = {
-            texture: Texture.EMPTY,
-            texturePromise: null,
-            batchableSprite: BigPool.get(BatchableSprite),
-            generatingTexture: false,
-        };
-
-        const batchableSprite = gpuTextData.batchableSprite;
-
-        batchableSprite.renderable = htmlText;
-        batchableSprite.transform = htmlText.groupTransform;
-        batchableSprite.texture = Texture.EMPTY;
-        batchableSprite.bounds = { minX: 0, maxX: 1, minY: 0, maxY: 0 };
-        batchableSprite.roundPixels = (this._renderer._roundPixels | htmlText._roundPixels) as 0 | 1;
-=======
         const batchableHTMLText = new BatchableHTMLText(this._renderer);
 
         batchableHTMLText.renderable = htmlText;
@@ -186,7 +111,6 @@
         batchableHTMLText.texture = Texture.EMPTY;
         batchableHTMLText.bounds = { minX: 0, maxX: 1, minY: 0, maxY: 0 };
         batchableHTMLText.roundPixels = (this._renderer._roundPixels | htmlText._roundPixels) as 0 | 1;
->>>>>>> 939e3c40
 
         htmlText._resolution = htmlText._autoResolution ? this._renderer.resolution : htmlText.resolution;
         htmlText._gpuData[this._renderer.uid] = batchableHTMLText;
