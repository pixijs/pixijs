--- conflicted
+++ resolved
@@ -1,10 +1,5 @@
-<<<<<<< HEAD
 import { AbstractText, ensureTextOptions } from '../text/AbstractText';
-import { HTMLTextStyle } from './HtmlTextStyle';
-=======
-import { AbstractText, ensureOptions } from '../text/AbstractText';
 import { HTMLTextStyle } from './HTMLTextStyle';
->>>>>>> 9941dd65
 import { measureHtmlText } from './utils/measureHtmlText';
 
 import type { View } from '../../rendering/renderers/shared/view/View';
