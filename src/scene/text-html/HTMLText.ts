--- conflicted
+++ resolved
@@ -14,21 +14,18 @@
  * @property {text.HTMLTextStyle | text.HTMLTextStyleOptions} [style] - The style of the text.
  * @memberof text
  */
-<<<<<<< HEAD
 export interface HTMLTextOptions extends TextOptions<HTMLTextStyle, HTMLTextStyleOptions>, PixiMixins.HTMLTextOptions
 {
     /** optional texture style to use for the text. */
     textureStyle?: TextureStyle | TextureStyleOptions;
 }
 
-export interface HTMLText extends PixiMixins.HTMLText, AbstractText<HTMLTextStyle, HTMLTextStyleOptions> {}
-=======
-export type HTMLTextOptions = TextOptions<HTMLTextStyle, HTMLTextStyleOptions> & PixiMixins.HTMLTextOptions;
 export interface HTMLText extends PixiMixins.HTMLText, AbstractText<
     HTMLTextStyle,
-    HTMLTextStyleOptions, BatchableHTMLText
+    HTMLTextStyleOptions,
+    HTMLTextOptions,
+    BatchableHTMLText
 > {}
->>>>>>> 939e3c40
 
 /**
  * A HTMLText Object will create a line or multiple lines of text.
@@ -83,11 +80,12 @@
  * });
  * @memberof scene
  */
-<<<<<<< HEAD
-export class HTMLText extends AbstractText<HTMLTextStyle, HTMLTextStyleOptions, HTMLTextOptions> implements View
-=======
-export class HTMLText extends AbstractText<HTMLTextStyle, HTMLTextStyleOptions, BatchableHTMLText> implements View
->>>>>>> 939e3c40
+export class HTMLText extends AbstractText<
+    HTMLTextStyle,
+    HTMLTextStyleOptions,
+    HTMLTextOptions,
+    BatchableHTMLText
+> implements View
 {
     public override readonly renderPipeId: string = 'htmlText';
 
