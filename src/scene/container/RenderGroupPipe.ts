import { ExtensionType } from '../../extensions/Extensions';
import { Matrix } from '../../maths/matrix/Matrix';
import { BigPool } from '../../utils/pool/PoolGroup';
import { BatchableSprite } from '../sprite/BatchableSprite';
import { executeInstructions } from './utils/executeInstructions';

import type { InstructionSet } from '../../rendering/renderers/shared/instructions/InstructionSet';
import type { InstructionPipe } from '../../rendering/renderers/shared/instructions/RenderPipe';
import type { Renderer } from '../../rendering/renderers/types';
import type { RenderGroup } from './RenderGroup';

const tempMatrix = new Matrix();

export class RenderGroupPipe implements InstructionPipe<RenderGroup>
{
    public static extension = {
        type: [
            ExtensionType.WebGLPipes,
            ExtensionType.WebGPUPipes,
            ExtensionType.CanvasPipes,
        ],
        name: 'renderGroup',
    } as const;

    private _renderer: Renderer;

    constructor(renderer: Renderer)
    {
        this._renderer = renderer;
    }

    public addRenderGroup(renderGroup: RenderGroup, instructionSet: InstructionSet): void
    {
<<<<<<< HEAD
        if (renderGroup.cacheAsTexture)
=======
        if (renderGroup.isCachedAsTexture)
>>>>>>> 99c7ea57
        {
            this._addRenderableCacheAsTexture(renderGroup, instructionSet);
        }
        else
        {
            this._addRenderableDirect(renderGroup, instructionSet);
        }
    }

    public execute(renderGroup: RenderGroup)
    {
        if (!renderGroup.isRenderable) return;

<<<<<<< HEAD
        if (renderGroup.cacheAsTexture)
=======
        if (renderGroup.isCachedAsTexture)
>>>>>>> 99c7ea57
        {
            this._executeCacheAsTexture(renderGroup);
        }
        else
        {
            this._executeDirect(renderGroup);
        }
    }

    public destroy(): void
    {
        this._renderer = null;
    }

    private _addRenderableDirect(renderGroup: RenderGroup, instructionSet: InstructionSet): void
    {
        this._renderer.renderPipes.batch.break(instructionSet);

        if (renderGroup._batchableRenderGroup)
        {
            BigPool.return(renderGroup._batchableRenderGroup);
            renderGroup._batchableRenderGroup = null;
        }

        instructionSet.add(renderGroup);
    }

    private _addRenderableCacheAsTexture(renderGroup: RenderGroup, instructionSet: InstructionSet): void
    {
        const batchableRenderGroup = renderGroup._batchableRenderGroup ??= BigPool.get(BatchableSprite);

        batchableRenderGroup.renderable = renderGroup.root;
        batchableRenderGroup.transform = renderGroup.root.relativeGroupTransform;
        batchableRenderGroup.texture = renderGroup.texture;
        batchableRenderGroup.bounds = renderGroup._textureBounds;

        instructionSet.add(renderGroup);
        this._renderer.renderPipes.batch.addToBatch(batchableRenderGroup, instructionSet);
    }

    private _executeCacheAsTexture(renderGroup: RenderGroup): void
    {
        if (renderGroup.textureNeedsUpdate)
        {
            renderGroup.textureNeedsUpdate = false;

            const worldTransformMatrix = tempMatrix
                .identity()
                .translate(
                    -renderGroup._textureBounds.x,
                    -renderGroup._textureBounds.y
                );

            this._renderer.renderTarget.push(renderGroup.texture, true, null, renderGroup.texture.frame);

            this._renderer.globalUniforms.push({
                worldTransformMatrix,
                worldColor: renderGroup.worldColorAlpha,
            });

            executeInstructions(renderGroup, this._renderer.renderPipes);

            this._renderer.renderTarget.pop();
            this._renderer.globalUniforms.pop();
        }

        renderGroup._batchableRenderGroup._batcher.updateElement(renderGroup._batchableRenderGroup);
        renderGroup._batchableRenderGroup._batcher.geometry.buffers[0].update();
    }

    private _executeDirect(renderGroup: RenderGroup): void
    {
        this._renderer.globalUniforms.push({
            worldTransformMatrix: renderGroup.inverseParentTextureTransform,
            worldColor: renderGroup.worldColorAlpha,
        });

        executeInstructions(renderGroup, this._renderer.renderPipes);

        this._renderer.globalUniforms.pop();
    }
}<|MERGE_RESOLUTION|>--- conflicted
+++ resolved
@@ -31,11 +31,7 @@
 
     public addRenderGroup(renderGroup: RenderGroup, instructionSet: InstructionSet): void
     {
-<<<<<<< HEAD
-        if (renderGroup.cacheAsTexture)
-=======
         if (renderGroup.isCachedAsTexture)
->>>>>>> 99c7ea57
         {
             this._addRenderableCacheAsTexture(renderGroup, instructionSet);
         }
@@ -49,11 +45,7 @@
     {
         if (!renderGroup.isRenderable) return;
 
-<<<<<<< HEAD
-        if (renderGroup.cacheAsTexture)
-=======
         if (renderGroup.isCachedAsTexture)
->>>>>>> 99c7ea57
         {
             this._executeCacheAsTexture(renderGroup);
         }
