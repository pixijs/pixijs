import EventEmitter from 'eventemitter3';
import { Color, type ColorSource } from '../../color/Color';
import { cullingMixin } from '../../culling/cullingMixin';
import { extensions } from '../../extensions/Extensions';
import { Matrix } from '../../maths/matrix/Matrix';
import { DEG_TO_RAD, RAD_TO_DEG } from '../../maths/misc/const';
import { ObservablePoint } from '../../maths/point/ObservablePoint';
import { uid } from '../../utils/data/uid';
import { deprecation, v8_0_0 } from '../../utils/logging/deprecation';
import { BigPool } from '../../utils/pool/PoolGroup';
import { type IRenderLayer } from '../layers/RenderLayer';
import { cacheAsTextureMixin } from './container-mixins/cacheAsTextureMixin';
import { childrenHelperMixin } from './container-mixins/childrenHelperMixin';
import { collectRenderablesMixin } from './container-mixins/collectRenderablesMixin';
import { effectsMixin } from './container-mixins/effectsMixin';
import { findMixin } from './container-mixins/findMixin';
import { getFastGlobalBoundsMixin } from './container-mixins/getFastGlobalBoundsMixin';
import { bgr2rgb, getGlobalMixin } from './container-mixins/getGlobalMixin';
import { measureMixin } from './container-mixins/measureMixin';
import { onRenderMixin } from './container-mixins/onRenderMixin';
import { sortMixin } from './container-mixins/sortMixin';
import { toLocalGlobalMixin } from './container-mixins/toLocalGlobalMixin';
import { RenderGroup } from './RenderGroup';
import { assignWithIgnore } from './utils/assignWithIgnore';

import type { Size } from '../../maths/misc/Size';
import type { PointData } from '../../maths/point/PointData';
import type { Rectangle } from '../../maths/shapes/Rectangle';
import type { BLEND_MODES } from '../../rendering/renderers/shared/state/const';
import type { Dict } from '../../utils/types';
import type { Optional } from './container-mixins/measureMixin';
import type { DestroyOptions } from './destroyTypes';

/**
 * The type of child that can be added to a {@link Container}.
 * This is a generic type that extends the {@link Container} class.
 * @category scene
 * @standard
 */
export type ContainerChild = Container;

// as pivot and skew are the least used properties of a container, we can use this optimisation
// to avoid allocating lots of unnecessary objects for them.
const defaultSkew = new ObservablePoint(null);
const defaultPivot = new ObservablePoint(null);
const defaultScale = new ObservablePoint(null, 1, 1);
const defaultOrigin = new ObservablePoint(null);

/**
 * Events that can be emitted by a Container. These events provide lifecycle hooks and notifications
 * for container state changes.
 * @example
 * ```ts
 * import { Container, Sprite } from 'pixi.js';
 *
 * // Setup container with event listeners
 * const container = new Container();
 *
 * // Listen for child additions
 * container.on('childAdded', (child, container, index) => {
 *     console.log(`Child added at index ${index}:`, child);
 * });
 *
 * // Listen for child removals
 * container.on('childRemoved', (child, container, index) => {
 *     console.log(`Child removed from index ${index}:`, child);
 * });
 *
 * // Listen for when container is added to parent
 * container.on('added', (parent) => {
 *     console.log('Added to parent:', parent);
 * });
 *
 * // Listen for when container is removed from parent
 * container.on('removed', (parent) => {
 *     console.log('Removed from parent:', parent);
 * });
 *
 * // Listen for container destruction
 * container.on('destroyed', (container) => {
 *     console.log('Container destroyed:', container);
 * });
 * ```
 * @category scene
 * @standard
 */
export interface ContainerEvents<C extends ContainerChild> extends PixiMixins.ContainerEvents
{
    /**
     * Emitted when this container is added to a new container.
     * Useful for setting up parent-specific behaviors.
     * @param container - The parent container this was added to
     * @example
     * ```ts
     * const child = new Container();
     * child.on('added', (parent) => {
     *     console.log('Child added to parent:', parent.label);
     * });
     * parentContainer.addChild(child);
     * ```
     */
    added: [container: Container];

    /**
     * Emitted when a child is added to this container.
     * Useful for tracking container composition changes.
     * @param child - The child that was added
     * @param container - The container the child was added to (this container)
     * @param index - The index at which the child was added
     * @example
     * ```ts
     * const parent = new Container();
     * parent.on('childAdded', (child, container, index) => {
     *     console.log(`New child at index ${index}:`, child);
     * });
     * ```
     */
    childAdded: [child: C, container: Container, index: number];

    /**
     * Emitted when this container is removed from its parent.
     * Useful for cleanup and state management.
     * @param container - The parent container this was removed from
     * @example
     * ```ts
     * const child = new Container();
     * child.on('removed', (oldParent) => {
     *     console.log('Child removed from parent:', oldParent.label);
     * });
     * ```
     */
    removed: [container: Container];

    /**
     * Emitted when a child is removed from this container.
     * Useful for cleanup and maintaining container state.
     * @param child - The child that was removed
     * @param container - The container the child was removed from (this container)
     * @param index - The index from which the child was removed
     * @example
     * ```ts
     * const parent = new Container();
     * parent.on('childRemoved', (child, container, index) => {
     *     console.log(`Child removed from index ${index}:`, child);
     * });
     * ```
     */
    childRemoved: [child: C, container: Container, index: number];

    /**
     * Emitted when the container is destroyed.
     * Useful for final cleanup and resource management.
     * @param container - The container that was destroyed
     * @example
     * ```ts
     * const container = new Container();
     * container.on('destroyed', (container) => {
     *     console.log('Container destroyed:', container.label);
     * });
     * ```
     */
    destroyed: [container: Container];
}

type AnyEvent = {
    // The following is a hack to allow any custom event while maintaining type safety.
    // For some reason, the tsc compiler gets angry about error TS1023
    // "An index signature parameter type must be either 'string' or 'number'."
    // This is really odd since ({}&string) should interpret as string, but then again
    // there is some black magic behind why this works in the first place.
    // Closest thing to an explanation:
    // https://stackoverflow.com/questions/70144348/why-does-a-union-of-type-literals-and-string-cause-ide-code-completion-wh
    //
    // Side note, we disable @typescript-eslint/ban-types since {}&string is the only syntax that works.
    // Nor of the Record/unknown/never alternatives work.
    [K: ({} & string) | ({} & symbol)]: any;
};

/** @internal */
export const UPDATE_COLOR = 0b0001;
/** @internal */
export const UPDATE_BLEND = 0b0010;
/** @internal */
export const UPDATE_VISIBLE = 0b0100;
/** @internal */
export const UPDATE_TRANSFORM = 0b1000;

/**
 * Options for updating the transform of a container.
 * @category scene
 * @standard
 */
export interface UpdateTransformOptions
{
    x: number;
    y: number;
    scaleX: number;
    scaleY: number;
    rotation: number;
    skewX: number;
    skewY: number;
    pivotX: number;
    pivotY: number;
    originX: number;
    originY: number;
}

/**
 * Constructor options used for `Container` instances.
 * ```js
 * const container = new Container({
 *    position: new Point(100, 200),
 *    scale: new Point(2, 2),
 *    rotation: Math.PI / 2,
 * });
 * ```
 * @category scene
 * @standard
 * @see Container
 */
export interface ContainerOptions<C extends ContainerChild = ContainerChild> extends PixiMixins.ContainerOptions
{
    /** @see Container#isRenderGroup */
    isRenderGroup?: boolean;

    /**
     * The blend mode to be applied to the sprite. Controls how pixels are blended when rendering.
     *
     * Setting to 'normal' will reset to default blending.
     * > [!NOTE] More blend modes are available after importing the `pixi.js/advanced-blend-modes` sub-export.
     * @example
     * ```ts
     * // Basic blend modes
     * new Container({ blendMode: 'normal' }); // Default blending
     * new Container({ blendMode: 'add' });    // Additive blending
     * new Container({ blendMode: 'multiply' }); // Multiply colors
     * new Container({ blendMode: 'screen' }); // Screen blend
     * ```
     * @default 'normal'
     * @see {@link Container#alpha} For transparency
     * @see {@link Container#tint} For color adjustments
     */
    blendMode?: BLEND_MODES;
    /**
     * The tint applied to the sprite.
     *
     * This can be any valid {@link ColorSource}.
     * @example
     * ```ts
     * new Container({ tint: 0xff0000 }); // Red tint
     * new Container({ tint: 'blue' }); // Blue tint
     * new Container({ tint: '#00ff00' }); // Green tint
     * new Container({ tint: 'rgb(0,0,255)' }); // Blue tint
     * ```
     * @default 0xFFFFFF
     * @see {@link Container#alpha} For transparency
     * @see {@link Container#visible} For visibility control
     */
    tint?: ColorSource;

    /**
     * The opacity of the object relative to its parent's opacity.
     * Value ranges from 0 (fully transparent) to 1 (fully opaque).
     * @example
     * ```ts
     * new Container({ alpha: 0.5 }); // 50% opacity
     * new Container({ alpha: 1 }); // Fully opaque
     * ```
     * @default 1
     * @see {@link Container#visible} For toggling visibility
     * @see {@link Container#renderable} For render control
     */
    alpha?: number;
    /**
     * The angle of the object in degrees.
     *
     * > [!NOTE] 'rotation' and 'angle' have the same effect on a display object;
     * > rotation is in radians, angle is in degrees.
     @example
     * ```ts
     * new Container({ angle: 45 }); // Rotate 45 degrees
     * new Container({ angle: 90 }); // Rotate 90 degrees
     * ```
     */
    angle?: number;
    /**
     * The array of children of this container. Each child must be a Container or extend from it.
     *
     * The array is read-only, but its contents can be modified using Container methods.
     * @example
     * ```ts
     * new Container({
     *    children: [
     *        new Container(), // First child
     *        new Container(), // Second child
     *    ],
     * });
     * ```
     * @readonly
     * @see {@link Container#addChild} For adding children
     * @see {@link Container#removeChild} For removing children
     */
    children?: C[];
    /**
     * The display object container that contains this display object.
     * This represents the parent-child relationship in the display tree.
     * @readonly
     * @see {@link Container#addChild} For adding to a parent
     * @see {@link Container#removeChild} For removing from parent
     */
    parent?: Container;
    /**
     * Controls whether this object can be rendered. If false the object will not be drawn,
     * but the transform will still be updated. This is different from visible, which skips
     * transform updates.
     * @example
     * ```ts
     * new Container({ renderable: false }); // Will not be drawn, but transforms will update
     * ```
     * @default true
     * @see {@link Container#visible} For skipping transform updates
     * @see {@link Container#alpha} For transparency
     */
    renderable?: boolean;
    /**
     * The rotation of the object in radians.
     *
     * > [!NOTE] 'rotation' and 'angle' have the same effect on a display object;
     * > rotation is in radians, angle is in degrees.
     * @example
     * ```ts
     * new Container({ rotation: Math.PI / 4 }); // Rotate 45 degrees
     * new Container({ rotation: Math.PI / 2 }); // Rotate 90 degrees
     * ```
     */
    rotation?: number;
    /**
     * The scale factors of this object along the local coordinate axes.
     *
     * The default scale is (1, 1).
     * @example
     * ```ts
     * new Container({ scale: new Point(2, 2) }); // Scale by 2x
     * new Container({ scale: 0.5 }); // Scale by 0.5x
     * new Container({ scale: { x: 1.5, y: 1.5 } }); // Scale by 1.5x
     * ```
     */
    scale?: PointData | number;
    /**
     * The center of rotation, scaling, and skewing for this display object in its local space.
     * The `position` is the projection of `pivot` in the parent's local space.
     *
     * By default, the pivot is the origin (0, 0).
     * @example
     * ```ts
     * new Container({ pivot: new Point(100, 200) }); // Set pivot to (100, 200)
     * new Container({ pivot: 50 }); // Set pivot to (50, 50)
     * new Container({ pivot: { x: 150, y: 150 } }); // Set pivot to (150, 150)
     * ```
     */
    pivot?: PointData | number;
    /**
     * The origin point around which the container rotates and scales.
     * Unlike pivot, changing origin will not move the container's position.
     * @example
     * ```ts
     * new Container({ origin: new Point(100, 100) }); // Rotate around point (100,100)
     * new Container({ origin: 50 }); // Rotate around point (50, 50)
     * new Container({ origin: { x: 150, y: 150 } }); // Rotate around point (150, 150)
     * ```
     */
    origin?: PointData | number;
    /**
     * The coordinate of the object relative to the local coordinates of the parent.
     * @example
     * ```ts
     * new Container({ position: new Point(100, 200) }); // Set position to (100, 200)
     * new Container({ position: { x: 150, y: 150 } }); // Set position to (150, 150)
     * ```
     */
    position?: PointData;
    /**
     * The skew factor for the object in radians. Skewing is a transformation that distorts
     * the object by rotating it differently at each point, creating a non-uniform shape.
     * @example
     * ```ts
     * new Container({ skew: new Point(0.1, 0.2) }); // Skew by 0.1 radians on x and 0.2 radians on y
     * new Container({ skew: { x: 0.1, y: 0.2 } }); // Skew by 0.1 radians on x and 0.2 radians on y
     * ```
     * @default { x: 0, y: 0 }
     */
    skew?: PointData;
    /**
     * The visibility of the object. If false the object will not be drawn,
     * and the transform will not be updated.
     * @example
     * ```ts
     * new Container({ visible: false }); // Will not be drawn and transforms will not update
     * new Container({ visible: true }); // Will be drawn and transforms will update
     * ```
     * @default true
     * @see {@link Container#renderable} For render-only control
     * @see {@link Container#alpha} For transparency
     */
    visible?: boolean;
    /**
     * The position of the container on the x axis relative to the local coordinates of the parent.
     *
     * An alias to position.x
     * @example
     * ```ts
     * new Container({ x: 100 }); // Set x position to 100
     * ```
     */
    x?: number;
    /**
     * The position of the container on the y axis relative to the local coordinates of the parent.
     *
     * An alias to position.y
     * @example
     * ```ts
     * new Container({ y: 200 }); // Set y position to 200
     * ```
     */
    y?: number;
    /**
     * An optional bounds area for this container. Setting this rectangle will stop the renderer
     * from recursively measuring the bounds of each children and instead use this single boundArea.
     *
     * > [!IMPORTANT] This is great for optimisation! If for example you have a
     * > 1000 spinning particles and you know they all sit within a specific bounds,
     * > then setting it will mean the renderer will not need to measure the
     * > 1000 children to find the bounds. Instead it will just use the bounds you set.
     * @example
     * ```ts
     * const container = new Container({
     *    boundsArea: new Rectangle(0, 0, 500, 500) // Set a fixed bounds area
     * });
     * ```
     */
    boundsArea?: Rectangle;
}

// eslint-disable-next-line requireExport/require-export-jsdoc, requireMemberAPI/require-member-api-doc
export interface Container<C extends ContainerChild>
    extends PixiMixins.Container<C>, EventEmitter<ContainerEvents<C> & AnyEvent> {}

/**
 * Container is a general-purpose display object that holds children. It also adds built-in support for advanced
 * rendering features like masking and filtering.
 *
 * It is the base class of all display objects that act as a container for other objects, including Graphics
 * and Sprite.
 *
 * <details id="transforms">
 *
 * <summary>Transforms</summary>
 *
 * The [transform]{@link Container#localTransform} of a display object describes the projection from its
 * local coordinate space to its parent's local coordinate space. The following properties are derived
 * from the transform:
 *
 * <table>
 *   <thead>
 *     <tr>
 *       <th>Property</th>
 *       <th>Description</th>
 *     </tr>
 *   </thead>
 *   <tbody>
 *     <tr>
 *       <td>[pivot]{@link Container#pivot}</td>
 *       <td>
 *         Invariant under rotation, scaling, and skewing. The projection of into the parent's space of the pivot
 *         is equal to position, regardless of the other three transformations. In other words, It is the center of
 *         rotation, scaling, and skewing.
 *       </td>
 *     </tr>
 *     <tr>
 *       <td>[position]{@link Container#position}</td>
 *       <td>
 *         Translation. This is the position of the [pivot]{@link Container#pivot} in the parent's local
 *         space. The default value of the pivot is the origin (0,0). If the top-left corner of your display object
 *         is (0,0) in its local space, then the position will be its top-left corner in the parent's local space.
 *       </td>
 *     </tr>
 *     <tr>
 *       <td>[scale]{@link Container#scale}</td>
 *       <td>
 *         Scaling. This will stretch (or compress) the display object's projection. The scale factors are along the
 *         local coordinate axes. In other words, the display object is scaled before rotated or skewed. The center
 *         of scaling is the [pivot]{@link Container#pivot}.
 *       </td>
 *     </tr>
 *     <tr>
 *       <td>[rotation]{@link Container#rotation}</td>
 *       <td>
 *          Rotation. This will rotate the display object's projection by this angle (in radians).
 *       </td>
 *     </tr>
 *     <tr>
 *       <td>[skew]{@link Container#skew}</td>
 *       <td>
 *         <p>Skewing. This can be used to deform a rectangular display object into a parallelogram.</p>
 *         <p>
 *         In PixiJS, skew has a slightly different behaviour than the conventional meaning. It can be
 *         thought of the net rotation applied to the coordinate axes (separately). For example, if "skew.x" is
 *         ⍺ and "skew.y" is β, then the line x = 0 will be rotated by ⍺ (y = -x*cot⍺) and the line y = 0 will be
 *         rotated by β (y = x*tanβ). A line y = x*tanϴ (i.e. a line at angle ϴ to the x-axis in local-space) will
 *         be rotated by an angle between ⍺ and β.
 *         </p>
 *         <p>
 *         It can be observed that if skew is applied equally to both axes, then it will be equivalent to applying
 *         a rotation. Indeed, if "skew.x" = -ϴ and "skew.y" = ϴ, it will produce an equivalent of "rotation" = ϴ.
 *         </p>
 *         <p>
 *         Another quite interesting observation is that "skew.x", "skew.y", rotation are commutative operations. Indeed,
 *         because rotation is essentially a careful combination of the two.
 *         </p>
 *       </td>
 *     </tr>
 *     <tr>
 *       <td>[angle]{@link Container#angle}</td>
 *       <td>Rotation. This is an alias for [rotation]{@link Container#rotation}, but in degrees.</td>
 *     </tr>
 *     <tr>
 *       <td>[x]{@link Container#x}</td>
 *       <td>Translation. This is an alias for position.x!</td>
 *     </tr>
 *     <tr>
 *       <td>[y]{@link Container#y}</td>
 *       <td>Translation. This is an alias for position.y!</td>
 *     </tr>
 *     <tr>
 *       <td>[width]{@link Container#width}</td>
 *       <td>
 *         Implemented in [Container]{@link Container}. Scaling. The width property calculates scale.x by dividing
 *         the "requested" width by the local bounding box width. It is indirectly an abstraction over scale.x, and there
 *         is no concept of user-defined width.
 *       </td>
 *     </tr>
 *     <tr>
 *       <td>[height]{@link Container#height}</td>
 *       <td>
 *         Implemented in [Container]{@link Container}. Scaling. The height property calculates scale.y by dividing
 *         the "requested" height by the local bounding box height. It is indirectly an abstraction over scale.y, and there
 *         is no concept of user-defined height.
 *       </td>
 *     </tr>
 *   </tbody>
 * </table>
 * </details>
 *
 * <details id="alpha">
 * <summary>Alpha</summary>
 *
 * This alpha sets a display object's **relative opacity** w.r.t its parent. For example, if the alpha of a display
 * object is 0.5 and its parent's alpha is 0.5, then it will be rendered with 25% opacity (assuming alpha is not
 * applied on any ancestor further up the chain).
 * </details>
 *
 * <details id="visible">
 * <summary>Renderable vs Visible</summary>
 *
 * The `renderable` and `visible` properties can be used to prevent a display object from being rendered to the
 * screen. However, there is a subtle difference between the two. When using `renderable`, the transforms  of the display
 * object (and its children subtree) will continue to be calculated. When using `visible`, the transforms will not
 * be calculated.
 * ```ts
 * import { BlurFilter, Container, Graphics, Sprite } from 'pixi.js';
 *
 * const container = new Container();
 * const sprite = Sprite.from('https://s3-us-west-2.amazonaws.com/s.cdpn.io/693612/IaUrttj.png');
 *
 * sprite.width = 512;
 * sprite.height = 512;
 *
 * // Adds a sprite as a child to this container. As a result, the sprite will be rendered whenever the container
 * // is rendered.
 * container.addChild(sprite);
 *
 * // Blurs whatever is rendered by the container
 * container.filters = [new BlurFilter()];
 *
 * // Only the contents within a circle at the center should be rendered onto the screen.
 * container.mask = new Graphics()
 *     .beginFill(0xffffff)
 *     .drawCircle(sprite.width / 2, sprite.height / 2, Math.min(sprite.width, sprite.height) / 2)
 *     .endFill();
 * ```
 *
 * </details>
 *
 * <details id="renderGroup">
 * <summary>RenderGroup</summary>
 *
 * In PixiJS v8, containers can be set to operate in 'render group mode',
 * transforming them into entities akin to a stage in traditional rendering paradigms.
 * A render group is a root renderable entity, similar to a container,
 * but it's rendered in a separate pass with its own unique set of rendering instructions.
 * This approach enhances rendering efficiency and organization, particularly in complex scenes.
 *
 * You can enable render group mode on any container using container.enableRenderGroup()
 * or by initializing a new container with the render group property set to true (new Container({isRenderGroup: true})).
 *  The method you choose depends on your specific use case and setup requirements.
 *
 * An important aspect of PixiJS’s rendering process is the automatic treatment of rendered scenes as render groups.
 * This conversion streamlines the rendering process, but understanding when and how this happens is crucial
 * to fully leverage its benefits.
 *
 * One of the key advantages of using render groups is the performance efficiency in moving them. Since transformations
 *  are applied at the GPU level, moving a render group, even one with complex and numerous children,
 * doesn't require recalculating the rendering instructions or performing transformations on each child.
 * This makes operations like panning a large game world incredibly efficient.
 *
 * However, it's crucial to note that render groups do not batch together.
 * This means that turning every container into a render group could actually slow things down,
 * as each render group is processed separately. It's best to use render groups judiciously, at a broader level,
 * rather than on a per-child basis.
 * This approach ensures you get the performance benefits without overburdening the rendering process.
 *
 * RenderGroups maintain their own set of rendering instructions,
 * ensuring that changes or updates within a render group don't affect the rendering
 * instructions of its parent or other render groups.
 *  This isolation ensures more stable and predictable rendering behavior.
 *
 * Additionally, renderGroups can be nested, allowing for powerful options in organizing different aspects of your scene.
 * This feature is particularly beneficial for separating complex game graphics from UI elements,
 * enabling intricate and efficient scene management in complex applications.
 *
 * This means that Containers have 3 levels of matrix to be mindful of:
 *
 * 1. localTransform, this is the transform of the container based on its own properties
 * 2. groupTransform, this it the transform of the container relative to the renderGroup it belongs too
 * 3. worldTransform, this is the transform of the container relative to the Scene being rendered
 * </details>
 * @category scene
 * @standard
 */
export class Container<C extends ContainerChild = ContainerChild> extends EventEmitter<ContainerEvents<C> & AnyEvent>
{
    /**
     * Mixes all enumerable properties and methods from a source object to Container.
     * @param source - The source of properties and methods to mix in.
     * @deprecated since 8.8.0
     */
    public static mixin(source: Dict<any>): void
    {
        // #if _DEBUG
        deprecation('8.8.0', 'Container.mixin is deprecated, please use extensions.mixin instead.');
        // #endif
        extensions.mixin(Container, source);
    }

    /**
     * unique id for this container
     * @internal
     */
    public readonly uid: number = uid('renderable');

    /** @private */
    public _updateFlags = 0b1111;

    // the render group this container owns
    /** @private */
    public renderGroup: RenderGroup = null;
    // the render group this container belongs to
    /** @private */
    public parentRenderGroup: RenderGroup = null;
    // the index of the container in the render group
    /** @private */
    public parentRenderGroupIndex: number = 0;

    // set to true if the container has changed. It is reset once the changes have been applied
    // by the transform system
    // its here to stop ensure that when things change, only one update gets registers with the transform system
    /** @private */
    public didChange = false;
    // same as above, but for the renderable
    /** @private */
    public didViewUpdate = false;

    // how deep is the container relative to its render group..
    // unless the element is the root render group - it will be relative to its parent
    /** @private */
    public relativeRenderGroupDepth = 0;

    /**
     * The array of children of this container. Each child must be a Container or extend from it.
     *
     * The array is read-only, but its contents can be modified using Container methods.
     * @example
     * ```ts
     * // Access children
     * const firstChild = container.children[0];
     * const lastChild = container.children[container.children.length - 1];
     * ```
     * @readonly
     * @see {@link Container#addChild} For adding children
     * @see {@link Container#removeChild} For removing children
     */
    public children: C[] = [];
    /**
     * The display object container that contains this display object.
     * This represents the parent-child relationship in the display tree.
     * @example
     * ```ts
     * // Basic parent access
     * const parent = sprite.parent;
     *
     * // Walk up the tree
     * let current = sprite;
     * while (current.parent) {
     *     console.log('Level up:', current.parent.constructor.name);
     *     current = current.parent;
     * }
     * ```
     * @readonly
     * @see {@link Container#addChild} For adding to a parent
     * @see {@link Container#removeChild} For removing from parent
     */
    public parent: Container = null;

    // used internally for changing up the render order.. mainly for masks and filters
    // TODO setting this should cause a rebuild??
    /** @private */
    public includeInBuild = true;
    /** @private */
    public measurable = true;
    /** @private */
    public isSimple = true;

    /**
     * The RenderLayer this container belongs to, if any.
     * If it belongs to a RenderLayer, it will be rendered from the RenderLayer's position in the scene.
     * @readonly
     * @advanced
     */
    public parentRenderLayer: IRenderLayer;

    // / /////////////Transform related props//////////////

    // used by the transform system to check if a container needs to be updated that frame
    // if the tick matches the current transform system tick, it is not updated again
    /** @internal */
    public updateTick = -1;

    /**
     * Current transform of the object based on local factors: position, scale, other stuff.
     * This matrix represents the local transformation without any parent influence.
     * @example
     * ```ts
     * // Basic transform access
     * const localMatrix = sprite.localTransform;
     * console.log(localMatrix.toString());
     * ```
     * @readonly
     * @see {@link Container#worldTransform} For global transform
     * @see {@link Container#groupTransform} For render group transform
     */
    public localTransform: Matrix = new Matrix();
    /**
     * The relative group transform is a transform relative to the render group it belongs too. It will include all parent
     * transforms and up to the render group (think of it as kind of like a stage - but the stage can be nested).
     * If this container is is self a render group matrix will be relative to its parent render group
     * @readonly
     * @advanced
     */
    public relativeGroupTransform: Matrix = new Matrix();
    /**
     * The group transform is a transform relative to the render group it belongs too.
     * If this container is render group then this will be an identity matrix. other wise it
     * will be the same as the relativeGroupTransform.
     * Use this value when actually rendering things to the screen
     * @readonly
     * @advanced
     */
    public groupTransform: Matrix = this.relativeGroupTransform;

    // the global transform taking into account the render group and all parents
    private _worldTransform: Matrix;

    /**
     * Whether this object has been destroyed. If true, the object should no longer be used.
     * After an object is destroyed, all of its functionality is disabled and references are removed.
     * @example
     * ```ts
     * // Cleanup with destroy
     * sprite.destroy();
     * console.log(sprite.destroyed); // true
     * ```
     * @default false
     * @see {@link Container#destroy} For destroying objects
     */
    public destroyed = false;

    // transform data..
    /**
     * The coordinate of the object relative to the local coordinates of the parent.
     * @internal
     */
    public _position: ObservablePoint = new ObservablePoint(this, 0, 0);

    /**
     * The scale factor of the object.
     * @internal
     */
    public _scale: ObservablePoint = defaultScale;

    /**
     * The pivot point of the container that it rotates around.
     * @internal
     */
    public _pivot: ObservablePoint = defaultPivot;

    /**
     * The origin point around which the container rotates and scales.
     * Unlike pivot, changing origin will not move the container's position.
     * @private
     */
    public _origin: ObservablePoint = defaultOrigin;

    /**
     * The skew amount, on the x and y axis.
     * @internal
     */
    public _skew: ObservablePoint = defaultSkew;

    /**
     * The X-coordinate value of the normalized local X axis,
     * the first column of the local transformation matrix without a scale.
     * @internal
     */
    public _cx = 1;

    /**
     * The Y-coordinate value of the normalized local X axis,
     * the first column of the local transformation matrix without a scale.
     * @internal
     */
    public _sx = 0;

    /**
     * The X-coordinate value of the normalized local Y axis,
     * the second column of the local transformation matrix without a scale.
     * @internal
     */
    public _cy = 0;

    /**
     * The Y-coordinate value of the normalized local Y axis,
     * the second column of the local transformation matrix without a scale.
     * @internal
     */
    public _sy = 1;

    /**
     * The rotation amount.
     * @internal
     */
    private _rotation = 0;

    // / COLOR related props //////////////

    // color stored as ABGR
    /** @internal */
    public localColor = 0xFFFFFF;
    /** @internal */
    public localAlpha = 1;

    /** @internal */
    public groupAlpha = 1; // A
    /** @internal */
    public groupColor = 0xFFFFFF; // BGR
    /** @internal */
    public groupColorAlpha = 0xFFFFFFFF; // ABGR

    // / BLEND related props //////////////

    /** @internal */
    public localBlendMode: BLEND_MODES = 'inherit';
    /** @internal */
    public groupBlendMode: BLEND_MODES = 'normal';

    // / VISIBILITY related props //////////////

    // visibility
    // 0b11
    // first bit is visible, second bit is renderable
    /**
     * This property holds three bits: culled, visible, renderable
     * the third bit represents culling (0 = culled, 1 = not culled) 0b100
     * the second bit represents visibility (0 = not visible, 1 = visible) 0b010
     * the first bit represents renderable (0 = not renderable, 1 = renderable) 0b001
     * @internal
     */
    public localDisplayStatus = 0b111; // 0b11 | 0b10 | 0b01 | 0b00
    /** @internal */
    public globalDisplayStatus = 0b111; // 0b11 | 0b10 | 0b01 | 0b00

    /** @internal */
    public readonly renderPipeId: string;

    /**
     * An optional bounds area for this container. Setting this rectangle will stop the renderer
     * from recursively measuring the bounds of each children and instead use this single boundArea.
     *
     * > [!IMPORTANT] This is great for optimisation! If for example you have a
     * > 1000 spinning particles and you know they all sit within a specific bounds,
     * > then setting it will mean the renderer will not need to measure the
     * > 1000 children to find the bounds. Instead it will just use the bounds you set.
     * @example
     * ```ts
     * const container = new Container();
     * container.boundsArea = new Rectangle(0, 0, 500, 500);
     * ```
     */
    public boundsArea: Rectangle;

    /**
     * A value that increments each time the containe is modified
     * eg children added, removed etc
     * @ignore
     */
    public _didContainerChangeTick = 0;
    /**
     * A value that increments each time the container view is modified
     * eg texture swap, geometry change etc
     * @ignore
     */
    public _didViewChangeTick = 0;

    /** @internal */
    public layerParentId: string;// = 'default';
    /**
     * We now use the _didContainerChangeTick and _didViewChangeTick to track changes
     * @deprecated since 8.2.6
     * @ignore
     */
    set _didChangeId(value: number)
    {
        this._didViewChangeTick = (value >> 12) & 0xFFF; // Extract the upper 12 bits
        this._didContainerChangeTick = value & 0xFFF; // Extract the lower 12 bits
    }
    /** @ignore */
    get _didChangeId(): number
    {
        return (this._didContainerChangeTick & 0xfff) | ((this._didViewChangeTick & 0xfff) << 12);
    }

    /**
     * property that tracks if the container transform has changed
     * @ignore
     */
    private _didLocalTransformChangeId = -1;

    constructor(options: ContainerOptions<C> = {})
    {
        super();

        this.effects = [];
        assignWithIgnore(this, options, {
            children: true,
            parent: true,
            effects: true,
        });

        options.children?.forEach((child) => this.addChild(child));
        options.parent?.addChild(this);
    }

    /**
     * Adds one or more children to the container.
     * The children will be rendered as part of this container's display list.
     * @example
     * ```ts
     * // Add a single child
     * container.addChild(sprite);
     *
     * // Add multiple children
     * container.addChild(background, player, foreground);
     *
     * // Add with type checking
     * const sprite = container.addChild<Sprite>(new Sprite(texture));
     * sprite.tint = 'red';
     * ```
     * @param children - The Container(s) to add to the container
     * @returns The first child that was added
     * @see {@link Container#removeChild} For removing children
     * @see {@link Container#addChildAt} For adding at specific index
     */
    public addChild<U extends(C | IRenderLayer)[]>(...children: U): U[0]
    {
        // #if _DEBUG
        if (!this.allowChildren)
        {
            deprecation(v8_0_0, 'addChild: Only Containers will be allowed to add children in v8.0.0');
        }
        // #endif

        if (children.length > 1)
        {
            // loop through the array and add all children
            for (let i = 0; i < children.length; i++)
            {
                this.addChild(children[i]);
            }

            return children[0];
        }

        const child = children[0] as C;

        const renderGroup = this.renderGroup || this.parentRenderGroup;

        if (child.parent === this)
        {
            this.children.splice(this.children.indexOf(child), 1);
            this.children.push(child);

            if (renderGroup)
            {
                renderGroup.structureDidChange = true;
            }

            return child;
        }

        if (child.parent)
        {
            // TODO Optimisation...if the parent has the same render group, this does not need to change!
            child.parent.removeChild(child);
        }

        this.children.push(child);

        if (this.sortableChildren) this.sortDirty = true;

        child.parent = this;

        child.didChange = true;

        // TODO - OPtimise this? could check what the parent has set?
        child._updateFlags = 0b1111;

        if (renderGroup)
        {
            renderGroup.addChild(child);
        }

        this.emit('childAdded', child, this, this.children.length - 1);
        child.emit('added', this);

        this._didViewChangeTick++;

        if (child._zIndex !== 0)
        {
            child.depthOfChildModified();
        }

        return child;
    }

    /**
     * Removes one or more children from the container.
     * When removing multiple children, events will be triggered for each child in sequence.
     * @example
     * ```ts
     * // Remove a single child
     * const removed = container.removeChild(sprite);
     *
     * // Remove multiple children
     * const bg = container.removeChild(background, player, userInterface);
     *
     * // Remove with type checking
     * const sprite = container.removeChild<Sprite>(childSprite);
     * sprite.texture = newTexture;
     * ```
     * @param children - The Container(s) to remove
     * @returns The first child that was removed
     * @see {@link Container#addChild} For adding children
     * @see {@link Container#removeChildren} For removing multiple children
     */
    public removeChild<U extends(C | IRenderLayer)[]>(...children: U): U[0]
    {
        // if there is only one argument we can bypass looping through the them
        if (children.length > 1)
        {
            // loop through the arguments property and remove all children
            for (let i = 0; i < children.length; i++)
            {
                this.removeChild(children[i]);
            }

            return children[0];
        }

        const child = children[0] as C;

        const index = this.children.indexOf(child);

        if (index > -1)
        {
            this._didViewChangeTick++;

            this.children.splice(index, 1);

            if (this.renderGroup)
            {
                this.renderGroup.removeChild(child);
            }
            else if (this.parentRenderGroup)
            {
                this.parentRenderGroup.removeChild(child);
            }

            if (child.parentRenderLayer)
            {
                child.parentRenderLayer.detach(child);
            }

            child.parent = null;
            this.emit('childRemoved', child, this, index);
            child.emit('removed', this);
        }

        return child;
    }

    /** @ignore */
    public _onUpdate(point?: ObservablePoint)
    {
        if (point)
        {
            //   this.updateFlags |= UPDATE_TRANSFORM;

            if (point === this._skew)
            {
                this._updateSkew();
            }
        }

        this._didContainerChangeTick++;

        if (this.didChange) return;
        this.didChange = true;

        if (this.parentRenderGroup)
        {
            this.parentRenderGroup.onChildUpdate(this);
        }
    }

    set isRenderGroup(value: boolean)
    {
        if (!!this.renderGroup === value) return;

        if (value)
        {
            this.enableRenderGroup();
        }
        else
        {
            this.disableRenderGroup();
        }
    }

    /**
     * Returns true if this container is a render group.
     * This means that it will be rendered as a separate pass, with its own set of instructions
     * @advanced
     */
    get isRenderGroup(): boolean
    {
        return !!this.renderGroup;
    }

    /**
     * Calling this enables a render group for this container.
     * This means it will be rendered as a separate set of instructions.
     * The transform of the container will also be handled on the GPU rather than the CPU.
     * @advanced
     */
    public enableRenderGroup(): void
    {
        if (this.renderGroup) return;

        const parentRenderGroup = this.parentRenderGroup;

        parentRenderGroup?.removeChild(this);

        this.renderGroup = BigPool.get(RenderGroup, this);

        // this group matrix will now be an identity matrix,
        // as its own transform will be passed to the GPU
        this.groupTransform = Matrix.IDENTITY;

        parentRenderGroup?.addChild(this);

        this._updateIsSimple();
    }

    /**
     * This will disable the render group for this container.
     * @advanced
     */
    public disableRenderGroup(): void
    {
        if (!this.renderGroup) return;

        const parentRenderGroup = this.parentRenderGroup;

        parentRenderGroup?.removeChild(this);

        BigPool.return(this.renderGroup);

        this.renderGroup = null;
        this.groupTransform = this.relativeGroupTransform;

        parentRenderGroup?.addChild(this);

        this._updateIsSimple();
    }

    /** @ignore */
    public _updateIsSimple()
    {
        this.isSimple = !(this.renderGroup) && (this.effects.length === 0);
    }

    /**
     * Current transform of the object based on world (parent) factors.
     *
     * This matrix represents the absolute transformation in the scene graph.
     * @example
     * ```ts
     * // Get world position
     * const worldPos = container.worldTransform;
     * console.log(`World position: (${worldPos.tx}, ${worldPos.ty})`);
     * ```
     * @readonly
     * @see {@link Container#localTransform} For local space transform
     */
    get worldTransform()
    {
        this._worldTransform ||= new Matrix();

        if (this.renderGroup)
        {
            this._worldTransform.copyFrom(this.renderGroup.worldTransform);
        }
        else if (this.parentRenderGroup)
        {
            this._worldTransform.appendFrom(this.relativeGroupTransform, this.parentRenderGroup.worldTransform);
        }

        return this._worldTransform;
    }

    /**
     * The position of the container on the x axis relative to the local coordinates of the parent.
     *
     * An alias to position.x
     * @example
     * ```ts
     * // Basic position
     * container.x = 100;
     * ```
     */
    get x(): number
    {
        return this._position.x;
    }

    set x(value: number)
    {
        this._position.x = value;
    }

    /**
     * The position of the container on the y axis relative to the local coordinates of the parent.
     *
     * An alias to position.y
     * @example
     * ```ts
     * // Basic position
     * container.y = 200;
     * ```
     */
    get y(): number
    {
        return this._position.y;
    }

    set y(value: number)
    {
        this._position.y = value;
    }

    /**
     * The coordinate of the object relative to the local coordinates of the parent.
     * @example
     * ```ts
     * // Basic position setting
     * container.position.set(100, 200);
     * container.position.set(100); // Sets both x and y to 100
     * // Using point data
     * container.position = { x: 50, y: 75 };
     * ```
     * @since 4.0.0
     */
    get position(): ObservablePoint
    {
        return this._position;
    }

    set position(value: PointData)
    {
        this._position.copyFrom(value);
    }

    /**
     * The rotation of the object in radians.
     *
     * > [!NOTE] 'rotation' and 'angle' have the same effect on a display object;
     * > rotation is in radians, angle is in degrees.
     * @example
     * ```ts
     * // Basic rotation
     * container.rotation = Math.PI / 4; // 45 degrees
     *
     * // Convert from degrees
     * const degrees = 45;
     * container.rotation = degrees * Math.PI / 180;
     *
     * // Rotate around center
     * container.pivot.set(container.width / 2, container.height / 2);
     * container.rotation = Math.PI; // 180 degrees
     *
     * // Rotate around center with origin
     * container.origin.set(container.width / 2, container.height / 2);
     * container.rotation = Math.PI; // 180 degrees
     * ```
     */
    get rotation(): number
    {
        return this._rotation;
    }

    set rotation(value: number)
    {
        if (this._rotation !== value)
        {
            this._rotation = value;
            this._onUpdate(this._skew);
        }
    }

    /**
     * The angle of the object in degrees.
     *
     * > [!NOTE] 'rotation' and 'angle' have the same effect on a display object;
     * > rotation is in radians, angle is in degrees.
     @example
     * ```ts
     * // Basic angle rotation
     * sprite.angle = 45; // 45 degrees
     *
     * // Rotate around center
     * sprite.pivot.set(sprite.width / 2, sprite.height / 2);
     * sprite.angle = 180; // Half rotation
     *
     * // Rotate around center with origin
     * sprite.origin.set(sprite.width / 2, sprite.height / 2);
     * sprite.angle = 180; // Half rotation
     *
     * // Reset rotation
     * sprite.angle = 0;
     * ```
     */
    get angle(): number
    {
        return this.rotation * RAD_TO_DEG;
    }

    set angle(value: number)
    {
        this.rotation = value * DEG_TO_RAD;
    }

    /**
     * The center of rotation, scaling, and skewing for this display object in its local space.
     * The `position` is the projection of `pivot` in the parent's local space.
     *
     * By default, the pivot is the origin (0, 0).
     * @example
     * ```ts
     * // Rotate around center
     * container.pivot.set(container.width / 2, container.height / 2);
     * container.rotation = Math.PI; // Rotates around center
     * ```
     * @since 4.0.0
     */
    get pivot(): ObservablePoint
    {
        if (this._pivot === defaultPivot)
        {
            this._pivot = new ObservablePoint(this, 0, 0);
        }

        return this._pivot;
    }

    set pivot(value: PointData | number)
    {
        if (this._pivot === defaultPivot)
        {
            this._pivot = new ObservablePoint(this, 0, 0);
        }

        typeof value === 'number' ? this._pivot.set(value) : this._pivot.copyFrom(value);
    }

    /**
     * The skew factor for the object in radians. Skewing is a transformation that distorts
     * the object by rotating it differently at each point, creating a non-uniform shape.
     * @example
     * ```ts
     * // Basic skewing
     * container.skew.set(0.5, 0); // Skew horizontally
     * container.skew.set(0, 0.5); // Skew vertically
     *
     * // Skew with point data
     * container.skew = { x: 0.3, y: 0.3 }; // Diagonal skew
     *
     * // Reset skew
     * container.skew.set(0, 0);
     *
     * // Animate skew
     * app.ticker.add(() => {
     *     // Create wave effect
     *     container.skew.x = Math.sin(Date.now() / 1000) * 0.3;
     * });
     *
     * // Combine with rotation
     * container.rotation = Math.PI / 4; // 45 degrees
     * container.skew.set(0.2, 0.2); // Skew the rotated object
     * ```
     * @since 4.0.0
     * @type {ObservablePoint} Point-like object with x/y properties in radians
     * @default {x: 0, y: 0}
     */
    get skew(): ObservablePoint
    {
        if (this._skew === defaultSkew)
        {
            this._skew = new ObservablePoint(this, 0, 0);
        }

        return this._skew;
    }

    set skew(value: PointData)
    {
        if (this._skew === defaultSkew)
        {
            this._skew = new ObservablePoint(this, 0, 0);
        }

        this._skew.copyFrom(value);
    }

    /**
     * The scale factors of this object along the local coordinate axes.
     *
     * The default scale is (1, 1).
     * @example
     * ```ts
     * // Basic scaling
     * container.scale.set(2, 2); // Scales to double size
     * container.scale.set(2); // Scales uniformly to double size
     * container.scale = 2; // Scales uniformly to double size
     * // Scale to a specific width and height
     * container.setSize(200, 100); // Sets width to 200 and height to 100
     * ```
     * @since 4.0.0
     */
    get scale(): ObservablePoint
    {
        if (this._scale === defaultScale)
        {
            this._scale = new ObservablePoint(this, 1, 1);
        }

        return this._scale;
    }

    set scale(value: PointData | number | string)
    {
        if (this._scale === defaultScale)
        {
            this._scale = new ObservablePoint(this, 0, 0);
        }

        if (typeof value === 'string')
        {
            value = parseFloat(value);
        }

        typeof value === 'number' ? this._scale.set(value) : this._scale.copyFrom(value);
    }

    /**
     * The origin point around which the container rotates and scales without affecting its position.
     * Unlike pivot, changing the origin will not move the container's position.
     * @example
     * ```ts
     * // Rotate around center point
     * container.origin.set(container.width / 2, container.height / 2);
     * container.rotation = Math.PI; // Rotates around center
     *
     * // Reset origin
     * container.origin.set(0, 0);
     * ```
     */
    get origin(): ObservablePoint
    {
        if (this._origin === defaultOrigin)
        {
            this._origin = new ObservablePoint(this, 0, 0);
        }

        return this._origin;
    }

    set origin(value: PointData | number)
    {
        if (this._origin === defaultOrigin)
        {
            this._origin = new ObservablePoint(this, 0, 0);
        }

        typeof value === 'number' ? this._origin.set(value) : this._origin.copyFrom(value);
    }

    /**
     * The width of the Container, setting this will actually modify the scale to achieve the value set.
     * > [!NOTE] Changing the width will adjust the scale.x property of the container while maintaining its aspect ratio.
     * > [!NOTE] If you want to set both width and height at the same time, use {@link Container#setSize}
     * as it is more optimized by not recalculating the local bounds twice.
     *  @example
     * ```ts
     * // Basic width setting
     * container.width = 100;
     * // Optimized width setting
     * container.setSize(100, 100);
     * ```
     */
    get width(): number
    {
        return Math.abs(this.scale.x * this.getLocalBounds().width);
    }

    set width(value: number)
    {
        const localWidth = this.getLocalBounds().width;

        this._setWidth(value, localWidth);
    }

    /**
     * The height of the Container,
     * > [!NOTE] Changing the height will adjust the scale.y property of the container while maintaining its aspect ratio.
     * > [!NOTE] If you want to set both width and height at the same time, use {@link Container#setSize}
     * as it is more optimized by not recalculating the local bounds twice.
     * @example
     * ```ts
     * // Basic height setting
     * container.height = 200;
     * // Optimized height setting
     * container.setSize(100, 200);
     * ```
     */
    get height(): number
    {
        return Math.abs(this.scale.y * this.getLocalBounds().height);
    }

    set height(value: number)
    {
        const localHeight = this.getLocalBounds().height;

        this._setHeight(value, localHeight);
    }

    /**
     * Retrieves the size of the container as a [Size]{@link Size} object.
     *
     * This is faster than get the width and height separately.
     * @example
     * ```ts
     * // Basic size retrieval
     * const size = container.getSize();
     * console.log(`Size: ${size.width}x${size.height}`);
     *
     * // Reuse existing size object
     * const reuseSize = { width: 0, height: 0 };
     * container.getSize(reuseSize);
     * ```
     * @param out - Optional object to store the size in.
     * @returns - The size of the container.
     */
    public getSize(out?: Size): Size
    {
        if (!out)
        {
            out = {} as Size;
        }

        const bounds = this.getLocalBounds();

        out.width = Math.abs(this.scale.x * bounds.width);
        out.height = Math.abs(this.scale.y * bounds.height);

        return out;
    }

    /**
     * Sets the size of the container to the specified width and height.
     * This is more efficient than setting width and height separately as it only recalculates bounds once.
     * @example
     * ```ts
     * // Basic size setting
     * container.setSize(100, 200);
     *
     * // Set uniform size
     * container.setSize(100); // Sets both width and height to 100
     * ```
     * @param value - This can be either a number or a [Size]{@link Size} object.
     * @param height - The height to set. Defaults to the value of `width` if not provided.
     */
    public setSize(value: number | Optional<Size, 'height'>, height?: number)
    {
        const size = this.getLocalBounds();

        if (typeof value === 'object')
        {
            height = value.height ?? value.width;
            value = value.width;
        }
        else
        {
            height ??= value;
        }

        value !== undefined && this._setWidth(value, size.width);
        height !== undefined && this._setHeight(height, size.height);
    }

    /** Called when the skew or the rotation changes. */
    private _updateSkew(): void
    {
        const rotation = this._rotation;
        const skew = this._skew;

        this._cx = Math.cos(rotation + skew._y);
        this._sx = Math.sin(rotation + skew._y);
        this._cy = -Math.sin(rotation - skew._x); // cos, added PI/2
        this._sy = Math.cos(rotation - skew._x); // sin, added PI/2
    }

    /**
     * Updates the transform properties of the container.
     * Allows partial updates of transform properties for optimized manipulation.
     * @example
     * ```ts
     * // Basic transform update
     * container.updateTransform({
     *     x: 100,
     *     y: 200,
     *     rotation: Math.PI / 4
     * });
     *
     * // Scale and rotate around center
     * sprite.updateTransform({
     *     pivotX: sprite.width / 2,
     *     pivotY: sprite.height / 2,
     *     scaleX: 2,
     *     scaleY: 2,
     *     rotation: Math.PI
     * });
     *
     * // Update position only
     * button.updateTransform({
     *     x: button.x + 10, // Move right
     *     y: button.y      // Keep same y
     * });
     * ```
     * @param opts - Transform options to update
     * @param opts.x - The x position
     * @param opts.y - The y position
     * @param opts.scaleX - The x-axis scale factor
     * @param opts.scaleY - The y-axis scale factor
     * @param opts.rotation - The rotation in radians
     * @param opts.skewX - The x-axis skew factor
     * @param opts.skewY - The y-axis skew factor
     * @param opts.pivotX - The x-axis pivot point
     * @param opts.pivotY - The y-axis pivot point
     * @returns This container, for chaining
     * @see {@link Container#setFromMatrix} For matrix-based transforms
     * @see {@link Container#position} For direct position access
     */
    public updateTransform(opts: Partial<UpdateTransformOptions>): this
    {
        this.position.set(
            typeof opts.x === 'number' ? opts.x : this.position.x,
            typeof opts.y === 'number' ? opts.y : this.position.y
        );
        this.scale.set(
            typeof opts.scaleX === 'number' ? opts.scaleX || 1 : this.scale.x,
            typeof opts.scaleY === 'number' ? opts.scaleY || 1 : this.scale.y
        );
        this.rotation = typeof opts.rotation === 'number' ? opts.rotation : this.rotation;
        this.skew.set(
            typeof opts.skewX === 'number' ? opts.skewX : this.skew.x,
            typeof opts.skewY === 'number' ? opts.skewY : this.skew.y
        );
        this.pivot.set(
            typeof opts.pivotX === 'number' ? opts.pivotX : this.pivot.x,
            typeof opts.pivotY === 'number' ? opts.pivotY : this.pivot.y
        );
        this.origin.set(
            typeof opts.originX === 'number' ? opts.originX : this.origin.x,
            typeof opts.originY === 'number' ? opts.originY : this.origin.y
        );

        return this;
    }

    /**
     * Updates the local transform properties by decomposing the given matrix.
     * Extracts position, scale, rotation, and skew from a transformation matrix.
     * @example
     * ```ts
     * // Basic matrix transform
     * const matrix = new Matrix()
     *     .translate(100, 100)
     *     .rotate(Math.PI / 4)
     *     .scale(2, 2);
     *
     * container.setFromMatrix(matrix);
     *
     * // Copy transform from another container
     * const source = new Container();
     * source.position.set(100, 100);
     * source.rotation = Math.PI / 2;
     *
     * target.setFromMatrix(source.localTransform);
     *
     * // Reset transform
     * container.setFromMatrix(Matrix.IDENTITY);
     * ```
     * @param matrix - The matrix to use for updating the transform
     * @see {@link Container#updateTransform} For property-based updates
     * @see {@link Matrix#decompose} For matrix decomposition details
     */
    public setFromMatrix(matrix: Matrix): void
    {
        matrix.decompose(this);
    }

    /** Updates the local transform. */
    public updateLocalTransform(): void
    {
        const localTransformChangeId = this._didContainerChangeTick;

        if (this._didLocalTransformChangeId === localTransformChangeId) return;

        this._didLocalTransformChangeId = localTransformChangeId;

        const lt = this.localTransform;
        const scale = this._scale;
        const pivot = this._pivot;
        const origin = this._origin;
        const position = this._position;

        const sx = scale._x;
        const sy = scale._y;

        const px = pivot._x;
        const py = pivot._y;

        const ox = -origin._x;
        const oy = -origin._y;

        // get the matrix values of the container based on its this properties..
        lt.a = this._cx * sx;
        lt.b = this._sx * sx;
        lt.c = this._cy * sy;
        lt.d = this._sy * sy;

<<<<<<< HEAD
        // lt.tx = position._x - ((px * lt.a) + (py * lt.c));
        // lt.ty = position._y - ((px * lt.b) + (py * lt.d));
=======
>>>>>>> 7b0d57d5
        lt.tx = position._x - ((px * lt.a) + (py * lt.c)) // Pivot offset
            + ((ox * lt.a) + (oy * lt.c)) // Origin offset for rotation
            - ox; // Subtract origin to maintain position
        lt.ty = position._y - ((px * lt.b) + (py * lt.d)) // Pivot offset
            + ((ox * lt.b) + (oy * lt.d)) // Origin offset for rotation
            - oy; // Subtract origin to maintain position
    }

    // / ///// color related stuff

    set alpha(value: number)
    {
        if (value === this.localAlpha) return;

        this.localAlpha = value;

        this._updateFlags |= UPDATE_COLOR;

        this._onUpdate();
    }

    /**
     * The opacity of the object relative to its parent's opacity.
     * Value ranges from 0 (fully transparent) to 1 (fully opaque).
     * @example
     * ```ts
     * // Basic transparency
     * sprite.alpha = 0.5; // 50% opacity
     *
     * // Inherited opacity
     * container.alpha = 0.5;
     * const child = new Sprite(texture);
     * child.alpha = 0.5;
     * container.addChild(child);
     * // child's effective opacity is 0.25 (0.5 * 0.5)
     * ```
     * @default 1
     * @see {@link Container#visible} For toggling visibility
     * @see {@link Container#renderable} For render control
     */
    get alpha(): number
    {
        return this.localAlpha;
    }

    set tint(value: ColorSource)
    {
        const tempColor = Color.shared.setValue(value ?? 0xFFFFFF);
        const bgr = tempColor.toBgrNumber();

        if (bgr === this.localColor) return;

        this.localColor = bgr;

        this._updateFlags |= UPDATE_COLOR;

        this._onUpdate();
    }

    /**
     * The tint applied to the sprite.
     *
     * This can be any valid {@link ColorSource}.
     * @example
     * ```ts
     * // Basic color tinting
     * container.tint = 0xff0000; // Red tint
     * container.tint = 'red';    // Same as above
     * container.tint = '#00ff00'; // Green
     * container.tint = 'rgb(0,0,255)'; // Blue
     *
     * // Remove tint
     * container.tint = 0xffffff; // White = no tint
     * container.tint = null;     // Also removes tint
     * ```
     * @default 0xFFFFFF
     * @see {@link Container#alpha} For transparency
     * @see {@link Container#visible} For visibility control
     */
    get tint(): number
    {
        // convert bgr to rgb..
        return bgr2rgb(this.localColor);
    }

    // / //////////////// blend related stuff

    set blendMode(value: BLEND_MODES)
    {
        if (this.localBlendMode === value) return;
        if (this.parentRenderGroup)
        {
            this.parentRenderGroup.structureDidChange = true;
        }

        this._updateFlags |= UPDATE_BLEND;

        this.localBlendMode = value;

        this._onUpdate();
    }

    /**
     * The blend mode to be applied to the sprite. Controls how pixels are blended when rendering.
     *
     * Setting to 'normal' will reset to default blending.
     * > [!NOTE] More blend modes are available after importing the `pixi.js/advanced-blend-modes` sub-export.
     * @example
     * ```ts
     * // Basic blend modes
     * sprite.blendMode = 'add';        // Additive blending
     * sprite.blendMode = 'multiply';   // Multiply colors
     * sprite.blendMode = 'screen';     // Screen blend
     *
     * // Reset blend mode
     * sprite.blendMode = 'normal';     // Normal blending
     * ```
     * @default 'normal'
     * @see {@link Container#alpha} For transparency
     * @see {@link Container#tint} For color adjustments
     */
    get blendMode(): BLEND_MODES
    {
        return this.localBlendMode;
    }

    // / ///////// VISIBILITY / RENDERABLE /////////////////

    /**
     * The visibility of the object. If false the object will not be drawn,
     * and the transform will not be updated.
     * @example
     * ```ts
     * // Basic visibility toggle
     * sprite.visible = false; // Hide sprite
     * sprite.visible = true;  // Show sprite
     * ```
     * @default true
     * @see {@link Container#renderable} For render-only control
     * @see {@link Container#alpha} For transparency
     */
    get visible()
    {
        return !!(this.localDisplayStatus & 0b010);
    }

    set visible(value: boolean)
    {
        const valueNumber = value ? 0b010 : 0;

        if ((this.localDisplayStatus & 0b010) === valueNumber) return;

        if (this.parentRenderGroup)
        {
            this.parentRenderGroup.structureDidChange = true;
        }

        this._updateFlags |= UPDATE_VISIBLE;

        this.localDisplayStatus ^= 0b010;

        this._onUpdate();
    }

    /** @ignore */
    get culled()
    {
        return !(this.localDisplayStatus & 0b100);
    }

    /** @ignore */
    set culled(value: boolean)
    {
        const valueNumber = value ? 0 : 0b100;

        if ((this.localDisplayStatus & 0b100) === valueNumber) return;

        if (this.parentRenderGroup)
        {
            this.parentRenderGroup.structureDidChange = true;
        }

        this._updateFlags |= UPDATE_VISIBLE;
        this.localDisplayStatus ^= 0b100;

        this._onUpdate();
    }

    /**
     * Controls whether this object can be rendered. If false the object will not be drawn,
     * but the transform will still be updated. This is different from visible, which skips
     * transform updates.
     * @example
     * ```ts
     * // Basic render control
     * sprite.renderable = false; // Skip rendering
     * sprite.renderable = true;  // Enable rendering
     * ```
     * @default true
     * @see {@link Container#visible} For skipping transform updates
     * @see {@link Container#alpha} For transparency
     */
    get renderable()
    {
        return !!(this.localDisplayStatus & 0b001);
    }

    set renderable(value: boolean)
    {
        const valueNumber = value ? 0b001 : 0;

        if ((this.localDisplayStatus & 0b001) === valueNumber) return;

        this._updateFlags |= UPDATE_VISIBLE;
        this.localDisplayStatus ^= 0b001;

        if (this.parentRenderGroup)
        {
            this.parentRenderGroup.structureDidChange = true;
        }

        this._onUpdate();
    }

    /**
     * Whether or not the object should be rendered.
     * @advanced
     */
    get isRenderable(): boolean
    {
        return (this.localDisplayStatus === 0b111 && this.groupAlpha > 0);
    }

    /**
     * Removes all internal references and listeners as well as removes children from the display list.
     * Do not use a Container after calling `destroy`.
     * @param options - Options parameter. A boolean will act as if all options
     *  have been set to that value
     * @example
     * ```ts
     * container.destroy();
     * container.destroy(true);
     * container.destroy({ children: true });
     * container.destroy({ children: true, texture: true, textureSource: true });
     * ```
     */
    public destroy(options: DestroyOptions = false): void
    {
        if (this.destroyed) return;
        this.destroyed = true;

        // remove children is faster than removeChild..

        let oldChildren: ContainerChild[];

        // we add this check as calling removeChildren on particle container will throw an error
        // As we know it does cannot have any children, check before calling the function.
        if (this.children.length)
        {
            oldChildren = this.removeChildren(0, this.children.length);
        }

        this.removeFromParent();
        this.parent = null;
        this._maskEffect = null;
        this._filterEffect = null;
        this.effects = null;
        this._position = null;
        this._scale = null;
        this._pivot = null;
        this._origin = null;
        this._skew = null;

        this.emit('destroyed', this);

        this.removeAllListeners();

        const destroyChildren = typeof options === 'boolean' ? options : options?.children;

        if (destroyChildren && oldChildren)
        {
            for (let i = 0; i < oldChildren.length; ++i)
            {
                oldChildren[i].destroy(options);
            }
        }

        this.renderGroup?.destroy();
        this.renderGroup = null;
    }
}

extensions.mixin(
    Container,
    childrenHelperMixin,
    getFastGlobalBoundsMixin,
    toLocalGlobalMixin,
    onRenderMixin,
    measureMixin,
    effectsMixin,
    findMixin,
    sortMixin,
    cullingMixin,
    cacheAsTextureMixin,
    getGlobalMixin,
    collectRenderablesMixin,
);<|MERGE_RESOLUTION|>--- conflicted
+++ resolved
@@ -1799,11 +1799,6 @@
         lt.c = this._cy * sy;
         lt.d = this._sy * sy;
 
-<<<<<<< HEAD
-        // lt.tx = position._x - ((px * lt.a) + (py * lt.c));
-        // lt.ty = position._y - ((px * lt.b) + (py * lt.d));
-=======
->>>>>>> 7b0d57d5
         lt.tx = position._x - ((px * lt.a) + (py * lt.c)) // Pivot offset
             + ((ox * lt.a) + (oy * lt.c)) // Origin offset for rotation
             - ox; // Subtract origin to maintain position
