--- conflicted
+++ resolved
@@ -547,11 +547,6 @@
      */
     public globalDisplayStatus = 0b111; // 0b11 | 0b10 | 0b01 | 0b00
 
-<<<<<<< HEAD
-=======
-    public readonly renderPipeId: string;
-
->>>>>>> a9c41f8f
     /**
      * An optional bounds area for this container. Setting this rectangle will stop the renderer
      * from recursively measuring the bounds of each children and instead use this single boundArea.
