--- conflicted
+++ resolved
@@ -100,11 +100,7 @@
 
     private _updateCachedRenderGroups(renderGroup: RenderGroup, closestCacheAsTexture: RenderGroup | null): void
     {
-<<<<<<< HEAD
-        if (renderGroup.cacheAsTexture)
-=======
         if (renderGroup.isCachedAsTexture)
->>>>>>> 99c7ea57
         {
             // early out as nothing further needs to be updated!
             if (!renderGroup.updateCacheTexture) return;
@@ -122,11 +118,7 @@
 
         renderGroup.invalidateMatrices();
 
-<<<<<<< HEAD
-        if (renderGroup.cacheAsTexture)
-=======
         if (renderGroup.isCachedAsTexture)
->>>>>>> 99c7ea57
         {
             if (renderGroup.textureNeedsUpdate)
             {
@@ -218,11 +210,7 @@
         renderer.renderPipes.batch.upload(renderGroup.instructionSet);
 
         // early out if it's a texture and it hasn't changed!
-<<<<<<< HEAD
-        if (renderGroup.cacheAsTexture && !renderGroup.textureNeedsUpdate) return;
-=======
         if (renderGroup.isCachedAsTexture && !renderGroup.textureNeedsUpdate) return;
->>>>>>> 99c7ea57
 
         for (let i = 0; i < renderGroup.renderGroupChildren.length; i++)
         {
