import type { InstructionSet } from '../../../rendering/renderers/shared/instructions/InstructionSet';
import type { InstructionPipe, RenderPipe } from '../../../rendering/renderers/shared/instructions/RenderPipe';
import type { Renderable } from '../../../rendering/renderers/shared/Renderable';
import type { Renderer, RenderPipes } from '../../../rendering/renderers/types';
import type { Container } from '../Container';
import type { RenderGroup } from '../RenderGroup';

<<<<<<< HEAD
export const renderableUidCount = {
    uidCount: 0,
    previousUid: 0,
};
let collect = false;

export function buildInstructions(renderGroup: RenderGroup, renderPipes: RenderPipes)
=======
export function buildInstructions(renderGroup: RenderGroup, renderer: Renderer)
>>>>>>> 65901946
{
    renderableUidCount.uidCount = 0;
    collect = true;
    const root = renderGroup.root;
    const instructionSet = renderGroup.instructionSet;

    instructionSet.reset();

    const renderPipes = renderer.renderPipes as RenderPipes;

    // TODO add some events / runners for build start
    renderPipes.batch.buildStart(instructionSet);
    renderPipes.blendMode.buildStart();
    renderPipes.colorMask.buildStart();

    if (root.sortableChildren)
    {
        root.sortChildren();
    }

<<<<<<< HEAD
    renderableUidCount.uidCount += root.uid;

    collectAllRenderablesAdvanced(root, instructionSet, renderPipes, true);
=======
    collectAllRenderablesAdvanced(root, instructionSet, renderer, true);
>>>>>>> 65901946

    // TODO add some events / runners for build end
    renderPipes.batch.buildEnd(instructionSet);
    renderPipes.blendMode.buildEnd(instructionSet);

    collect = false;
}

export function collectAllRenderables(
    container: Container,
    instructionSet: InstructionSet,
    renderer: Renderer
): void
{
    // if there is 0b01 or 0b10 the return value

    if (container.globalDisplayStatus < 0b111 || !container.includeInBuild) return;

    if (container.sortableChildren)
    {
        container.sortChildren();
    }

    if (collect) renderableUidCount.uidCount += container.uid;

    if (container.isSimple)
    {
        collectAllRenderablesSimple(container, instructionSet, renderer);
    }
    else
    {
        collectAllRenderablesAdvanced(container, instructionSet, renderer, false);
    }
}

function collectAllRenderablesSimple(
    container: Container,
    instructionSet: InstructionSet,
    renderer: Renderer,
): void
{
    if (container.renderPipeId)
    {
        const { renderPipes, renderableGC } = renderer;

        // TODO add blends in
        renderPipes.blendMode.setBlendMode(container as Renderable, container.groupBlendMode, instructionSet);

        container.didViewUpdate = false;

        const rp = renderPipes as unknown as Record<string, RenderPipe>;

        rp[container.renderPipeId].addRenderable(container as Renderable, instructionSet);

        renderableGC.addRenderable(container as Renderable, instructionSet);
    }

    if (!container.renderGroup)
    {
        const children = container.children;
        const length = children.length;

        for (let i = 0; i < length; i++)
        {
            collectAllRenderables(children[i], instructionSet, renderer);
        }
    }
}

function collectAllRenderablesAdvanced(
    container: Container,
    instructionSet: InstructionSet,
    renderer: Renderer,
    isRoot: boolean
): void
{
    const { renderPipes, renderableGC } = renderer;

    if (!isRoot && container.renderGroup)
    {
        renderPipes.renderGroup.addRenderGroup(container.renderGroup, instructionSet);
    }
    else
    {
        for (let i = 0; i < container.effects.length; i++)
        {
            const effect = container.effects[i];
            const pipe = renderPipes[effect.pipe as keyof RenderPipes]as InstructionPipe<any>;

            const previousCollect = collect;

            collect = false;
            pipe.push(effect, container, instructionSet);
            collect = previousCollect;
        }

        const renderPipeId = container.renderPipeId;

        if (renderPipeId)
        {
            // TODO add blends in
            renderPipes.blendMode.setBlendMode(container as Renderable, container.groupBlendMode, instructionSet);
            container.didViewUpdate = false;

            const pipe = renderPipes[renderPipeId as keyof RenderPipes]as RenderPipe<any>;

            pipe.addRenderable(container, instructionSet);

            renderableGC.addRenderable(container as Renderable, instructionSet);
        }

        const children = container.children;

        if (children.length)
        {
            for (let i = 0; i < children.length; i++)
            {
                collectAllRenderables(children[i], instructionSet, renderer);
            }
        }

        // loop backwards through effects
        for (let i = container.effects.length - 1; i >= 0; i--)
        {
            const effect = container.effects[i];
            const pipe = renderPipes[effect.pipe as keyof RenderPipes]as InstructionPipe<any>;

            pipe.pop(effect, container, instructionSet);
        }
    }
}
<|MERGE_RESOLUTION|>--- conflicted
+++ resolved
@@ -5,17 +5,13 @@
 import type { Container } from '../Container';
 import type { RenderGroup } from '../RenderGroup';
 
-<<<<<<< HEAD
 export const renderableUidCount = {
     uidCount: 0,
     previousUid: 0,
 };
 let collect = false;
 
-export function buildInstructions(renderGroup: RenderGroup, renderPipes: RenderPipes)
-=======
 export function buildInstructions(renderGroup: RenderGroup, renderer: Renderer)
->>>>>>> 65901946
 {
     renderableUidCount.uidCount = 0;
     collect = true;
@@ -36,13 +32,9 @@
         root.sortChildren();
     }
 
-<<<<<<< HEAD
     renderableUidCount.uidCount += root.uid;
 
-    collectAllRenderablesAdvanced(root, instructionSet, renderPipes, true);
-=======
     collectAllRenderablesAdvanced(root, instructionSet, renderer, true);
->>>>>>> 65901946
 
     // TODO add some events / runners for build end
     renderPipes.batch.buildEnd(instructionSet);
