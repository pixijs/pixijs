--- conflicted
+++ resolved
@@ -27,19 +27,7 @@
             parentResource: resource,
         };
 
-<<<<<<< HEAD
         const resourcePath = getResourcePath(resource, this.baseUrl);
-=======
-        // Prepend url path unless the resource image is a data url
-        if (resource.isDataUrl)
-        {
-            resourcePath = resource.data.meta.image;
-        }
-        else
-        {
-            resourcePath = url.resolve(resource.url.replace(this.baseUrl, ''), resource.data.meta.image);
-        }
->>>>>>> e83aff7b
 
         // load the image for this sheet
         this.add(imageResourceName, resourcePath, loadOptions, function onImageLoad(res)
@@ -68,5 +56,5 @@
         return resource.data.meta.image;
     }
 
-    return `${path.dirname(resource.url.replace(baseUrl, ''))}/${resource.data.meta.image}`;
+    return url.resolve(resource.url.replace(baseUrl, ''), resource.data.meta.image);
 }