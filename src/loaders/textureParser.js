--- conflicted
+++ resolved
@@ -11,17 +11,13 @@
             baseTexture.imageUrl = resource.url;
             resource.texture = new core.Texture(baseTexture);
             // lets also add the frame to pixi's global cache for fromFrame and fromImage fucntions
-<<<<<<< HEAD
             var id = resource.url;
             if(core.utils.useFilenamesForTextures)
             {
                 id = core.utils.getFilenameFromUrl(id);
             }
+            core.utils.BaseTextureCache[id] = baseTexture;
             core.utils.TextureCache[id] = resource.texture;
-=======
-            core.utils.BaseTextureCache[resource.url] = baseTexture;
-            core.utils.TextureCache[resource.url] = resource.texture;
->>>>>>> 962f5bdf
         }
 
         next();
